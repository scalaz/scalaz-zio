/*
 * Copyright 2017-2019 John A. De Goes and the ZIO Contributors
 *
 * Licensed under the Apache License, Version 2.0 (the "License");
 * you may not use this file except in compliance with the License.
 * You may obtain a copy of the License at
 *
 *     http://www.apache.org/licenses/LICENSE-2.0
 *
 * Unless required by applicable law or agreed to in writing, software
 * distributed under the License is distributed on an "AS IS" BASIS,
 * WITHOUT WARRANTIES OR CONDITIONS OF ANY KIND, either express or implied.
 * See the License for the specific language governing permissions and
 * limitations under the License.
 */

package zio.test.environment

import java.io.IOException
import java.time.{ OffsetDateTime, ZoneId }
import java.util.concurrent.TimeUnit

import zio._
import zio.blocking.Blocking
<<<<<<< HEAD
import zio.scheduler.Scheduler
import zio.test.Annotations
=======
import zio.duration._
import zio.internal.{ Scheduler => IScheduler }
import zio.scheduler.{ Scheduler, SchedulerLive }
>>>>>>> 8d648ae8
import zio.test.Sized

case class TestEnvironment(
  annotations: Annotations.Service[Any],
  blocking: Blocking.Service[Any],
  clock: TestClock.Service[Any],
  console: TestConsole.Service[Any],
  live: Live.Service[ZEnv],
  random: TestRandom.Service[Any],
  sized: Sized.Service[Any],
  system: TestSystem.Service[Any]
) extends Annotations
    with Blocking
    with Live[ZEnv]
    with Scheduler
    with Sized
    with TestClock
    with TestConsole
    with TestRandom
    with TestSystem {

  /**
   * Maps all test implementations in the test environment individually.
   */
  final def mapAll(
    mapTestClock: TestClock.Service[Any] => TestClock.Service[Any] = identity,
    mapTestConsole: TestConsole.Service[Any] => TestConsole.Service[Any] = identity,
    mapTestRandom: TestRandom.Service[Any] => TestRandom.Service[Any] = identity,
    mapTestSystem: TestSystem.Service[Any] => TestSystem.Service[Any] = identity
  ): TestEnvironment =
    TestEnvironment(
      annotations,
      blocking,
      mapTestClock(clock),
      mapTestConsole(console),
      live,
      mapTestRandom(random),
      sized,
      mapTestSystem(system)
    )

  /**
   * Maps the [[TestClock]] implementation in the test environment, leaving
   * all other test implementations the same.
   */
  final def mapTestClock(f: TestClock.Service[Any] => TestClock.Service[Any]): TestEnvironment =
    mapAll(mapTestClock = f)

  /**
   * Maps the [[TestConsole]] implementation in the test environment, leaving
   * all other test implementations the same.
   */
  final def mapTestConsole(f: TestConsole.Service[Any] => TestConsole.Service[Any]): TestEnvironment =
    mapAll(mapTestConsole = f)

  /**
   * Maps the [[TestRandom]] implementation in the test environment, leaving
   * all other test implementations the same.
   */
  final def mapTestRandom(f: TestRandom.Service[Any] => TestRandom.Service[Any]): TestEnvironment =
    mapAll(mapTestRandom = f)

  /**
   * Maps the [[TestSystem]] implementation in the test environment, leaving
   * all other test implementations the same.
   */
  final def mapTestSystem(f: TestSystem.Service[Any] => TestSystem.Service[Any]): TestEnvironment =
    mapAll(mapTestSystem = f)

  /**
   * Maps the [[TestClock]] implementation in the test environment to one that
   * uses the live environment, leaving all other test implementations the
   * same.
   */
  final def withLiveClock: TestEnvironment =
    mapTestClock { _ =>
      new TestClock.Service[Any] {
        def adjust(duration: Duration): UIO[Unit]            = UIO.unit
        val currentDateTime: UIO[OffsetDateTime]             = live.provide(zio.clock.currentDateTime)
        def currentTime(unit: TimeUnit): UIO[Long]           = live.provide(zio.clock.currentTime(unit))
        val fiberTime: UIO[Duration]                         = UIO.succeed(Duration.Zero)
        val nanoTime: UIO[Long]                              = live.provide(zio.clock.nanoTime)
        val save: UIO[UIO[Unit]]                             = UIO.succeed(UIO.unit)
        def setDateTime(dateTime: OffsetDateTime): UIO[Unit] = UIO.unit
        def setTime(duration: Duration): UIO[Unit]           = UIO.unit
        def setTimeZone(zone: ZoneId): UIO[Unit]             = UIO.unit
        val scheduler: UIO[IScheduler]                       = SchedulerLive.scheduler.scheduler
        def sleep(duration: Duration): UIO[Unit]             = live.provide(zio.clock.sleep(duration))
        val sleeps: UIO[List[Duration]]                      = UIO.succeed(List.empty)
        val timeZone: UIO[ZoneId]                            = UIO.succeed(ZoneId.of("UTC"))
      }
    }

  /**
   * Maps the [[TestConsole]] implementation in the test environment to one
   * that uses the live environment, leaving all other test implementations the
   * same.
   */
  final def withLiveConsole: TestEnvironment =
    mapTestConsole { _ =>
      new TestConsole.Service[Any] {
        val clearInput: UIO[Unit]                = UIO.unit
        val clearOutput: UIO[Unit]               = UIO.unit
        def feedLines(lines: String*): UIO[Unit] = UIO.unit
        val getStrLn: IO[IOException, String]    = live.provide(zio.console.getStrLn)
        val output: UIO[Vector[String]]          = UIO.succeed(Vector.empty)
        def putStr(line: String): UIO[Unit]      = live.provide(zio.console.putStr(line))
        def putStrLn(line: String): UIO[Unit]    = live.provide(zio.console.putStrLn(line))
        val save: UIO[UIO[Unit]]                 = UIO.succeed(UIO.unit)
      }
    }

  /**
   * Maps the [[TestRandom]] implementation in the test environment to one that
   * uses the live environment, leaving all other test implementations the
   * same.
   */
  final def withLiveRandom: TestEnvironment =
    mapTestRandom { _ =>
      new TestRandom.Service[Any] {
        val clearBooleans: UIO[Unit]                    = UIO.unit
        val clearBytes: UIO[Unit]                       = UIO.unit
        val clearChars: UIO[Unit]                       = UIO.unit
        val clearDoubles: UIO[Unit]                     = UIO.unit
        val clearFloats: UIO[Unit]                      = UIO.unit
        val clearInts: UIO[Unit]                        = UIO.unit
        val clearLongs: UIO[Unit]                       = UIO.unit
        val clearStrings: UIO[Unit]                     = UIO.unit
        def feedBooleans(booleans: Boolean*): UIO[Unit] = UIO.unit
        def feedBytes(bytes: Chunk[Byte]*): UIO[Unit]   = UIO.unit
        def feedChars(chars: Char*): UIO[Unit]          = UIO.unit
        def feedDoubles(doubles: Double*): UIO[Unit]    = UIO.unit
        def feedFloats(floats: Float*): UIO[Unit]       = UIO.unit
        def feedInts(ints: Int*): UIO[Unit]             = UIO.unit
        def feedLongs(longs: Long*): UIO[Unit]          = UIO.unit
        def feedStrings(strings: String*): UIO[Unit]    = UIO.unit
        val nextBoolean: UIO[Boolean]                   = live.provide(zio.random.nextBoolean)
        def nextBytes(length: Int): UIO[Chunk[Byte]]    = live.provide(zio.random.nextBytes(length))
        val nextDouble: UIO[Double]                     = live.provide(zio.random.nextDouble)
        val nextFloat: UIO[Float]                       = live.provide(zio.random.nextFloat)
        val nextGaussian: UIO[Double]                   = live.provide(zio.random.nextGaussian)
        def nextInt(n: Int): UIO[Int]                   = live.provide(zio.random.nextInt(n))
        val nextInt: UIO[Int]                           = live.provide(zio.random.nextInt)
        val nextLong: UIO[Long]                         = live.provide(zio.random.nextLong)
        def nextLong(n: Long): UIO[Long]                = live.provide(zio.random.nextLong(n))
        val nextPrintableChar: UIO[Char]                = live.provide(zio.random.nextPrintableChar)
        def nextString(length: Int): UIO[String]        = live.provide(zio.random.nextString(length))
        val save: UIO[UIO[Unit]]                        = UIO.succeed(UIO.unit)
        def setSeed(seed: Long): UIO[Unit]              = UIO.unit
        def shuffle[A](list: List[A]): UIO[List[A]]     = UIO.succeed(list)
      }
    }

  /**
   * Maps the [[TestSystem]] implementation in the test environment to one that
   * uses the live environment, leaving all other test implementations the
   * same.
   */
  final def withLiveSystem: TestEnvironment =
    mapTestSystem { _ =>
      new TestSystem.Service[Any] {
        def clearEnv(variable: String): UIO[Unit]                        = UIO.unit
        def clearProperty(prop: String): UIO[Unit]                       = UIO.unit
        def env(variable: String): IO[SecurityException, Option[String]] = live.provide(zio.system.env(variable))
        val lineSeparator: UIO[String]                                   = live.provide(zio.system.lineSeparator)
        def property(prop: String): Task[Option[String]]                 = live.provide(zio.system.property(prop))
        def putEnv(name: String, value: String): UIO[Unit]               = UIO.unit
        def putProperty(name: String, value: String): UIO[Unit]          = UIO.unit
        val save: UIO[UIO[Unit]]                                         = UIO.succeed(UIO.unit)
        def setLineSeparator(lineSep: String): UIO[Unit]                 = UIO.unit
      }
    }

  val scheduler = clock
}

object TestEnvironment extends Serializable {

  val Value: Managed[Nothing, TestEnvironment] =
    for {
      live        <- Live.makeService(LiveEnvironment).toManaged_
      annotations <- Annotations.makeService.toManaged_
      blocking    = Blocking.Live.blocking
      clock       <- TestClock.makeTest(TestClock.DefaultData, Some(live))
      console     <- TestConsole.makeTest(TestConsole.DefaultData).toManaged_
      random      <- TestRandom.makeTest(TestRandom.DefaultData).toManaged_
      sized       <- Sized.makeService(100).toManaged_
      system      <- TestSystem.makeTest(TestSystem.DefaultData).toManaged_
      time        <- live.provide(zio.clock.nanoTime).toManaged_
      _           <- random.setSeed(time).toManaged_
    } yield new TestEnvironment(annotations, blocking, clock, console, live, random, sized, system)
}<|MERGE_RESOLUTION|>--- conflicted
+++ resolved
@@ -22,14 +22,10 @@
 
 import zio._
 import zio.blocking.Blocking
-<<<<<<< HEAD
-import zio.scheduler.Scheduler
-import zio.test.Annotations
-=======
 import zio.duration._
 import zio.internal.{ Scheduler => IScheduler }
 import zio.scheduler.{ Scheduler, SchedulerLive }
->>>>>>> 8d648ae8
+import zio.test.Annotations
 import zio.test.Sized
 
 case class TestEnvironment(
