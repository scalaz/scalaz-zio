--- conflicted
+++ resolved
@@ -16,17 +16,12 @@
 
 package zio.test
 
-import zio.test.environment._
+import zio.test.mock._
 
 /**
  * A `Runner` that provides a default testable environment.
  */
 object DefaultTestRunner
-<<<<<<< HEAD
     extends TestRunner[TestEnvironment, String, Either[TestFailure[Nothing], TestSuccess[Any]], Any, Any](
       TestExecutor.managed(testEnvironmentManaged)
-=======
-    extends TestRunner[String, ZTest[environment.TestEnvironment, Any, Any], Any, Any](
-      TestExecutor.managed(zio.test.environment.testEnvironmentManaged)
->>>>>>> 7618837c
     ) {}