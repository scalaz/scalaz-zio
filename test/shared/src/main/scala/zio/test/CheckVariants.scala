--- conflicted
+++ resolved
@@ -54,13 +54,8 @@
    * Checks the effectual test passes for "sufficient" numbers of samples from
    * the given random variable.
    */
-<<<<<<< HEAD
-  final def checkM[R, A](rv: Gen[R, A])(test: A => ZIO[R, Nothing, TestResult]): ZIO[R, Nothing, TestResult] =
-    checkSomeM(rv)(50)(test)
-=======
   final def checkM[R, E, A](rv: Gen[R, A])(test: A => ZIO[R, E, TestResult]): ZIO[R, E, TestResult] =
     checkSomeM(rv)(200)(test)
->>>>>>> 42ac2e7b
 
   /**
    * A version of `checkM` that accepts two random variables.
