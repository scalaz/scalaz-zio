/*
 * Copyright 2017-2020 John A. De Goes and the ZIO Contributors
 * Copyright 2014-2020 EPFL
 *
 * Licensed under the Apache License, Version 2.0 (the "License");
 * you may not use this file except in compliance with the License.
 * You may obtain a copy of the License at
 *
 *     http://www.apache.org/licenses/LICENSE-2.0
 *
 * Unless required by applicable law or agreed to in writing, software
 * distributed under the License is distributed on an "AS IS" BASIS,
 * WITHOUT WARRANTIES OR CONDITIONS OF ANY KIND, either express or implied.
 * See the License for the specific language governing permissions and
 * limitations under the License.
 */

package zio.test.environment

import scala.collection.immutable.Queue
import scala.math.{ log, sqrt }

<<<<<<< HEAD
import zio.{ Chunk, Has, Ref, UIO, ZIO, ZLayer }
import zio.random.Random
import zio.clock.Clock
=======
import zio.random.Random
import zio.{ Chunk, Ref, UIO, ZIO }
>>>>>>> c677baf6

/**
 * `TestRandom` allows for deterministically testing effects involving
 * randomness.
 *
 * `TestRandom` operates in two modes. In the first mode, `TestRandom` is a
 * purely functional pseudo-random number generator. It will generate
 * pseudo-random values just like `scala.util.Random` except that no internal
 * state is mutated. Instead, methods like `nextInt` describe state transitions
 * from one random state to another that are automatically composed together
 * through methods like `flatMap`. The random seed can be set using `setSeed`
 * and `TestRandom` is guaranteed to return the same sequence of values for any
 * given seed. This is useful for deterministically generating a sequence of
 * pseudo-random values and powers the property based testing functionality in
 * ZIO Test.
 *
 * In the second mode, `TestRandom` maintains an internal buffer of values that
 * can be "fed" with methods such as `feedInts` and then when random values of
 * that type are generated they will first be taken from the buffer. This is
 * useful for verifying that functions produce the expected output for a given
 * sequence of "random" inputs.
 *
 * {{{
 * import zio.random._
 * import zio.test.environment.TestRandom
 *
 * for {
 *   _ <- TestRandom.feedInts(4, 5, 2)
 *   x <- random.nextInt(6)
 *   y <- random.nextInt(6)
 *   z <- random.nextInt(6)
 * } yield x + y + z == 11
 * }}}
 *
 * `TestRandom` will automatically take values from the buffer if a value of
 * the appropriate type is available and otherwise generate a pseudo-random
 * value, so there is nothing you need to do to switch between the two modes.
 * Just generate random values as you normally would to get pseudo-random
 * values, or feed in values of your own to get those values back. You can also
 * use methods like `clearInts` to clear the buffer of values of a given type
 * so you can fill the buffer with new values or go back to pseudo-random
 * number generation.
 */
<<<<<<< HEAD
=======
trait TestRandom extends Random {
  def random: TestRandom.Service[Any]
}

>>>>>>> c677baf6
object TestRandom extends Serializable {

  trait Service extends Restorable {
    def clearBooleans: UIO[Unit]
    def clearBytes: UIO[Unit]
    def clearChars: UIO[Unit]
    def clearDoubles: UIO[Unit]
    def clearFloats: UIO[Unit]
    def clearInts: UIO[Unit]
    def clearLongs: UIO[Unit]
    def clearStrings: UIO[Unit]
    def feedBooleans(booleans: Boolean*): UIO[Unit]
    def feedBytes(bytes: Chunk[Byte]*): UIO[Unit]
    def feedChars(chars: Char*): UIO[Unit]
    def feedDoubles(doubles: Double*): UIO[Unit]
    def feedFloats(floats: Float*): UIO[Unit]
    def feedInts(ints: Int*): UIO[Unit]
    def feedLongs(longs: Long*): UIO[Unit]
    def feedStrings(strings: String*): UIO[Unit]
    def setSeed(seed: Long): UIO[Unit]
  }

  /**
   * Adapted from @gzmo work in Scala.js (https://github.com/scala-js/scala-js/pull/780)
   */
<<<<<<< HEAD
  case class Test(randomState: Ref[Data], bufferState: Ref[Buffer]) extends Random.Service with TestRandom.Service {
=======
  final case class Test(randomState: Ref[Data], bufferState: Ref[Buffer]) extends TestRandom.Service[Any] {
>>>>>>> c677baf6

    /**
     * Clears the buffer of booleans.
     */
    val clearBooleans: UIO[Unit] =
      bufferState.update(_.copy(booleans = List.empty)).unit

    /**
     * Clears the buffer of bytes.
     */
    val clearBytes: UIO[Unit] =
      bufferState.update(_.copy(bytes = List.empty)).unit

    /**
     * Clears the buffer of characters.
     */
    val clearChars: UIO[Unit] =
      bufferState.update(_.copy(chars = List.empty)).unit

    /**
     * Clears the buffer of doubles.
     */
    val clearDoubles: UIO[Unit] =
      bufferState.update(_.copy(doubles = List.empty)).unit

    /**
     * Clears the buffer of floats.
     */
    val clearFloats: UIO[Unit] =
      bufferState.update(_.copy(floats = List.empty)).unit

    /**
     * Clears the buffer of integers.
     */
    val clearInts: UIO[Unit] =
      bufferState.update(_.copy(integers = List.empty)).unit

    /**
     * Clears the buffer of longs.
     */
    val clearLongs: UIO[Unit] =
      bufferState.update(_.copy(longs = List.empty)).unit

    /**
     * Clears the buffer of strings.
     */
    val clearStrings: UIO[Unit] =
      bufferState.update(_.copy(strings = List.empty)).unit

    /**
     * Feeds the buffer with specified sequence of booleans. The first value in
     * the sequence will be the first to be taken. These values will be taken
     * before any values that were previously in the buffer.
     */
    def feedBooleans(booleans: Boolean*): UIO[Unit] =
      bufferState.update(data => data.copy(booleans = booleans.toList ::: data.booleans)).unit

    /**
     * Feeds the buffer with specified sequence of chunks of bytes. The first
     * value in the sequence will be the first to be taken. These values will
     * be taken before any values that were previously in the buffer.
     */
    def feedBytes(bytes: Chunk[Byte]*): UIO[Unit] =
      bufferState.update(data => data.copy(bytes = bytes.toList ::: data.bytes)).unit

    /**
     * Feeds the buffer with specified sequence of characters. The first value
     * in the sequence will be the first to be taken. These values will be
     * taken before any values that were previously in the buffer.
     */
    def feedChars(chars: Char*): UIO[Unit] =
      bufferState.update(data => data.copy(chars = chars.toList ::: data.chars)).unit

    /**
     * Feeds the buffer with specified sequence of doubles. The first value in
     * the sequence will be the first to be taken. These values will be taken
     * before any values that were previously in the buffer.
     */
    def feedDoubles(doubles: Double*): UIO[Unit] =
      bufferState.update(data => data.copy(doubles = doubles.toList ::: data.doubles)).unit

    /**
     * Feeds the buffer with specified sequence of floats. The first value in
     * the sequence will be the first to be taken. These values will be taken
     * before any values that were previously in the buffer.
     */
    def feedFloats(floats: Float*): UIO[Unit] =
      bufferState.update(data => data.copy(floats = floats.toList ::: data.floats)).unit

    /**
     * Feeds the buffer with specified sequence of integers. The first value in
     * the sequence will be the first to be taken. These values will be taken
     * before any values that were previously in the buffer.
     */
    def feedInts(ints: Int*): UIO[Unit] =
      bufferState.update(data => data.copy(integers = ints.toList ::: data.integers)).unit

    /**
     * Feeds the buffer with specified sequence of longs. The first value in
     * the sequence will be the first to be taken. These values will be taken
     * before any values that were previously in the buffer.
     */
    def feedLongs(longs: Long*): UIO[Unit] =
      bufferState.update(data => data.copy(longs = longs.toList ::: data.longs)).unit

    /**
     * Feeds the buffer with specified sequence of strings. The first value in
     * the sequence will be the first to be taken. These values will be taken
     * before any values that were previously in the buffer.
     */
    def feedStrings(strings: String*): UIO[Unit] =
      bufferState.update(data => data.copy(strings = strings.toList ::: data.strings)).unit

    private val randomBoolean: UIO[Boolean] =
      randomBits(1).map(_ != 0)

    private def randomBytes(length: Int): UIO[Chunk[Byte]] = {
      //  Our RNG generates 32 bit integers so to maximize efficiency we want to
      //  pull 8 bit bytes from the current integer until it is exhausted
      //  before generating another random integer
      def loop(i: Int, rnd: UIO[Int], n: Int, acc: UIO[List[Byte]]): UIO[List[Byte]] =
        if (i == length)
          acc.map(_.reverse)
        else if (n > 0)
          rnd.flatMap(rnd => loop(i + 1, UIO.succeed(rnd >> 8), n - 1, acc.map(rnd.toByte :: _)))
        else
          loop(i, nextInt, (length - i) min 4, acc)

      loop(0, randomInt, length min 4, UIO.succeed(List.empty[Byte])).map(Chunk.fromIterable)
    }

    private val randomDouble: UIO[Double] =
      for {
        i1 <- randomBits(26)
        i2 <- randomBits(27)
      } yield ((i1.toDouble * (1L << 27).toDouble) + i2.toDouble) / (1L << 53).toDouble

    private val randomFloat: UIO[Float] =
      randomBits(24).map(i => (i.toDouble / (1 << 24).toDouble).toFloat)

    private val randomGaussian: UIO[Double] =
      //  The Box-Muller transform generates two normally distributed random
      //  doubles, so we store the second double in a queue and check the
      //  queue before computing a new pair of values to avoid wasted work.
      randomState.modify {
        case Data(seed1, seed2, queue) =>
          queue.dequeueOption.fold { (Option.empty[Double], Data(seed1, seed2, queue)) } {
            case (d, queue) => (Some(d), Data(seed1, seed2, queue))
          }
      }.flatMap {
        case Some(nextNextGaussian) => UIO.succeed(nextNextGaussian)
        case None =>
          def loop: UIO[(Double, Double, Double)] =
            randomDouble.zip(randomDouble).flatMap {
              case (d1, d2) =>
                val x      = 2 * d1 - 1
                val y      = 2 * d2 - 1
                val radius = x * x + y * y
                if (radius >= 1 || radius == 0) loop else UIO.succeed((x, y, radius))
            }
          loop.flatMap {
            case (x, y, radius) =>
              val c = sqrt(-2 * log(radius) / radius)
              randomState.modify {
                case Data(seed1, seed2, queue) =>
                  (x * c, Data(seed1, seed2, queue.enqueue(y * c)))
              }
          }
      }

    private val randomInt: UIO[Int] =
      randomBits(32)

    private def randomInt(n: Int): UIO[Int] =
      if (n <= 0)
        UIO.die(new IllegalArgumentException("n must be positive"))
      else if ((n & -n) == n)
        randomBits(31).map(_ >> Integer.numberOfLeadingZeros(n))
      else {
        def loop: UIO[Int] =
          randomBits(31).flatMap { i =>
            val value = i % n
            if (i - value + (n - 1) < 0) loop
            else UIO.succeed(value)
          }
        loop
      }

    private val randomLong: UIO[Long] =
      for {
        i1 <- randomBits(32)
        i2 <- randomBits(32)
      } yield ((i1.toLong << 32) + i2)

    private def randomLong(n: Long): UIO[Long] =
      Random.nextLongWith(randomLong, n)

    private val randomPrintableChar: UIO[Char] =
      randomInt(127 - 33).map(i => (i + 33).toChar)

    private def randomString(length: Int): UIO[String] = {
      val safeChar = randomInt(0xD800 - 1).map(i => (i + 1).toChar)
      UIO.collectAll(List.fill(length)(safeChar)).map(_.mkString)
    }

    /**
     * Takes a boolean from the buffer if one exists or else generates a
     * pseudo-random boolean.
     */
    val nextBoolean: UIO[Boolean] =
      getOrElse(bufferedBoolean)(randomBoolean)

    /**
     * Takes a chunk of bytes from the buffer if one exists or else generates a
     * pseudo-random chunk of bytes of the specified length.
     */
    def nextBytes(length: Int): UIO[Chunk[Byte]] =
      getOrElse(bufferedBytes)(randomBytes(length))

    /**
     * Takes a double from the buffer if one exists or else generates a
     * pseudo-random, uniformly distributed double between 0.0 and 1.0.
     */
    val nextDouble: UIO[Double] =
      getOrElse(bufferedDouble)(randomDouble)

    /**
     * Takes a float from the buffer if one exists or else generates a
     * pseudo-random, uniformly distributed float between 0.0 and 1.0.
     */
    val nextFloat: UIO[Float] =
      getOrElse(bufferedFloat)(randomFloat)

    /**
     * Takes a double from the buffer if one exists or else generates a
     * pseudo-random double from a normal distribution with mean 0.0 and
     * standard deviation 1.0.
     */
    val nextGaussian: UIO[Double] =
      getOrElse(bufferedDouble)(randomGaussian)

    /**
     * Takes an integer from the buffer if one exists or else generates a
     * pseudo-random integer.
     */
    val nextInt: UIO[Int] =
      getOrElse(bufferedInt)(randomInt)

    /**
     * Takes an integer from the buffer if one exists or else generates a
     * pseudo-random integer between 0 (inclusive) and the specified value
     * (exclusive).
     */
    def nextInt(n: Int): UIO[Int] =
      getOrElse(bufferedInt)(randomInt(n))

    /**
     * Takes a long from the buffer if one exists or else generates a
     * pseudo-random long.
     */
    val nextLong: UIO[Long] =
      getOrElse(bufferedLong)(randomLong)

    /**
     * Takes a long from the buffer if one exists or else generates a
     * pseudo-random long between 0 (inclusive) and the specified value
     * (exclusive).
     */
    def nextLong(n: Long): UIO[Long] =
      getOrElse(bufferedLong)(randomLong(n))

    /**
     * Takes a character from the buffer if one exists or else generates a
     * pseudo-random character from the ASCII range 33-126.
     */
    val nextPrintableChar: UIO[Char] =
      getOrElse(bufferedChar)(randomPrintableChar)

    /**
     * Takes a string from the buffer if one exists or else generates a
     * pseudo-random string of the specified length.
     */
    def nextString(length: Int): UIO[String] =
      getOrElse(bufferedString)(randomString(length))

    /**
     * Saves the `TestRandom`'s current state in an effect which, when run, will restore the `TestRandom`
     * state to the saved state
     */
    val save: UIO[UIO[Unit]] =
      for {
        rState <- randomState.get
        bState <- bufferState.get
      } yield {
        randomState.set(rState) *>
          bufferState.set(bState)
      }

    /**
     * Sets the seed of this `TestRandom` to the specified value.
     */
    def setSeed(seed: Long): UIO[Unit] =
      randomState.set {
        val newSeed = (seed ^ 0X5DEECE66DL) & ((1L << 48) - 1)
        val seed1   = (newSeed >>> 24).toInt
        val seed2   = newSeed.toInt & ((1 << 24) - 1)
        Data(seed1, seed2, Queue.empty)
      }

    /**
     * Randomly shuffles the specified list.
     */
    def shuffle[A](list: List[A]): UIO[List[A]] =
      Random.shuffleWith(randomInt, list)

    private def bufferedBoolean(buffer: Buffer): (Option[Boolean], Buffer) =
      (
        buffer.booleans.headOption,
        buffer.copy(booleans = buffer.booleans.drop(1))
      )

    private def bufferedBytes(buffer: Buffer): (Option[Chunk[Byte]], Buffer) =
      (
        buffer.bytes.headOption,
        buffer.copy(bytes = buffer.bytes.drop(1))
      )

    private def bufferedChar(buffer: Buffer): (Option[Char], Buffer) =
      (
        buffer.chars.headOption,
        buffer.copy(chars = buffer.chars.drop(1))
      )

    private def bufferedDouble(buffer: Buffer): (Option[Double], Buffer) =
      (
        buffer.doubles.headOption,
        buffer.copy(doubles = buffer.doubles.drop(1))
      )

    private def bufferedFloat(buffer: Buffer): (Option[Float], Buffer) =
      (
        buffer.floats.headOption,
        buffer.copy(floats = buffer.floats.drop(1))
      )

    private def bufferedInt(buffer: Buffer): (Option[Int], Buffer) =
      (
        buffer.integers.headOption,
        buffer.copy(integers = buffer.integers.drop(1))
      )

    private def bufferedLong(buffer: Buffer): (Option[Long], Buffer) =
      (
        buffer.longs.headOption,
        buffer.copy(longs = buffer.longs.drop(1))
      )

    private def bufferedString(buffer: Buffer): (Option[String], Buffer) =
      (
        buffer.strings.headOption,
        buffer.copy(strings = buffer.strings.drop(1))
      )

    private def getOrElse[A](buffer: Buffer => (Option[A], Buffer))(random: UIO[A]): UIO[A] =
      bufferState.modify(buffer).flatMap(_.fold(random)(UIO.succeed))

    @inline
    private def leastSignificantBits(x: Double): Int =
      toInt(x) & ((1 << 24) - 1)

    @inline
    private def mostSignificantBits(x: Double): Int =
      toInt((x / (1 << 24).toDouble))

    private def randomBits(bits: Int): UIO[Int] =
      randomState.modify { data =>
        val multiplier  = 0X5DEECE66DL
        val multiplier1 = (multiplier >>> 24).toInt
        val multiplier2 = multiplier.toInt & ((1 << 24) - 1)
        val product1    = data.seed2.toDouble * multiplier1.toDouble + data.seed1.toDouble * multiplier2.toDouble
        val product2    = data.seed2.toDouble * multiplier2.toDouble + 0xB
        val newSeed1    = (mostSignificantBits(product2) + leastSignificantBits(product1)) & ((1 << 24) - 1)
        val newSeed2    = leastSignificantBits(product2)
        val result      = (newSeed1 << 8) | (newSeed2 >> 16)
        (result >>> (32 - bits), Data(newSeed1, newSeed2, data.nextNextGaussians))
      }

    @inline
    private def toInt(x: Double): Int =
      (x.asInstanceOf[Long] | 0.asInstanceOf[Long]).asInstanceOf[Int]
  }

  /**
   * An arbitrary initial seed for the `TestRandom`.
   */
  val DefaultData: Data = Data(1071905196, 1911589680)

  /**
   * The seed of the `TestRandom`.
   */
  final case class Data(
    seed1: Int,
    seed2: Int,
    private[TestRandom] val nextNextGaussians: Queue[Double] = Queue.empty
  )

  /**
   * Accesses a `TestRandom` instance in the environment and clears the buffer
   * of booleans.
   */
  val clearBooleans: ZIO[TestRandom, Nothing, Unit] =
    ZIO.accessM(_.get.clearBooleans)

  /**
   * Accesses a `TestRandom` instance in the environment and clears the buffer
   * of bytes.
   */
  val clearBytes: ZIO[TestRandom, Nothing, Unit] =
    ZIO.accessM(_.get.clearBytes)

  /**
   * Accesses a `TestRandom` instance in the environment and clears the buffer
   * of characters.
   */
  val clearChars: ZIO[TestRandom, Nothing, Unit] =
    ZIO.accessM(_.get.clearChars)

  /**
   * Accesses a `TestRandom` instance in the environment and clears the buffer
   * of doubles.
   */
  val clearDoubles: ZIO[TestRandom, Nothing, Unit] =
    ZIO.accessM(_.get.clearDoubles)

  /**
   * Accesses a `TestRandom` instance in the environment and clears the buffer
   * of floats.
   */
  val clearFloats: ZIO[TestRandom, Nothing, Unit] =
    ZIO.accessM(_.get.clearFloats)

  /**
   * Accesses a `TestRandom` instance in the environment and clears the buffer
   * of integers.
   */
  val clearInts: ZIO[TestRandom, Nothing, Unit] =
    ZIO.accessM(_.get.clearInts)

  /**
   * Accesses a `TestRandom` instance in the environment and clears the buffer
   * of longs.
   */
  val clearLongs: ZIO[TestRandom, Nothing, Unit] =
    ZIO.accessM(_.get.clearLongs)

  /**
   * Accesses a `TestRandom` instance in the environment and clears the buffer
   * of strings.
   */
  val clearStrings: ZIO[TestRandom, Nothing, Unit] =
    ZIO.accessM(_.get.clearStrings)

  /**
   * Accesses a `TestRandom` instance in the environment and feeds the buffer
   * with the specified sequence of booleans.
   */
  def feedBooleans(booleans: Boolean*): ZIO[TestRandom, Nothing, Unit] =
    ZIO.accessM(_.get.feedBooleans(booleans: _*))

  /**
   * Accesses a `TestRandom` instance in the environment and feeds the buffer
   * with the specified sequence of chunks of bytes.
   */
  def feedBytes(bytes: Chunk[Byte]*): ZIO[TestRandom, Nothing, Unit] =
    ZIO.accessM(_.get.feedBytes(bytes: _*))

  /**
   * Accesses a `TestRandom` instance in the environment and feeds the buffer
   * with the specified sequence of characters.
   */
  def feedChars(chars: Char*): ZIO[TestRandom, Nothing, Unit] =
    ZIO.accessM(_.get.feedChars(chars: _*))

  /**
   * Accesses a `TestRandom` instance in the environment and feeds the buffer
   * with the specified sequence of doubles.
   */
  def feedDoubles(doubles: Double*): ZIO[TestRandom, Nothing, Unit] =
    ZIO.accessM(_.get.feedDoubles(doubles: _*))

  /**
   * Accesses a `TestRandom` instance in the environment and feeds the buffer
   * with the specified sequence of floats.
   */
  def feedFloats(floats: Float*): ZIO[TestRandom, Nothing, Unit] =
    ZIO.accessM(_.get.feedFloats(floats: _*))

  /**
   * Accesses a `TestRandom` instance in the environment and feeds the buffer
   * with the specified sequence of integers.
   */
  def feedInts(ints: Int*): ZIO[TestRandom, Nothing, Unit] =
    ZIO.accessM(_.get.feedInts(ints: _*))

  /**
   * Accesses a `TestRandom` instance in the environment and feeds the buffer
   * with the specified sequence of longs.
   */
  def feedLongs(longs: Long*): ZIO[TestRandom, Nothing, Unit] =
    ZIO.accessM(_.get.feedLongs(longs: _*))

  /**
   * Accesses a `TestRandom` instance in the environment and feeds the buffer
   * with the specified sequence of strings.
   */
  def feedStrings(strings: String*): ZIO[TestRandom, Nothing, Unit] =
    ZIO.accessM(_.get.feedStrings(strings: _*))

  /**
   * Constructs a new `TestRandom` with the specified initial state. This can
   * be useful for providing the required environment to an effect that
   * requires a `Random`, such as with [[ZIO!.provide]].
   */
  def make(data: Data): ZLayer.NoDeps[Nothing, Random with TestRandom] =
    ZLayer.fromEffect(for {
      data   <- Ref.make(data)
      buffer <- Ref.make(Buffer())
      test   = Test(data, buffer)
    } yield Has.allOf[Random.Service, TestRandom.Service](test, test))

  val deterministic: ZLayer.NoDeps[Nothing, Random with TestRandom] =
    make(DefaultData)

  val random: ZLayer[Clock, Nothing, Random with TestRandom] =
    (ZLayer.service[Clock.Service] ++ deterministic) >>>
      (ZLayer.fromEnvironmentM { (env: Clock with Random with TestRandom) =>
        val random     = env.get[Random.Service]
        val testRandom = env.get[TestRandom.Service]

        for {
          time <- env.get[Clock.Service].nanoTime
          _    <- env.get[TestRandom.Service].setSeed(time)
        } yield Has.allOf[Random.Service, TestRandom.Service](random, testRandom)
      })

  /**
   * Constructs a new `Test` object that implements the `TestRandom` interface.
   * This can be useful for mixing in with implementations of other interfaces.
   */
  def makeTest(data: Data): UIO[Test] =
    for {
      data   <- Ref.make(data)
      buffer <- Ref.make(Buffer())
    } yield Test(data, buffer)

  /**
   * Accesses a `TestRandom` instance in the environment and saves the random state in an effect which, when run,
   * will restore the `TestRandom` to the saved state
   */
  val save: ZIO[TestRandom, Nothing, UIO[Unit]] = ZIO.accessM[TestRandom](_.get.save)

  /**
   * Accesses a `TestRandom` instance in the environment and sets the seed to
   * the specified value.
   */
  def setSeed(seed: Long): ZIO[TestRandom, Nothing, Unit] =
    ZIO.accessM(_.get.setSeed(seed))

  /**
   * The buffer of the `TestRandom`.
   */
  final case class Buffer(
    booleans: List[Boolean] = List.empty,
    bytes: List[Chunk[Byte]] = List.empty,
    chars: List[Char] = List.empty,
    doubles: List[Double] = List.empty,
    floats: List[Float] = List.empty,
    integers: List[Int] = List.empty,
    longs: List[Long] = List.empty,
    strings: List[String] = List.empty
  )
}<|MERGE_RESOLUTION|>--- conflicted
+++ resolved
@@ -20,14 +20,9 @@
 import scala.collection.immutable.Queue
 import scala.math.{ log, sqrt }
 
-<<<<<<< HEAD
+import zio.clock.Clock
+import zio.random.Random
 import zio.{ Chunk, Has, Ref, UIO, ZIO, ZLayer }
-import zio.random.Random
-import zio.clock.Clock
-=======
-import zio.random.Random
-import zio.{ Chunk, Ref, UIO, ZIO }
->>>>>>> c677baf6
 
 /**
  * `TestRandom` allows for deterministically testing effects involving
@@ -71,13 +66,6 @@
  * so you can fill the buffer with new values or go back to pseudo-random
  * number generation.
  */
-<<<<<<< HEAD
-=======
-trait TestRandom extends Random {
-  def random: TestRandom.Service[Any]
-}
-
->>>>>>> c677baf6
 object TestRandom extends Serializable {
 
   trait Service extends Restorable {
@@ -103,11 +91,9 @@
   /**
    * Adapted from @gzmo work in Scala.js (https://github.com/scala-js/scala-js/pull/780)
    */
-<<<<<<< HEAD
-  case class Test(randomState: Ref[Data], bufferState: Ref[Buffer]) extends Random.Service with TestRandom.Service {
-=======
-  final case class Test(randomState: Ref[Data], bufferState: Ref[Buffer]) extends TestRandom.Service[Any] {
->>>>>>> c677baf6
+  final case class Test(randomState: Ref[Data], bufferState: Ref[Buffer])
+      extends Random.Service
+      with TestRandom.Service {
 
     /**
      * Clears the buffer of booleans.
