--- conflicted
+++ resolved
@@ -16,22 +16,16 @@
 
 package zio.test.mock
 
-<<<<<<< HEAD
-import zio.{Console, Has, IO, UIO, URLayer, ZIO}
-=======
-import zio.console.Console
-import zio.{Has, IO, URLayer, ZLayer}
->>>>>>> f252f4fb
+import zio.{Console, Has, IO, URLayer, ZIO}
 
 import java.io.IOException
 
 object MockConsole extends Mock[Has[Console]] {
 
-<<<<<<< HEAD
-  object Print          extends Effect[String, Nothing, Unit]
-  object PrintError     extends Effect[String, Nothing, Unit]
-  object PrintLine      extends Effect[String, Nothing, Unit]
-  object PrintLineError extends Effect[String, Nothing, Unit]
+  object Print          extends Effect[String, IOException, Unit]
+  object PrintError     extends Effect[String, IOException, Unit]
+  object PrintLine      extends Effect[String, IOException, Unit]
+  object PrintLineError extends Effect[String, IOException, Unit]
   object ReadLine       extends Effect[Unit, IOException, String]
 
   val compose: URLayer[Has[Proxy], Has[Console]] =
@@ -39,30 +33,12 @@
       .service[Proxy]
       .map(proxy =>
         new Console {
-          def print(line: String): UIO[Unit]          = proxy(Print, line)
-          def printError(line: String): UIO[Unit]     = proxy(PrintError, line)
-          def printLine(line: String): UIO[Unit]      = proxy(PrintLine, line)
-          def printLineError(line: String): UIO[Unit] = proxy(PrintLineError, line)
-          val readLine: IO[IOException, String]       = proxy(ReadLine)
+          def print(line: String): IO[IOException, Unit]          = proxy(Print, line)
+          def printError(line: String): IO[IOException, Unit]     = proxy(PrintError, line)
+          def printLine(line: String): IO[IOException, Unit]      = proxy(PrintLine, line)
+          def printLineError(line: String): IO[IOException, Unit] = proxy(PrintLineError, line)
+          val readLine: IO[IOException, String]                   = proxy(ReadLine)
         }
       )
       .toLayer
-=======
-  object PutStr      extends Effect[String, IOException, Unit]
-  object PutStrErr   extends Effect[String, IOException, Unit]
-  object PutStrLn    extends Effect[String, IOException, Unit]
-  object PutStrLnErr extends Effect[String, IOException, Unit]
-  object GetStrLn    extends Effect[Unit, IOException, String]
-
-  val compose: URLayer[Has[Proxy], Console] =
-    ZLayer.fromService(proxy =>
-      new Console.Service {
-        def putStr(line: String): IO[IOException, Unit]      = proxy(PutStr, line)
-        def putStrErr(line: String): IO[IOException, Unit]   = proxy(PutStrErr, line)
-        def putStrLn(line: String): IO[IOException, Unit]    = proxy(PutStrLn, line)
-        def putStrLnErr(line: String): IO[IOException, Unit] = proxy(PutStrLnErr, line)
-        val getStrLn: IO[IOException, String]                = proxy(GetStrLn)
-      }
-    )
->>>>>>> f252f4fb
 }