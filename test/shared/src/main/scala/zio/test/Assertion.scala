/*
 * Copyright 2019 John A. De Goes and the ZIO Contributors
 *
 * Licensed under the Apache License, Version 2.0 (the "License");
 * you may not use this file except in compliance with the License.
 * You may obtain a copy of the License at
 *
 *     http://www.apache.org/licenses/LICENSE-2.0
 *
 * Unless required by applicable law or agreed to in writing, software
 * distributed under the License is distributed on an "AS IS" BASIS,
 * WITHOUT WARRANTIES OR CONDITIONS OF ANY KIND, either express or implied.
 * See the License for the specific language governing permissions and
 * limitations under the License.
 */

package zio.test

import zio.Exit

import scala.reflect.ClassTag

/**
<<<<<<< HEAD
 * A `Predicate[A]` is capable of producing assertion results on an `A`. As a
 * proposition, predicates compose using logical conjuction and disjunction,
 * and can be negated.
 */
class Assertion[-A] private (render: String, val run: (=> A) => PredicateResult) extends ((=> A) => PredicateResult) {
  self =>
  // import AssertResult._

  /**
   * Returns a new predicate that succeeds only if both predicates succeed.
   */
  final def &&[A1 <: A](that: => Assertion[A1]): Assertion[A1] =
    Assertion.predicateDirect(s"(${self} && ${that})") { actual =>
      self.run(actual) && that.run(actual)
    }

  /**
   * Returns a new predicate that succeeds if either predicates succeed.
   */
  final def ||[A1 <: A](that: => Assertion[A1]): Assertion[A1] =
    Assertion.predicateDirect(s"(${self} || ${that})") { actual =>
      self.run(actual) || that.run(actual)
    }

  /**
   * Evaluates the predicate with the specified value.
   */
  final def apply(a: => A): PredicateResult =
    run(a)

  override final def equals(that: Any): Boolean = that match {
    case that: Assertion[_] => this.toString == that.toString
  }

  override final def hashCode: Int =
    toString.hashCode

  /**
   * Returns the negation of this predicate.
   */
  final def negate: Assertion[A] =
    Assertion.not(self)

  /**
   * Tests the predicate to see if it would succeed on the given element.
   */
  final def test(a: A): Boolean =
    run(a).isSuccess

  /**
   * Provides a meaningful string rendering of the predicate.
   */
  override final def toString: String =
    render
}

object Assertion {

  /**
   * Makes a new predicate that always succeeds.
   */
  final val anything: Assertion[Any] =
    Assertion.predicate[Any]("anything")(_ => AssertResult.value(Right(())))

  /**
   * Makes a new predicate that requires an iterable contain the specified
   * element.
   */
  final def contains[A](element: A): Assertion[Iterable[A]] =
    Assertion.predicate(s"contains(${element})") { actual =>
      if (!actual.exists(_ == element)) AssertResult.value(Left(()))
      else AssertResult.value(Right(()))
    }

  /**
   * Makes a new predicate that requires a value equal the specified value.
   */
  final def equalTo[A](expected: A): Assertion[A] =
    Assertion.predicate(s"equalTo(${expected})") { actual =>
      if (actual == expected) AssertResult.value(Right(()))
      else AssertResult.value(Left(()))
    }

  /**
   * Makes a new predicate that requires an iterable contain one element
   * satisfying the given predicate.
   */
  final def exists[A](predicate: Assertion[A]): Assertion[Iterable[A]] =
    Assertion.predicate(s"exists(${predicate})") { actual =>
      if (!actual.exists(predicate.test(_))) AssertResult.value(Left(()))
      else AssertResult.value(Right(()))
    }

  /**
   * Makes a new predicate that requires an exit value to fail.
   */
  final def fails[E](predicate: Assertion[E]): Assertion[Exit[E, Any]] =
    Assertion.predicateRec[Exit[E, Any]](s"fails(${predicate})") { (self, actual) =>
      actual match {
        case Exit.Failure(cause) if cause.failures.length > 0 => predicate.run(cause.failures.head)

        case _ => AssertResult.value(Left(AssertionValue(self, actual)))
      }
    }

  /**
   * Makes a new predicate that requires an iterable contain only elements
   * satisfying the given predicate.
   */
  final def forall[A](predicate: Assertion[A]): Assertion[Iterable[A]] =
    Assertion.predicateDirect[Iterable[A]](s"forall(${predicate})") { actual =>
      actual.map(predicate(_)).toList match {
        case head :: tail =>
          tail.foldLeft(head) {
            case (AssertResult.Value(Right(_)), next) => next
            case (acc, _)                             => acc
          }
        case Nil => AssertResult.value(Right(()))
      }
    }

  /**
   * Makes a new predicate that focuses in on a field in a case class.
   *
   * {{{
   * hasField("age", _.age, within(0, 10))
   * }}}
   */
  final def hasField[A, B](name: String, proj: A => B, predicate: Assertion[B]): Assertion[A] =
    Assertion.predicateDirect[A]("hasField(\"" + name + "\"" + s", _.${name}, ${predicate})") { actual =>
      predicate(proj(actual))
    }

  /**
   * Makes a new predicate that requires the size of an iterable be satisfied
   * by the specified predicate.
   */
  final def hasSize[A](predicate: Assertion[Int]): Assertion[Iterable[A]] =
    Assertion.predicate[Iterable[A]](s"hasSize(${predicate})") { actual =>
      predicate.run(actual.size).map {
        case Left(_) => Left(())
        case _       => Right(())
      }
    }

  /**
   * Makes a new predicate that requires the sum type be a specified term.
   *
   * {{{
   * isCase("Some", Some.unapply, anything)
   * }}}
   */
  final def isCase[Sum, Proj](
    termName: String,
    term: Sum => Option[Proj],
    predicate: Assertion[Proj]
  ): Assertion[Sum] =
    Assertion.predicateRec[Sum]("isCase(\"" + termName + "\", " + s"${termName}.unapply, ${predicate})") {
      (self, actual) =>
        term(actual).fold[PredicateResult](AssertResult.value(Left(AssertionValue(self, actual))))(predicate(_))
    }

  /**
   * Makes a new predicate that requires a value be true.
   */
  final def isFalse: Assertion[Boolean] = Assertion.predicate(s"isFalse") { actual =>
    if (!actual) AssertResult.value(Right(())) else AssertResult.value(Left(()))
=======
 * An `Assertion[A]` is capable of producing assertion results on an `A`. As a
 * proposition, assertions compose using logical conjuction and disjunction,
 * and can be negated.
 */
class Assertion[-A] private (render: String, val run: (=> A) => AssertionResult) extends ((=> A) => AssertionResult) {
  self =>
  import AssertResult._

  /**
   * Returns a new assertion that succeeds only if both assertions succeed.
   */
  final def &&[A1 <: A](that: => Assertion[A1]): Assertion[A1] =
    Assertion.assertionDirect(s"(${self} && ${that})") { actual =>
      self.run(actual) match {
        case Failure(l) => Failure(l)
        case Success    => that.run(actual)
        case Ignore     => that.run(actual)
      }
    }

  /**
   * Returns a new assertion that succeeds if either assertion succeeds.
   */
  final def ||[A1 <: A](that: => Assertion[A1]): Assertion[A1] =
    Assertion.assertionDirect(s"(${self} || ${that})") { actual =>
      self.run(actual) match {
        case Failure(_) => that.run(actual)
        case Success    => Success
        case Ignore     => that.run(actual)
      }
    }

  /**
   * Evaluates the assertion with the specified value.
   */
  final def apply(a: => A): AssertionResult = run(a)

  override final def equals(that: Any): Boolean = that match {
    case that: Assertion[_] => this.toString == that.toString
>>>>>>> 4a0c4abc
  }

  override final def hashCode: Int = toString.hashCode

  /**
<<<<<<< HEAD
   * Makes a new predicate that requires the numeric value be greater than
   * the specified reference value.
   */
  final def isGreaterThan[A: Numeric](reference: A): Assertion[A] =
    Assertion.predicate(s"isGreaterThan(${reference})") { actual =>
      if (implicitly[Numeric[A]].compare(actual, reference) > 0) AssertResult.value(Right(()))
      else AssertResult.value(Left(()))
    }

  /**
   * Makes a new predicate that requires the numeric value be greater than
   * or equal to the specified reference value.
   */
  final def isGreaterThanEqualTo[A: Numeric](reference: A): Assertion[A] =
    Assertion.predicate(s"isGreaterThanEqualTo(${reference})") { actual =>
      if (implicitly[Numeric[A]].compare(actual, reference) >= 0) AssertResult.value(Right(()))
      else AssertResult.value(Left(()))
    }

  /**
   * Makes a new predicate that requires a Left value satisfying a specified
   * predicate.
   */
  final def isLeft[A](predicate: Assertion[A]): Assertion[Either[A, Any]] =
    Assertion.predicateRec[Either[A, Any]](s"isLeft(${predicate})") { (self, actual) =>
      actual match {
        case Left(a)  => predicate.run(a)
        case Right(_) => AssertResult.value(Left(AssertionValue(self, actual)))
      }
    }

  /**
   * Makes a new predicate that requires the numeric value be greater than
   * the specified reference value.
   */
  final def isLessThan[A: Numeric](reference: A): Assertion[A] =
    Assertion.predicate(s"isLessThan(${reference})") { actual =>
      if (implicitly[Numeric[A]].compare(actual, reference) < 0) AssertResult.value(Right(()))
      else AssertResult.value(Left(()))
    }

  /**
   * Makes a new predicate that requires the numeric value be greater than
   * the specified reference value.
   */
  final def isLessThanEqualTo[A: Numeric](reference: A): Assertion[A] =
    Assertion.predicate(s"isLessThanEqualTo(${reference})") { actual =>
      if (implicitly[Numeric[A]].compare(actual, reference) <= 0) AssertResult.value(Right(()))
      else AssertResult.value(Left(()))
    }

  /**
   * Makes a new predicate that requires a Some value satisfying the specified
   * predicate.
   */
  final val isNone: Assertion[Option[Any]] = Assertion.predicate(s"isNone") { actual =>
    actual match {
      case None    => AssertResult.value(Right(()))
      case Some(_) => AssertResult.value(Left(()))
    }
  }

  /**
   * Makes a new predicate that requires a Right value satisfying a specified
   * predicate.
   */
  final def isRight[A](predicate: Assertion[A]): Assertion[Either[Any, A]] =
    Assertion.predicateRec[Either[Any, A]](s"isRight(${predicate})") { (self, actual) =>
      actual match {
        case Right(a) => predicate.run(a)
        case Left(_)  => AssertResult.value(Left(AssertionValue(self, actual)))
      }
    }

  /**
   * Makes a new predicate that requires a Some value satisfying the specified
   * predicate.
   */
  final def isSome[A](predicate: Assertion[A]): Assertion[Option[A]] =
    Assertion.predicateRec[Option[A]](s"isSome(${predicate})") { (self, actual) =>
      actual match {
        case Some(a) => predicate.run(a)
        case None    => AssertResult.value(Left(AssertionValue(self, actual)))
      }
    }

  /**
   * Makes a predicate that requires a value have the specified type.
   */
  final def isSubtype[A](predicate: Assertion[A])(implicit C: ClassTag[A]): Assertion[Any] =
    Assertion.predicateRec[Any](s"isSubtype[${C.runtimeClass.getSimpleName()}]") { (self, actual) =>
      if (C.runtimeClass.isAssignableFrom(actual.getClass())) predicate(actual.asInstanceOf[A])
      else AssertResult.value(Left(AssertionValue(self, actual)))
    }

  /**
   * Makes a new predicate that requires a value be true.
   */
  final def isTrue: Assertion[Boolean] = Assertion.predicate(s"isTrue") { actual =>
    if (actual) AssertResult.value(Right(())) else AssertResult.value(Left(()))
  }

  /**
   * Makes a new predicate that requires the value be unit.
   */
  final def isUnit: Assertion[Any] =
    Assertion.predicate("isUnit") { actual =>
      actual match {
        case () => AssertResult.value(Right(()))
        case _  => AssertResult.value(Left(()))
      }
    }

  /**
   * Returns a new predicate that requires a numeric value to fall within a
   * specified min and max (inclusive).
   */
  final def isWithin[A: Numeric](min: A, max: A): Assertion[A] =
    Assertion.predicate(s"isWithin(${min}, ${max})") { actual =>
      if (implicitly[Numeric[A]].compare(actual, min) < 0) AssertResult.value(Left(()))
      else if (implicitly[Numeric[A]].compare(actual, max) > 0) AssertResult.value(Left(()))
      else AssertResult.value(Right(()))
    }

  /**
   * Makes a new predicate that negates the specified predicate.
   */
  final def not[A](predicate: Assertion[A]): Assertion[A] =
    Assertion.predicateRec[A](s"not(${predicate})") { (self, actual) =>
      if (predicate.run(actual).isSuccess) AssertResult.value(Left(AssertionValue(self, actual)))
      else AssertResult.value(Right(()))
    }

  /**
   * Makes a new predicate that always fails.
   */
  final val nothing: Assertion[Any] = Assertion.predicateRec[Any]("nothing") { (self, actual) =>
    AssertResult.value(Left(AssertionValue(self, actual)))
  }

  /**
   * Makes a new `Predicate` from a pretty-printing and a function.
   */
  final def predicate[A](render: String)(run: (=> A) => AssertResult[Either[Unit, Unit]]): Assertion[A] =
    predicateRec[A](render)(
      (predicate, a) =>
        run(a).map {
          case Left(_) => Left(AssertionValue(predicate, a))
          case _       => Right(())
        }
    )

  /**
   * Makes a new `Predicate` from a pretty-printing and a function.
   */
  final def predicateDirect[A](render: String)(run: (=> A) => PredicateResult): Assertion[A] =
    new Assertion(render, run)

  /**
   * Makes a new `Predicate` from a pretty-printing and a function, passing
   * the predicate itself to the specified function, so it can embed a
   * recursive reference into the assert result.
   */
  final def predicateRec[A](render: String)(run: (Assertion[A], => A) => PredicateResult): Assertion[A] = {
    lazy val predicate: Assertion[A] = predicateDirect[A](render)(a => run(predicate, a))
    predicate
  }

  /**
   * Makes a new predicate that requires an exit value to succeed.
   */
  final def succeeds[A](predicate: Assertion[A]): Assertion[Exit[Any, A]] =
    Assertion.predicateRec[Exit[Any, A]](s"succeeds(${predicate})") { (self, actual) =>
      actual match {
        case Exit.Success(a) => predicate.run(a)

        case exit => AssertResult.value(Left(AssertionValue(self, exit)))
      }
    }

  /**
   * Returns a new predicate that requires the expression to throw.
   */
  final def throws[A](predicate: Assertion[Throwable]): Assertion[A] =
    Assertion.predicateRec[A](s"throws(${predicate})") { (self, actual) =>
      try {
        val _ = actual
      } catch {
        case t: Throwable => predicate(t)
      }

      AssertResult.value(Left(AssertionValue(self, actual)))
=======
   * Returns the negation of this assertion.
   */
  final def negate: Assertion[A] = Assertion.not(self)

  /**
   * Tests the assertion to see if it would succeed on the given element.
   */
  final def test(a: A): Boolean = run(a) match {
    case Success => true
    case _       => false
  }

  /**
   * Provides a meaningful string rendering of the assertion.
   */
  override final def toString: String = render
}

object Assertion {

  /**
   * Makes a new assertion that always succeeds.
   */
  final val anything: Assertion[Any] = Assertion.assertion[Any]("anything")(_ => AssertResult.success)

  /**
   * Makes a new `Assertion` from a pretty-printing and a function.
   */
  final def assertion[A](render: String)(run: (=> A) => AssertResult[Unit]): Assertion[A] =
    assertionRec[A](render)((assertion, a) => run(a).map(_ => AssertionValue(assertion, a)))

  /**
   * Makes a new `Assertion` from a pretty-printing and a function.
   */
  final def assertionDirect[A](render: String)(run: (=> A) => AssertionResult): Assertion[A] =
    new Assertion(render, run)

  /**
   * Makes a new `Assertion` from a pretty-printing and a function, passing
   * the assertion itself to the specified function, so it can embed a
   * recursive reference into the assert result.
   */
  final def assertionRec[A](render: String)(run: (Assertion[A], => A) => AssertionResult): Assertion[A] = {
    lazy val assertion: Assertion[A] = assertionDirect[A](render)(a => run(assertion, a))

    assertion
  }

  /**
   * Makes a new assertion that requires an iterable contain the specified
   * element.
   */
  final def contains[A](element: A): Assertion[Iterable[A]] =
    Assertion.assertion(s"contains(${element})") { actual =>
      if (!actual.exists(_ == element)) AssertResult.failure(())
      else AssertResult.success
    }

  /**
   * Makes a new assertion that requires a value equal the specified value.
   */
  final def equalTo[A](expected: A): Assertion[A] =
    Assertion.assertion(s"equalTo(${expected})") { actual =>
      if (actual == expected) AssertResult.success
      else AssertResult.failure(())
    }

  /**
   * Makes a new assertion that requires an iterable contain one element
   * satisfying the given assertion.
   */
  final def exists[A](assertion: Assertion[A]): Assertion[Iterable[A]] =
    Assertion.assertion(s"exists(${assertion})") { actual =>
      if (!actual.exists(assertion.test(_))) AssertResult.failure(())
      else AssertResult.success
    }

  /**
   * Makes a new assertion that requires an exit value to fail.
   */
  final def fails[E](assertion: Assertion[E]): Assertion[Exit[E, Any]] =
    Assertion.assertionRec[Exit[E, Any]](s"fails(${assertion})") { (self, actual) =>
      actual match {
        case Exit.Failure(cause) if cause.failures.length > 0 => assertion.run(cause.failures.head)

        case _ => AssertResult.failure(AssertionValue(self, actual))
      }
    }

  /**
   * Makes a new assertion that requires an iterable contain only elements
   * satisfying the given assertion.
   */
  final def forall[A](assertion: Assertion[A]): Assertion[Iterable[A]] =
    Assertion.assertionDirect[Iterable[A]](s"forall(${assertion})") { actual =>
      actual.map(assertion(_)).toList match {
        case head :: tail =>
          tail.foldLeft(head) {
            case (AssertResult.Success, next) => next
            case (acc, _)                     => acc
          }
        case Nil => AssertResult.success
      }
    }

  /**
   * Makes a new assertion that focuses in on a field in a case class.
   *
   * {{{
   * hasField("age", _.age, within(0, 10))
   * }}}
   */
  final def hasField[A, B](name: String, proj: A => B, assertion: Assertion[B]): Assertion[A] =
    Assertion.assertionDirect[A]("hasField(\"" + name + "\"" + s", _.${name}, ${assertion})") { actual =>
      assertion(proj(actual))
    }

  /**
   * Makes a new assertion that requires the size of an iterable be satisfied
   * by the specified assertion.
   */
  final def hasSize[A](assertion: Assertion[Int]): Assertion[Iterable[A]] =
    Assertion.assertion[Iterable[A]](s"hasSize(${assertion})") { actual =>
      assertion.run(actual.size).map(_ => ())
    }

  /**
   * Makes a new assertion that requires the sum type be a specified term.
   *
   * {{{
   * isCase("Some", Some.unapply, anything)
   * }}}
   */
  final def isCase[Sum, Proj](
    termName: String,
    term: Sum => Option[Proj],
    assertion: Assertion[Proj]
  ): Assertion[Sum] =
    Assertion.assertionRec[Sum]("isCase(\"" + termName + "\", " + s"${termName}.unapply, ${assertion})") {
      (self, actual) =>
        term(actual).fold(AssertResult.failure(AssertionValue(self, actual)))(assertion(_))
    }

  /**
   * Makes a new assertion that requires a value be true.
   */
  final def isFalse: Assertion[Boolean] = Assertion.assertion(s"isFalse") { actual =>
    if (!actual) AssertResult.success else AssertResult.failure(())
  }

  /**
   * Makes a new assertion that requires the numeric value be greater than
   * the specified reference value.
   */
  final def isGreaterThan[A: Numeric](reference: A): Assertion[A] =
    Assertion.assertion(s"isGreaterThan(${reference})") { actual =>
      if (implicitly[Numeric[A]].compare(actual, reference) > 0) AssertResult.success
      else AssertResult.failure(())
    }

  /**
   * Makes a new assertion that requires the numeric value be greater than
   * or equal to the specified reference value.
   */
  final def isGreaterThanEqualTo[A: Numeric](reference: A): Assertion[A] =
    Assertion.assertion(s"isGreaterThanEqualTo(${reference})") { actual =>
      if (implicitly[Numeric[A]].compare(actual, reference) >= 0) AssertResult.success
      else AssertResult.failure(())
    }

  /**
   * Makes a new assertion that requires a Left value satisfying a specified
   * assertion.
   */
  final def isLeft[A](assertion: Assertion[A]): Assertion[Either[A, Any]] =
    Assertion.assertionRec[Either[A, Any]](s"isLeft(${assertion})") { (self, actual) =>
      actual match {
        case Left(a)  => assertion.run(a)
        case Right(_) => AssertResult.failure(AssertionValue(self, actual))
      }
    }

  /**
   * Makes a new assertion that requires the numeric value be less than
   * the specified reference value.
   */
  final def isLessThan[A: Numeric](reference: A): Assertion[A] =
    Assertion.assertion(s"isLessThan(${reference})") { actual =>
      if (implicitly[Numeric[A]].compare(actual, reference) < 0) AssertResult.success
      else AssertResult.failure(())
    }

  /**
   * Makes a new assertion that requires the numeric value be less than
   * or equal to the specified reference value.
   */
  final def isLessThanEqualTo[A: Numeric](reference: A): Assertion[A] =
    Assertion.assertion(s"isLessThanEqualTo(${reference})") { actual =>
      if (implicitly[Numeric[A]].compare(actual, reference) <= 0) AssertResult.success
      else AssertResult.failure(())
    }

  /**
   * Makes a new assertion that requires a None value.
   */
  final val isNone: Assertion[Option[Any]] = Assertion.assertion(s"isNone") { actual =>
    actual match {
      case None    => AssertResult.success
      case Some(_) => AssertResult.failure(())
    }
  }

  /**
   * Makes a new assertion that requires a Right value satisfying a specified
   * assertion.
   */
  final def isRight[A](assertion: Assertion[A]): Assertion[Either[Any, A]] =
    Assertion.assertionRec[Either[Any, A]](s"isRight(${assertion})") { (self, actual) =>
      actual match {
        case Right(a) => assertion.run(a)
        case Left(_)  => AssertResult.failure(AssertionValue(self, actual))
      }
    }

  /**
   * Makes a new assertion that requires a Some value satisfying the specified
   * assertion.
   */
  final def isSome[A](assertion: Assertion[A]): Assertion[Option[A]] =
    Assertion.assertionRec[Option[A]](s"isSome(${assertion})") { (self, actual) =>
      actual match {
        case Some(a) => assertion.run(a)
        case None    => AssertResult.failure(AssertionValue(self, actual))
      }
    }

  /**
   * Makes an assertion that requires a value have the specified type.
   */
  final def isSubtype[A](assertion: Assertion[A])(implicit C: ClassTag[A]): Assertion[Any] =
    Assertion.assertionRec[Any](s"isSubtype[${C.runtimeClass.getSimpleName()}]") { (self, actual) =>
      if (C.runtimeClass.isAssignableFrom(actual.getClass())) assertion(actual.asInstanceOf[A])
      else AssertResult.failure(AssertionValue(self, actual))
    }

  /**
   * Makes a new assertion that requires a value be true.
   */
  final def isTrue: Assertion[Boolean] = Assertion.assertion(s"isTrue") { actual =>
    if (actual) AssertResult.success else AssertResult.failure(())
  }

  /**
   * Makes a new assertion that requires the value be unit.
   */
  final def isUnit: Assertion[Any] =
    Assertion.assertion("isUnit") { actual =>
      actual match {
        case () => AssertResult.success
        case _  => AssertResult.failure(())
      }
    }

  /**
   * Returns a new assertion that requires a numeric value to fall within a
   * specified min and max (inclusive).
   */
  final def isWithin[A: Numeric](min: A, max: A): Assertion[A] =
    Assertion.assertion(s"isWithin(${min}, ${max})") { actual =>
      if (implicitly[Numeric[A]].compare(actual, min) < 0) AssertResult.failure(())
      else if (implicitly[Numeric[A]].compare(actual, max) > 0) AssertResult.failure(())
      else AssertResult.success
    }

  /**
   * Makes a new assertion that negates the specified assertion.
   */
  final def not[A](assertion: Assertion[A]): Assertion[A] =
    Assertion.assertionRec[A](s"not(${assertion})") { (self, actual) =>
      assertion.run(actual) match {
        case AssertResult.Success    => AssertResult.Failure(AssertionValue(self, actual))
        case AssertResult.Failure(_) => AssertResult.Success
        case AssertResult.Ignore     => AssertResult.Ignore
      }
    }

  /**
   * Makes a new assertion that always fails.
   */
  final val nothing: Assertion[Any] = Assertion.assertionRec[Any]("nothing") { (self, actual) =>
    AssertResult.failure(AssertionValue(self, actual))
  }

  /**
   * Makes a new assertion that requires an exit value to succeed.
   */
  final def succeeds[A](assertion: Assertion[A]): Assertion[Exit[Any, A]] =
    Assertion.assertionRec[Exit[Any, A]](s"succeeds(${assertion})") { (self, actual) =>
      actual match {
        case Exit.Success(a) => assertion.run(a)

        case exit => AssertResult.failure(AssertionValue(self, exit))
      }
    }

  /**
   * Returns a new assertion that requires the expression to throw.
   */
  final def throws[A](assertion: Assertion[Throwable]): Assertion[A] =
    Assertion.assertionRec[A](s"throws(${assertion})") { (self, actual) =>
      try {
        val _ = actual
      } catch {
        case t: Throwable => assertion(t)
      }

      AssertResult.failure(AssertionValue(self, actual))
>>>>>>> 4a0c4abc
    }
}<|MERGE_RESOLUTION|>--- conflicted
+++ resolved
@@ -21,35 +21,33 @@
 import scala.reflect.ClassTag
 
 /**
-<<<<<<< HEAD
- * A `Predicate[A]` is capable of producing assertion results on an `A`. As a
- * proposition, predicates compose using logical conjuction and disjunction,
+ * An `Assertion[A]` is capable of producing assertion results on an `A`. As a
+ * proposition, assertions compose using logical conjuction and disjunction,
  * and can be negated.
  */
-class Assertion[-A] private (render: String, val run: (=> A) => PredicateResult) extends ((=> A) => PredicateResult) {
+class Assertion[-A] private (render: String, val run: (=> A) => AssertionResult) extends ((=> A) => AssertionResult) {
   self =>
-  // import AssertResult._
-
-  /**
-   * Returns a new predicate that succeeds only if both predicates succeed.
+
+  /**
+   * Returns a new assertion that succeeds only if both assertions succeed.
    */
   final def &&[A1 <: A](that: => Assertion[A1]): Assertion[A1] =
-    Assertion.predicateDirect(s"(${self} && ${that})") { actual =>
+    Assertion.assertionDirect(s"(${self} && ${that})") { actual =>
       self.run(actual) && that.run(actual)
     }
 
   /**
-   * Returns a new predicate that succeeds if either predicates succeed.
+   * Returns a new assertion that succeeds if either assertion succeeds.
    */
   final def ||[A1 <: A](that: => Assertion[A1]): Assertion[A1] =
-    Assertion.predicateDirect(s"(${self} || ${that})") { actual =>
+    Assertion.assertionDirect(s"(${self} || ${that})") { actual =>
       self.run(actual) || that.run(actual)
     }
 
   /**
-   * Evaluates the predicate with the specified value.
-   */
-  final def apply(a: => A): PredicateResult =
+   * Evaluates the assertion with the specified value.
+   */
+  final def apply(a: => A): AssertionResult =
     run(a)
 
   override final def equals(that: Any): Boolean = that match {
@@ -60,19 +58,19 @@
     toString.hashCode
 
   /**
-   * Returns the negation of this predicate.
+   * Returns the negation of this assertion.
    */
   final def negate: Assertion[A] =
     Assertion.not(self)
 
   /**
-   * Tests the predicate to see if it would succeed on the given element.
+   * Tests the assertion to see if it would succeed on the given element.
    */
   final def test(a: A): Boolean =
     run(a).isSuccess
 
   /**
-   * Provides a meaningful string rendering of the predicate.
+   * Provides a meaningful string rendering of the assertion.
    */
   override final def toString: String =
     render
@@ -81,59 +79,87 @@
 object Assertion {
 
   /**
-   * Makes a new predicate that always succeeds.
+   * Makes a new assertion that always succeeds.
    */
   final val anything: Assertion[Any] =
-    Assertion.predicate[Any]("anything")(_ => AssertResult.value(Right(())))
-
-  /**
-   * Makes a new predicate that requires an iterable contain the specified
+    Assertion.assertion[Any]("anything")(_ => AssertResult.value(Right(())))
+
+  /**
+   * Makes a new `Assertion` from a pretty-printing and a function.
+   */
+  final def assertion[A](render: String)(run: (=> A) => AssertResult[Either[Unit, Unit]]): Assertion[A] =
+    assertionRec[A](render)(
+      (assertion, a) =>
+        run(a).map {
+          case Left(_) => Left(AssertionValue(assertion, a))
+          case _       => Right(())
+        }
+    )
+
+  /**
+   * Makes a new `Assertion` from a pretty-printing and a function.
+   */
+  final def assertionDirect[A](render: String)(run: (=> A) => AssertionResult): Assertion[A] =
+    new Assertion(render, run)
+
+  /**
+   * Makes a new `Assertion` from a pretty-printing and a function, passing
+   * the assertion itself to the specified function, so it can embed a
+   * recursive reference into the assert result.
+   */
+  final def assertionRec[A](render: String)(run: (Assertion[A], => A) => AssertionResult): Assertion[A] = {
+    lazy val assertion: Assertion[A] = assertionDirect[A](render)(a => run(assertion, a))
+    assertion
+  }
+
+  /**
+   * Makes a new assertion that requires an iterable contain the specified
    * element.
    */
   final def contains[A](element: A): Assertion[Iterable[A]] =
-    Assertion.predicate(s"contains(${element})") { actual =>
+    Assertion.assertion(s"contains(${element})") { actual =>
       if (!actual.exists(_ == element)) AssertResult.value(Left(()))
       else AssertResult.value(Right(()))
     }
 
   /**
-   * Makes a new predicate that requires a value equal the specified value.
+   * Makes a new assertion that requires a value equal the specified value.
    */
   final def equalTo[A](expected: A): Assertion[A] =
-    Assertion.predicate(s"equalTo(${expected})") { actual =>
+    Assertion.assertion(s"equalTo(${expected})") { actual =>
       if (actual == expected) AssertResult.value(Right(()))
       else AssertResult.value(Left(()))
     }
 
   /**
-   * Makes a new predicate that requires an iterable contain one element
-   * satisfying the given predicate.
-   */
-  final def exists[A](predicate: Assertion[A]): Assertion[Iterable[A]] =
-    Assertion.predicate(s"exists(${predicate})") { actual =>
-      if (!actual.exists(predicate.test(_))) AssertResult.value(Left(()))
+   * Makes a new assertion that requires an iterable contain one element
+   * satisfying the given assertion.
+   */
+  final def exists[A](assertion: Assertion[A]): Assertion[Iterable[A]] =
+    Assertion.assertion(s"exists(${assertion})") { actual =>
+      if (!actual.exists(assertion.test(_))) AssertResult.value(Left(()))
       else AssertResult.value(Right(()))
     }
 
   /**
-   * Makes a new predicate that requires an exit value to fail.
-   */
-  final def fails[E](predicate: Assertion[E]): Assertion[Exit[E, Any]] =
-    Assertion.predicateRec[Exit[E, Any]](s"fails(${predicate})") { (self, actual) =>
-      actual match {
-        case Exit.Failure(cause) if cause.failures.length > 0 => predicate.run(cause.failures.head)
+   * Makes a new assertion that requires an exit value to fail.
+   */
+  final def fails[E](assertion: Assertion[E]): Assertion[Exit[E, Any]] =
+    Assertion.assertionRec[Exit[E, Any]](s"fails(${assertion})") { (self, actual) =>
+      actual match {
+        case Exit.Failure(cause) if cause.failures.length > 0 => assertion.run(cause.failures.head)
 
         case _ => AssertResult.value(Left(AssertionValue(self, actual)))
       }
     }
 
   /**
-   * Makes a new predicate that requires an iterable contain only elements
-   * satisfying the given predicate.
-   */
-  final def forall[A](predicate: Assertion[A]): Assertion[Iterable[A]] =
-    Assertion.predicateDirect[Iterable[A]](s"forall(${predicate})") { actual =>
-      actual.map(predicate(_)).toList match {
+   * Makes a new assertion that requires an iterable contain only elements
+   * satisfying the given assertion.
+   */
+  final def forall[A](assertion: Assertion[A]): Assertion[Iterable[A]] =
+    Assertion.assertionDirect[Iterable[A]](s"forall(${assertion})") { actual =>
+      actual.map(assertion(_)).toList match {
         case head :: tail =>
           tail.foldLeft(head) {
             case (AssertResult.Value(Right(_)), next) => next
@@ -144,397 +170,6 @@
     }
 
   /**
-   * Makes a new predicate that focuses in on a field in a case class.
-   *
-   * {{{
-   * hasField("age", _.age, within(0, 10))
-   * }}}
-   */
-  final def hasField[A, B](name: String, proj: A => B, predicate: Assertion[B]): Assertion[A] =
-    Assertion.predicateDirect[A]("hasField(\"" + name + "\"" + s", _.${name}, ${predicate})") { actual =>
-      predicate(proj(actual))
-    }
-
-  /**
-   * Makes a new predicate that requires the size of an iterable be satisfied
-   * by the specified predicate.
-   */
-  final def hasSize[A](predicate: Assertion[Int]): Assertion[Iterable[A]] =
-    Assertion.predicate[Iterable[A]](s"hasSize(${predicate})") { actual =>
-      predicate.run(actual.size).map {
-        case Left(_) => Left(())
-        case _       => Right(())
-      }
-    }
-
-  /**
-   * Makes a new predicate that requires the sum type be a specified term.
-   *
-   * {{{
-   * isCase("Some", Some.unapply, anything)
-   * }}}
-   */
-  final def isCase[Sum, Proj](
-    termName: String,
-    term: Sum => Option[Proj],
-    predicate: Assertion[Proj]
-  ): Assertion[Sum] =
-    Assertion.predicateRec[Sum]("isCase(\"" + termName + "\", " + s"${termName}.unapply, ${predicate})") {
-      (self, actual) =>
-        term(actual).fold[PredicateResult](AssertResult.value(Left(AssertionValue(self, actual))))(predicate(_))
-    }
-
-  /**
-   * Makes a new predicate that requires a value be true.
-   */
-  final def isFalse: Assertion[Boolean] = Assertion.predicate(s"isFalse") { actual =>
-    if (!actual) AssertResult.value(Right(())) else AssertResult.value(Left(()))
-=======
- * An `Assertion[A]` is capable of producing assertion results on an `A`. As a
- * proposition, assertions compose using logical conjuction and disjunction,
- * and can be negated.
- */
-class Assertion[-A] private (render: String, val run: (=> A) => AssertionResult) extends ((=> A) => AssertionResult) {
-  self =>
-  import AssertResult._
-
-  /**
-   * Returns a new assertion that succeeds only if both assertions succeed.
-   */
-  final def &&[A1 <: A](that: => Assertion[A1]): Assertion[A1] =
-    Assertion.assertionDirect(s"(${self} && ${that})") { actual =>
-      self.run(actual) match {
-        case Failure(l) => Failure(l)
-        case Success    => that.run(actual)
-        case Ignore     => that.run(actual)
-      }
-    }
-
-  /**
-   * Returns a new assertion that succeeds if either assertion succeeds.
-   */
-  final def ||[A1 <: A](that: => Assertion[A1]): Assertion[A1] =
-    Assertion.assertionDirect(s"(${self} || ${that})") { actual =>
-      self.run(actual) match {
-        case Failure(_) => that.run(actual)
-        case Success    => Success
-        case Ignore     => that.run(actual)
-      }
-    }
-
-  /**
-   * Evaluates the assertion with the specified value.
-   */
-  final def apply(a: => A): AssertionResult = run(a)
-
-  override final def equals(that: Any): Boolean = that match {
-    case that: Assertion[_] => this.toString == that.toString
->>>>>>> 4a0c4abc
-  }
-
-  override final def hashCode: Int = toString.hashCode
-
-  /**
-<<<<<<< HEAD
-   * Makes a new predicate that requires the numeric value be greater than
-   * the specified reference value.
-   */
-  final def isGreaterThan[A: Numeric](reference: A): Assertion[A] =
-    Assertion.predicate(s"isGreaterThan(${reference})") { actual =>
-      if (implicitly[Numeric[A]].compare(actual, reference) > 0) AssertResult.value(Right(()))
-      else AssertResult.value(Left(()))
-    }
-
-  /**
-   * Makes a new predicate that requires the numeric value be greater than
-   * or equal to the specified reference value.
-   */
-  final def isGreaterThanEqualTo[A: Numeric](reference: A): Assertion[A] =
-    Assertion.predicate(s"isGreaterThanEqualTo(${reference})") { actual =>
-      if (implicitly[Numeric[A]].compare(actual, reference) >= 0) AssertResult.value(Right(()))
-      else AssertResult.value(Left(()))
-    }
-
-  /**
-   * Makes a new predicate that requires a Left value satisfying a specified
-   * predicate.
-   */
-  final def isLeft[A](predicate: Assertion[A]): Assertion[Either[A, Any]] =
-    Assertion.predicateRec[Either[A, Any]](s"isLeft(${predicate})") { (self, actual) =>
-      actual match {
-        case Left(a)  => predicate.run(a)
-        case Right(_) => AssertResult.value(Left(AssertionValue(self, actual)))
-      }
-    }
-
-  /**
-   * Makes a new predicate that requires the numeric value be greater than
-   * the specified reference value.
-   */
-  final def isLessThan[A: Numeric](reference: A): Assertion[A] =
-    Assertion.predicate(s"isLessThan(${reference})") { actual =>
-      if (implicitly[Numeric[A]].compare(actual, reference) < 0) AssertResult.value(Right(()))
-      else AssertResult.value(Left(()))
-    }
-
-  /**
-   * Makes a new predicate that requires the numeric value be greater than
-   * the specified reference value.
-   */
-  final def isLessThanEqualTo[A: Numeric](reference: A): Assertion[A] =
-    Assertion.predicate(s"isLessThanEqualTo(${reference})") { actual =>
-      if (implicitly[Numeric[A]].compare(actual, reference) <= 0) AssertResult.value(Right(()))
-      else AssertResult.value(Left(()))
-    }
-
-  /**
-   * Makes a new predicate that requires a Some value satisfying the specified
-   * predicate.
-   */
-  final val isNone: Assertion[Option[Any]] = Assertion.predicate(s"isNone") { actual =>
-    actual match {
-      case None    => AssertResult.value(Right(()))
-      case Some(_) => AssertResult.value(Left(()))
-    }
-  }
-
-  /**
-   * Makes a new predicate that requires a Right value satisfying a specified
-   * predicate.
-   */
-  final def isRight[A](predicate: Assertion[A]): Assertion[Either[Any, A]] =
-    Assertion.predicateRec[Either[Any, A]](s"isRight(${predicate})") { (self, actual) =>
-      actual match {
-        case Right(a) => predicate.run(a)
-        case Left(_)  => AssertResult.value(Left(AssertionValue(self, actual)))
-      }
-    }
-
-  /**
-   * Makes a new predicate that requires a Some value satisfying the specified
-   * predicate.
-   */
-  final def isSome[A](predicate: Assertion[A]): Assertion[Option[A]] =
-    Assertion.predicateRec[Option[A]](s"isSome(${predicate})") { (self, actual) =>
-      actual match {
-        case Some(a) => predicate.run(a)
-        case None    => AssertResult.value(Left(AssertionValue(self, actual)))
-      }
-    }
-
-  /**
-   * Makes a predicate that requires a value have the specified type.
-   */
-  final def isSubtype[A](predicate: Assertion[A])(implicit C: ClassTag[A]): Assertion[Any] =
-    Assertion.predicateRec[Any](s"isSubtype[${C.runtimeClass.getSimpleName()}]") { (self, actual) =>
-      if (C.runtimeClass.isAssignableFrom(actual.getClass())) predicate(actual.asInstanceOf[A])
-      else AssertResult.value(Left(AssertionValue(self, actual)))
-    }
-
-  /**
-   * Makes a new predicate that requires a value be true.
-   */
-  final def isTrue: Assertion[Boolean] = Assertion.predicate(s"isTrue") { actual =>
-    if (actual) AssertResult.value(Right(())) else AssertResult.value(Left(()))
-  }
-
-  /**
-   * Makes a new predicate that requires the value be unit.
-   */
-  final def isUnit: Assertion[Any] =
-    Assertion.predicate("isUnit") { actual =>
-      actual match {
-        case () => AssertResult.value(Right(()))
-        case _  => AssertResult.value(Left(()))
-      }
-    }
-
-  /**
-   * Returns a new predicate that requires a numeric value to fall within a
-   * specified min and max (inclusive).
-   */
-  final def isWithin[A: Numeric](min: A, max: A): Assertion[A] =
-    Assertion.predicate(s"isWithin(${min}, ${max})") { actual =>
-      if (implicitly[Numeric[A]].compare(actual, min) < 0) AssertResult.value(Left(()))
-      else if (implicitly[Numeric[A]].compare(actual, max) > 0) AssertResult.value(Left(()))
-      else AssertResult.value(Right(()))
-    }
-
-  /**
-   * Makes a new predicate that negates the specified predicate.
-   */
-  final def not[A](predicate: Assertion[A]): Assertion[A] =
-    Assertion.predicateRec[A](s"not(${predicate})") { (self, actual) =>
-      if (predicate.run(actual).isSuccess) AssertResult.value(Left(AssertionValue(self, actual)))
-      else AssertResult.value(Right(()))
-    }
-
-  /**
-   * Makes a new predicate that always fails.
-   */
-  final val nothing: Assertion[Any] = Assertion.predicateRec[Any]("nothing") { (self, actual) =>
-    AssertResult.value(Left(AssertionValue(self, actual)))
-  }
-
-  /**
-   * Makes a new `Predicate` from a pretty-printing and a function.
-   */
-  final def predicate[A](render: String)(run: (=> A) => AssertResult[Either[Unit, Unit]]): Assertion[A] =
-    predicateRec[A](render)(
-      (predicate, a) =>
-        run(a).map {
-          case Left(_) => Left(AssertionValue(predicate, a))
-          case _       => Right(())
-        }
-    )
-
-  /**
-   * Makes a new `Predicate` from a pretty-printing and a function.
-   */
-  final def predicateDirect[A](render: String)(run: (=> A) => PredicateResult): Assertion[A] =
-    new Assertion(render, run)
-
-  /**
-   * Makes a new `Predicate` from a pretty-printing and a function, passing
-   * the predicate itself to the specified function, so it can embed a
-   * recursive reference into the assert result.
-   */
-  final def predicateRec[A](render: String)(run: (Assertion[A], => A) => PredicateResult): Assertion[A] = {
-    lazy val predicate: Assertion[A] = predicateDirect[A](render)(a => run(predicate, a))
-    predicate
-  }
-
-  /**
-   * Makes a new predicate that requires an exit value to succeed.
-   */
-  final def succeeds[A](predicate: Assertion[A]): Assertion[Exit[Any, A]] =
-    Assertion.predicateRec[Exit[Any, A]](s"succeeds(${predicate})") { (self, actual) =>
-      actual match {
-        case Exit.Success(a) => predicate.run(a)
-
-        case exit => AssertResult.value(Left(AssertionValue(self, exit)))
-      }
-    }
-
-  /**
-   * Returns a new predicate that requires the expression to throw.
-   */
-  final def throws[A](predicate: Assertion[Throwable]): Assertion[A] =
-    Assertion.predicateRec[A](s"throws(${predicate})") { (self, actual) =>
-      try {
-        val _ = actual
-      } catch {
-        case t: Throwable => predicate(t)
-      }
-
-      AssertResult.value(Left(AssertionValue(self, actual)))
-=======
-   * Returns the negation of this assertion.
-   */
-  final def negate: Assertion[A] = Assertion.not(self)
-
-  /**
-   * Tests the assertion to see if it would succeed on the given element.
-   */
-  final def test(a: A): Boolean = run(a) match {
-    case Success => true
-    case _       => false
-  }
-
-  /**
-   * Provides a meaningful string rendering of the assertion.
-   */
-  override final def toString: String = render
-}
-
-object Assertion {
-
-  /**
-   * Makes a new assertion that always succeeds.
-   */
-  final val anything: Assertion[Any] = Assertion.assertion[Any]("anything")(_ => AssertResult.success)
-
-  /**
-   * Makes a new `Assertion` from a pretty-printing and a function.
-   */
-  final def assertion[A](render: String)(run: (=> A) => AssertResult[Unit]): Assertion[A] =
-    assertionRec[A](render)((assertion, a) => run(a).map(_ => AssertionValue(assertion, a)))
-
-  /**
-   * Makes a new `Assertion` from a pretty-printing and a function.
-   */
-  final def assertionDirect[A](render: String)(run: (=> A) => AssertionResult): Assertion[A] =
-    new Assertion(render, run)
-
-  /**
-   * Makes a new `Assertion` from a pretty-printing and a function, passing
-   * the assertion itself to the specified function, so it can embed a
-   * recursive reference into the assert result.
-   */
-  final def assertionRec[A](render: String)(run: (Assertion[A], => A) => AssertionResult): Assertion[A] = {
-    lazy val assertion: Assertion[A] = assertionDirect[A](render)(a => run(assertion, a))
-
-    assertion
-  }
-
-  /**
-   * Makes a new assertion that requires an iterable contain the specified
-   * element.
-   */
-  final def contains[A](element: A): Assertion[Iterable[A]] =
-    Assertion.assertion(s"contains(${element})") { actual =>
-      if (!actual.exists(_ == element)) AssertResult.failure(())
-      else AssertResult.success
-    }
-
-  /**
-   * Makes a new assertion that requires a value equal the specified value.
-   */
-  final def equalTo[A](expected: A): Assertion[A] =
-    Assertion.assertion(s"equalTo(${expected})") { actual =>
-      if (actual == expected) AssertResult.success
-      else AssertResult.failure(())
-    }
-
-  /**
-   * Makes a new assertion that requires an iterable contain one element
-   * satisfying the given assertion.
-   */
-  final def exists[A](assertion: Assertion[A]): Assertion[Iterable[A]] =
-    Assertion.assertion(s"exists(${assertion})") { actual =>
-      if (!actual.exists(assertion.test(_))) AssertResult.failure(())
-      else AssertResult.success
-    }
-
-  /**
-   * Makes a new assertion that requires an exit value to fail.
-   */
-  final def fails[E](assertion: Assertion[E]): Assertion[Exit[E, Any]] =
-    Assertion.assertionRec[Exit[E, Any]](s"fails(${assertion})") { (self, actual) =>
-      actual match {
-        case Exit.Failure(cause) if cause.failures.length > 0 => assertion.run(cause.failures.head)
-
-        case _ => AssertResult.failure(AssertionValue(self, actual))
-      }
-    }
-
-  /**
-   * Makes a new assertion that requires an iterable contain only elements
-   * satisfying the given assertion.
-   */
-  final def forall[A](assertion: Assertion[A]): Assertion[Iterable[A]] =
-    Assertion.assertionDirect[Iterable[A]](s"forall(${assertion})") { actual =>
-      actual.map(assertion(_)).toList match {
-        case head :: tail =>
-          tail.foldLeft(head) {
-            case (AssertResult.Success, next) => next
-            case (acc, _)                     => acc
-          }
-        case Nil => AssertResult.success
-      }
-    }
-
-  /**
    * Makes a new assertion that focuses in on a field in a case class.
    *
    * {{{
@@ -552,7 +187,10 @@
    */
   final def hasSize[A](assertion: Assertion[Int]): Assertion[Iterable[A]] =
     Assertion.assertion[Iterable[A]](s"hasSize(${assertion})") { actual =>
-      assertion.run(actual.size).map(_ => ())
+      assertion.run(actual.size).map {
+        case Left(_) => Left(())
+        case _       => Right(())
+      }
     }
 
   /**
@@ -569,14 +207,14 @@
   ): Assertion[Sum] =
     Assertion.assertionRec[Sum]("isCase(\"" + termName + "\", " + s"${termName}.unapply, ${assertion})") {
       (self, actual) =>
-        term(actual).fold(AssertResult.failure(AssertionValue(self, actual)))(assertion(_))
+        term(actual).fold[AssertionResult](AssertResult.value(Left(AssertionValue(self, actual))))(assertion(_))
     }
 
   /**
    * Makes a new assertion that requires a value be true.
    */
   final def isFalse: Assertion[Boolean] = Assertion.assertion(s"isFalse") { actual =>
-    if (!actual) AssertResult.success else AssertResult.failure(())
+    if (!actual) AssertResult.value(Right(())) else AssertResult.value(Left(()))
   }
 
   /**
@@ -585,8 +223,8 @@
    */
   final def isGreaterThan[A: Numeric](reference: A): Assertion[A] =
     Assertion.assertion(s"isGreaterThan(${reference})") { actual =>
-      if (implicitly[Numeric[A]].compare(actual, reference) > 0) AssertResult.success
-      else AssertResult.failure(())
+      if (implicitly[Numeric[A]].compare(actual, reference) > 0) AssertResult.value(Right(()))
+      else AssertResult.value(Left(()))
     }
 
   /**
@@ -595,8 +233,8 @@
    */
   final def isGreaterThanEqualTo[A: Numeric](reference: A): Assertion[A] =
     Assertion.assertion(s"isGreaterThanEqualTo(${reference})") { actual =>
-      if (implicitly[Numeric[A]].compare(actual, reference) >= 0) AssertResult.success
-      else AssertResult.failure(())
+      if (implicitly[Numeric[A]].compare(actual, reference) >= 0) AssertResult.value(Right(()))
+      else AssertResult.value(Left(()))
     }
 
   /**
@@ -607,7 +245,7 @@
     Assertion.assertionRec[Either[A, Any]](s"isLeft(${assertion})") { (self, actual) =>
       actual match {
         case Left(a)  => assertion.run(a)
-        case Right(_) => AssertResult.failure(AssertionValue(self, actual))
+        case Right(_) => AssertResult.value(Left(AssertionValue(self, actual)))
       }
     }
 
@@ -617,8 +255,8 @@
    */
   final def isLessThan[A: Numeric](reference: A): Assertion[A] =
     Assertion.assertion(s"isLessThan(${reference})") { actual =>
-      if (implicitly[Numeric[A]].compare(actual, reference) < 0) AssertResult.success
-      else AssertResult.failure(())
+      if (implicitly[Numeric[A]].compare(actual, reference) < 0) AssertResult.value(Right(()))
+      else AssertResult.value(Left(()))
     }
 
   /**
@@ -627,8 +265,8 @@
    */
   final def isLessThanEqualTo[A: Numeric](reference: A): Assertion[A] =
     Assertion.assertion(s"isLessThanEqualTo(${reference})") { actual =>
-      if (implicitly[Numeric[A]].compare(actual, reference) <= 0) AssertResult.success
-      else AssertResult.failure(())
+      if (implicitly[Numeric[A]].compare(actual, reference) <= 0) AssertResult.value(Right(()))
+      else AssertResult.value(Left(()))
     }
 
   /**
@@ -636,8 +274,8 @@
    */
   final val isNone: Assertion[Option[Any]] = Assertion.assertion(s"isNone") { actual =>
     actual match {
-      case None    => AssertResult.success
-      case Some(_) => AssertResult.failure(())
+      case None    => AssertResult.value(Right(()))
+      case Some(_) => AssertResult.value(Left(()))
     }
   }
 
@@ -649,7 +287,7 @@
     Assertion.assertionRec[Either[Any, A]](s"isRight(${assertion})") { (self, actual) =>
       actual match {
         case Right(a) => assertion.run(a)
-        case Left(_)  => AssertResult.failure(AssertionValue(self, actual))
+        case Left(_)  => AssertResult.value(Left(AssertionValue(self, actual)))
       }
     }
 
@@ -661,7 +299,7 @@
     Assertion.assertionRec[Option[A]](s"isSome(${assertion})") { (self, actual) =>
       actual match {
         case Some(a) => assertion.run(a)
-        case None    => AssertResult.failure(AssertionValue(self, actual))
+        case None    => AssertResult.value(Left(AssertionValue(self, actual)))
       }
     }
 
@@ -671,14 +309,14 @@
   final def isSubtype[A](assertion: Assertion[A])(implicit C: ClassTag[A]): Assertion[Any] =
     Assertion.assertionRec[Any](s"isSubtype[${C.runtimeClass.getSimpleName()}]") { (self, actual) =>
       if (C.runtimeClass.isAssignableFrom(actual.getClass())) assertion(actual.asInstanceOf[A])
-      else AssertResult.failure(AssertionValue(self, actual))
+      else AssertResult.value(Left(AssertionValue(self, actual)))
     }
 
   /**
    * Makes a new assertion that requires a value be true.
    */
   final def isTrue: Assertion[Boolean] = Assertion.assertion(s"isTrue") { actual =>
-    if (actual) AssertResult.success else AssertResult.failure(())
+    if (actual) AssertResult.value(Right(())) else AssertResult.value(Left(()))
   }
 
   /**
@@ -687,8 +325,8 @@
   final def isUnit: Assertion[Any] =
     Assertion.assertion("isUnit") { actual =>
       actual match {
-        case () => AssertResult.success
-        case _  => AssertResult.failure(())
+        case () => AssertResult.value(Right(()))
+        case _  => AssertResult.value(Left(()))
       }
     }
 
@@ -698,9 +336,9 @@
    */
   final def isWithin[A: Numeric](min: A, max: A): Assertion[A] =
     Assertion.assertion(s"isWithin(${min}, ${max})") { actual =>
-      if (implicitly[Numeric[A]].compare(actual, min) < 0) AssertResult.failure(())
-      else if (implicitly[Numeric[A]].compare(actual, max) > 0) AssertResult.failure(())
-      else AssertResult.success
+      if (implicitly[Numeric[A]].compare(actual, min) < 0) AssertResult.value(Left(()))
+      else if (implicitly[Numeric[A]].compare(actual, max) > 0) AssertResult.value(Left(()))
+      else AssertResult.value(Right(()))
     }
 
   /**
@@ -708,18 +346,15 @@
    */
   final def not[A](assertion: Assertion[A]): Assertion[A] =
     Assertion.assertionRec[A](s"not(${assertion})") { (self, actual) =>
-      assertion.run(actual) match {
-        case AssertResult.Success    => AssertResult.Failure(AssertionValue(self, actual))
-        case AssertResult.Failure(_) => AssertResult.Success
-        case AssertResult.Ignore     => AssertResult.Ignore
-      }
+      if (assertion.run(actual).isSuccess) AssertResult.value(Left(AssertionValue(self, actual)))
+      else AssertResult.value(Right(()))
     }
 
   /**
    * Makes a new assertion that always fails.
    */
   final val nothing: Assertion[Any] = Assertion.assertionRec[Any]("nothing") { (self, actual) =>
-    AssertResult.failure(AssertionValue(self, actual))
+    AssertResult.value(Left(AssertionValue(self, actual)))
   }
 
   /**
@@ -730,7 +365,7 @@
       actual match {
         case Exit.Success(a) => assertion.run(a)
 
-        case exit => AssertResult.failure(AssertionValue(self, exit))
+        case exit => AssertResult.value(Left(AssertionValue(self, exit)))
       }
     }
 
@@ -745,7 +380,6 @@
         case t: Throwable => assertion(t)
       }
 
-      AssertResult.failure(AssertionValue(self, actual))
->>>>>>> 4a0c4abc
+      AssertResult.value(Left(AssertionValue(self, actual)))
     }
 }