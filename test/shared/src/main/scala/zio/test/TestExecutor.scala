--- conflicted
+++ resolved
@@ -27,17 +27,12 @@
         .mapTestM(ZIO.succeed(_) <*> TestAnnotations.testAnnotationMap)
         .provideManaged(environment)
         .foreachExec(defExec)(
-<<<<<<< HEAD
-          e => ZIO.succeed((Left(TestFailure.Runtime(e)), TestAnnotationMap.empty)),
-          ZIO.succeed
-=======
           e =>
             e.failureOrCause.fold(
               failure => ZIO.succeed(Left(failure)),
               cause => ZIO.succeed(Left(TestFailure.Runtime(cause)))
             ),
           s => ZIO.succeed(Right(s))
->>>>>>> daa6ab98
         )
 
     }
