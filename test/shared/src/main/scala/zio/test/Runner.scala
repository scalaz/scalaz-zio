--- conflicted
+++ resolved
@@ -28,30 +28,19 @@
 abstract class Runner[+R, L](
   environment: Managed[Nothing, R],
   platform: Platform = PlatformLive.makeDefault().withReportFailure(_ => ()),
-<<<<<<< HEAD
   reporter: Reporter[R, L] = new Reporter[Any, L] {
-    def report[E](executedSpec: ExecutedSpec[Any, E, L]): UIO[Unit] =
-=======
-  reporter: Reporter[L] = new Reporter[L] {
     def report(executedSpec: ExecutedSpec[L]): UIO[Unit] =
->>>>>>> 464b0c80
       UIO(println(executedSpec.toString))
   }
 ) { self =>
 
   // TODO: More fine-grained control / composable managed environments.
-<<<<<<< HEAD
-  final def run[E](spec: ZSpec[R, E, L]): UIO[ExecutedSpec[Any, E, L]] =
+  final def run[E](spec: ZSpec[R, E, L]): UIO[ExecutedSpec[L]] =
     environment.use { r =>
       execute(Managed.succeed(r))(spec).flatMap { results =>
         reporter.report(results).provide(r) *> ZIO.succeed(results)
-      }
-=======
-  final def run[E](spec: ZSpec[R, E, L]): UIO[ExecutedSpec[L]] =
-    execute(spec).flatMap { results =>
-      reporter.report(results) *> ZIO.succeed(results)
->>>>>>> 464b0c80
     }
+  }
 
   /**
    * An unsafe, asynchronous run of the specified spec.
@@ -66,11 +55,7 @@
     // TODO: Reflectively find and run all classes that use this runner?
     ???
 
-<<<<<<< HEAD
-  private final def execute[R, E](environment: Managed[E, R])(spec: ZSpec[R, E, L]): UIO[ExecutedSpec[Any, E, L]] =
-=======
-  private final def execute[E](spec: ZSpec[R, E, L]): UIO[ExecutedSpec[L]] =
->>>>>>> 464b0c80
+  private final def execute[R, E](environment: Managed[Nothing, R])(spec: ZSpec[R, E, L]): UIO[ExecutedSpec[L]] =
     parallel(environment, 5)(spec)
 
   /**
