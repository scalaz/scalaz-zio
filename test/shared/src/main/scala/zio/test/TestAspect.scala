--- conflicted
+++ resolved
@@ -220,21 +220,11 @@
       def perTest[R >: Nothing <: Live[Clock], E >: Nothing <: Any](
         test: ZIO[R, E, TestResult]
       ): ZIO[R, E, TestResult] =
-<<<<<<< HEAD
         Live.withLive(test)(_.timeout(duration)).map {
           case None =>
-            Assertion
+            AssertResult
               .failure(FailureDetails.Runtime(Cause.fail(new TimeoutException(s"Timeout of ${duration} exceeded"))))
           case Some(v) => v
-=======
-        ZIO.environment[R].flatMap { r =>
-          Live.live(test.provide(r).timeout(duration)).map {
-            case None =>
-              AssertResult
-                .failure(FailureDetails.Runtime(Cause.fail(new TimeoutException(s"Timeout of ${duration} exceeded"))))
-            case Some(v) => v
-          }
->>>>>>> 4a0c4abc
         }
     }
 
