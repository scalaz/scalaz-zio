--- conflicted
+++ resolved
@@ -224,26 +224,6 @@
   val flaky: TestAspectPoly = eventually
 
   /**
-<<<<<<< HEAD
-=======
-   * An aspect that repeats the test a specified number of times, ensuring it
-   * is stable ("non-flaky"). Stops at the first failure.
-   */
-  def nonFlaky(n0: Int): TestAspectPoly =
-    new TestAspect.PerTest[Nothing, Any, Nothing, Any, Nothing, Any] {
-      def perTest[R >: Nothing <: Any, E >: Nothing <: Any, S >: Nothing <: Any](
-        test: ZIO[R, E, Either[TestFailure[Nothing], TestSuccess[S]]]
-      ): ZIO[R, E, Either[TestFailure[Nothing], TestSuccess[S]]] = {
-        def repeat(n: Int): ZIO[R, E, Either[TestFailure[Nothing], TestSuccess[S]]] =
-          if (n <= 1) test
-          else test.flatMap(_.fold(e => ZIO.succeed(Left(e)), _ => repeat(n - 1)))
-
-        repeat(n0)
-      }
-    }
-
-  /**
->>>>>>> 6151f4a9
    * An aspect that returns the tests unchanged
    */
   val identity: TestAspectPoly =
@@ -337,7 +317,7 @@
       ): ZIO[R, E, Either[TestFailure[Nothing], TestSuccess[S]]] = {
         def repeat(n: Int): ZIO[R, E, Either[TestFailure[Nothing], TestSuccess[S]]] =
           if (n <= 1) test
-          else test.flatMap(_ => repeat(n - 1))
+          else test.flatMap(_.fold(e => ZIO.succeed(Left(e)), _ => repeat(n - 1)))
 
         repeat(n0)
       }
