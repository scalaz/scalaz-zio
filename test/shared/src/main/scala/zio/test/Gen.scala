--- conflicted
+++ resolved
@@ -113,6 +113,40 @@
     }
 
   /**
+   * A generator of integers. Shrinks toward '0'.
+   */
+  final val anyFloat: Gen[Random, Float] =
+    fromEffectSample(nextFloat.map(Sample.shrinkFractional(0f)))
+
+  /**
+   * A generator of integers. Shrinks toward '0'.
+   */
+  final val anyInt: Gen[Random, Int] =
+    fromEffectSample(nextInt.map(Sample.shrinkIntegral(0)))
+
+  /**
+   * A generator of longs. Shrinks toward '0'.
+   */
+  final val anyLong: Gen[Random, Long] =
+    fromEffectSample(nextLong.map(Sample.shrinkIntegral(0L)))
+
+  /**
+   * A generator of shorts. Shrinks toward '0'.
+   */
+  final val anyShort: Gen[Random, Short] =
+    fromEffectSample {
+      nextInt(Short.MaxValue - Short.MinValue + 1)
+        .map(r => (Short.MinValue + r).toShort)
+        .map(Sample.shrinkIntegral(0))
+    }
+
+  /**
+   * A generator of strings. Shrinks towards the empty string.
+   */
+  final def anyString: Gen[Random with Sized, String] =
+    Gen.string(Gen.anyUnicodeChar)
+
+  /**
    * A generator of Unicode characters. Shrinks toward '0'.
    * Heavily inspired from:
    * https://github.com/typelevel/scalacheck/blob/ab15a9fe012ca7c9feb48ee188e4d167df76d6ba/src/main/scala/org/scalacheck/Arbitrary.scala#L122-L134
@@ -131,63 +165,6 @@
   }
 
   /**
-   * A generator of integers. Shrinks toward '0'.
-   */
-  final val anyFloat: Gen[Random, Float] =
-    fromEffectSample(nextFloat.map(Sample.shrinkFractional(0f)))
-
-  /**
-   * A generator of integers. Shrinks toward '0'.
-   */
-  final val anyInt: Gen[Random, Int] =
-    fromEffectSample(nextInt.map(Sample.shrinkIntegral(0)))
-
-  /**
-   * A generator of longs. Shrinks toward '0'.
-   */
-  final val anyLong: Gen[Random, Long] =
-    fromEffectSample(nextLong.map(Sample.shrinkIntegral(0L)))
-
-  /**
-   * A generator of shorts. Shrinks toward '0'.
-   */
-  final val anyShort: Gen[Random, Short] =
-    fromEffectSample {
-      nextInt(Short.MaxValue - Short.MinValue + 1)
-        .map(r => (Short.MinValue + r).toShort)
-        .map(Sample.shrinkIntegral(0))
-    }
-
-  /**
-   * A generator of strings. Shrinks towards the empty string.
-   */
-<<<<<<< HEAD
-  final val anyString: Gen[Random with Sized, String] =
-    Gen.string(Gen.anyUnicodeChar)
-=======
-  final def anyString: Gen[Random with Sized, String] =
-    Gen.string(Gen.anyUnicodeChar)
-
-  /**
-   * A generator of Unicode characters. Shrinks toward '0'.
-   * Heavily inspired from:
-   * https://github.com/typelevel/scalacheck/blob/ab15a9fe012ca7c9feb48ee188e4d167df76d6ba/src/main/scala/org/scalacheck/Arbitrary.scala#L122-L134
-   */
-  final val anyUnicodeChar: Gen[Random, Char] = {
-    def unicodeRange(min: Int, max: Int): Gen[Random, Char] =
-      fromEffectSample {
-        // 0xFFFF and 0xFFFE are not characters in the Unicode standard.
-        // See http://www.unicode.org/charts/PDF/UFFF0.pdf
-        nextInt(max - min + 1)
-          .map(r => (min + r).toChar)
-          .map(Sample.shrinkIntegral(0))
-      }
-
-    Gen.oneOf(unicodeRange('\u0000', '\uD7FF'), unicodeRange('\uE000', '\uFFFD'))
-  }
->>>>>>> 4fdcf297
-
-  /**
    * A generator of booleans. Shrinks toward 'false'.
    */
   final val boolean: Gen[Random, Boolean] =
