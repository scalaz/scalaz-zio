--- conflicted
+++ resolved
@@ -134,12 +134,7 @@
     def throwup(n: Int): IO[ZIOError, BigInt] =
       if (n == 0) throwup(n + 1).fold[BigInt](_ => 50, identity)
       else if (n == depth) IO.effectTotal(1)
-<<<<<<< HEAD
-      else
-        throwup(n + 1).foldM[Any, ScalazError, BigInt](_ => IO.succeedNow(0), _ => IO.failNow(ScalazError("Oh noes!")))
-=======
-      else throwup(n + 1).foldM[Any, ZIOError, BigInt](_ => IO.succeed(0), _ => IO.fail(ZIOError("Oh noes!")))
->>>>>>> c298f127
+      else throwup(n + 1).foldM[Any, ZIOError, BigInt](_ => IO.succeedNow(0), _ => IO.failNow(ZIOError("Oh noes!")))
 
     unsafeRun(throwup(0))
   }
