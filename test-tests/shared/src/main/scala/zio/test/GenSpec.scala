package zio.test

import scala.concurrent.Future

import zio.random.Random
import zio.stream.ZStream
import zio.test.Assertion._
import zio.test.GenUtils._
import zio.test.TestUtils.{ isSuccess, label }
import zio.ZIO

object GenSpec extends AsyncBaseSpec {

  val run: List[Async[(Boolean, String)]] = List(
    label(monadLeftIdentity, "monad left identity"),
    label(monadRightIdentity, "monad right identity"),
    label(monadAssociativity, "monad associativity"),
    label(alphaNumericCharGeneratesLettersAndDigits, "alphaNumericChar generates letter and digits"),
    label(alphaNumericCharShrinksToZero, "alphaNumericChar shrinks to zero"),
    label(anyByteShrinksToZero, "anyByte shrinks to zero"),
    label(anyCharShrinksToZero, "anyChar shrinks to zero"),
    label(anyFloatShrinksToZero, "anyFloat shrinks to zero"),
    label(anyIntShrinksToZero, "anyInt shrinks to zero"),
    label(anyLongShrinksToZero, "anyLong shrinks to zero"),
    label(anyShortShrinksToZero, "anyShort shrinks to zero"),
    label(anyStringShrinksToEmptyString, "anyString shrinks to empty string"),
    label(anyUnicodeCharShrinksToZero, "anyUnicodeChar shrinks to zero"),
    label(booleanGeneratesTrueAndFalse, "boolean generates true and false"),
    label(booleanShrinksToFalse, "boolean shrinks to false"),
    label(byteGeneratesValuesInRange, "byte generates values in range"),
    label(byteShrinksToBottomOfRange, "byte shrinks to bottom of range"),
    label(charGeneratesValuesInRange, "char generates values in range"),
    label(charShrinksToBottomOfRange, "char shrinks to bottom of range"),
    label(constGeneratesConstantValue, "const generates constant value"),
    label(crossShrinksCorrectly, "cross shrinks correctly"),
    label(crossWithShrinksCorrectly, "crossWith shrinks correctly"),
    label(doubleGeneratesValuesInRange, "double generates values in range"),
    label(doubleShrinksToBottomOfRange, "double shrinks to bottom of range"),
    label(eitherShrinksToLeft, "either shrinks to left"),
    label(exponentialGeneratesValuesInRange, "exponential generates values between 0 and positive infinity"),
    label(exponentialShrinksToZero, "exponential shrinks to zero"),
    label(filterFiltersValuesAccordingToPredicate, "filter filters values according to predicate"),
    label(filterFiltersShrinksAccordingToPredicate, "filter filters shrinks according to predicate"),
    label(fromIterableConstructsDeterministicGenerators, "fromIterable constructs deterministic generators"),
    label(functionGeneratesDifferentFunctions, "function generates different functions"),
    label(functionGeneratesFunctionsThatAreNotConstant, "function generates functions that are not constant"),
    label(functionGeneratesReferentiallyTransparentFunctions, "function generates referentially transparent functions"),
    label(intGeneratesValuesInRange, "int generates values in range"),
    label(intShrinksToBottomOfRange, "int shrinks to bottom of range"),
    label(largeGeneratesSizesInRange, "large generates sizes in range"),
    label(listOfGeneratesSizesInRange, "listOf generates sizes in range"),
    label(listOfShrinksToEmptyList, "listOf shrinks to empty list"),
    label(listOf1GeneratesNonEmptyLists, "listOf1 generates nonempty lists"),
    label(listOf1ShrinksToSingletonList, "listOf1 shrinks to singleton list"),
    label(listOfNGeneratesListsOfCorrectSize, "listOfN generates lists of correct size"),
    label(listOfNShrinksElements, "listOfN shrinks elements"),
    label(longGeneratesValuesInRange, "long generates values in range"),
    label(longShrinksToBottomOfRange, "long shrinks to bottom of range"),
    label(mapMMapsAnEffectualFunctionOverAGenerator, "mapMMapsAnEffectualFunctionOverAGenerator"),
    label(mediumGeneratesSizesInRange, "medium generates sizes in range"),
    label(none, "none generates the constant empty value"),
    label(optionOfGeneratesOptionalValues, "optionOf generates optional values"),
    label(optionOfShrinksToNone, "optionOf shrinks to None"),
    label(partialFunctionGeneratesPartialFunctions, "partialFunction generates partial functions"),
    label(printableCharGeneratesValuesInRange, "printableChar generates values in range"),
    label(printableCharShrinksToBottomOfRange, "printableChar shrinks to bottom of range"),
    label(reshrinkAppliesNewShrinkingLogic, "reShrink applies new shrinking logic"),
    label(shortGeneratesValuesInRange, "short generates values in range"),
    label(shortShrinksToBottomOfRange, "short shrinks to bottom of range"),
    label(sizeCanBeModifiedLocally, "size can be modified locally"),
    label(sizedAccessesSizeInEnvironment, "sized accesses size in environment"),
    label(smallGeneratesSizesInRange, "small generates sizes in range"),
    label(someShrinksToSmallestValue, "some shrinks to smallest value"),
    label(stringGeneratesSizesInRange, "string generates sizes in range"),
    label(stringShrinksToEmptyString, "string shrinks to empty string"),
    label(string1GeneratesNonEmptyStrings, "string1 generates nonempty strings"),
    label(string1ShrinksToSingleCharacter, "string1 shrinks to single character"),
    label(stringNGeneratesStringsOfCorrectSize, "stringN generates strings of correct size"),
    label(stringNShrinksCharacters, "stringN shrinks characters"),
    label(suspendLazilyConstructsAGenerator, "suspend lazily constructs a generator"),
    label(uniformGeneratesValuesInRange, "uniform generates values between 0 and 1"),
    label(uniformShrinksToZero, "uniform shrinks to zero"),
    label(unit, "unit generates the constant unit value"),
    label(vectorOfGeneratesSizesInRange, "vectorOf generates sizes in range"),
    label(vectorOfShrinksToEmptyVector, "vectorOf shrinks to empty vector"),
    label(vectorOf1GeneratesNonEmptyVectors, "vectorOf1 generates nonempty vectors"),
    label(vectorOf1ShrinksToSingletonVector, "vectorOf1 shrinks to singleton vector"),
    label(vectorOfNGeneratesVectorsOfCorrectSize, "vectorOfN generates vectors of correct size"),
    label(vectorOfNShrinksElements, "vectorOfN shrinks elements"),
    label(weightedGeneratesWeightedDistribution, "weighted generates weighted distribution"),
    label(testBogusReverseProperty, "integration test with bogus reverse property"),
    label(testShrinkingNonEmptyList, "integration test with shrinking nonempty list"),
    label(testBogusEvenProperty, "integration test with bogus even property"),
    label(testTakeWhileProperty, "integration test with randomly generated functions"),
    label(testSwapProperty, "integration test with multiple parameter function generator")
  )

  val smallInt = Gen.int(-10, 10)
  val three = Gen(ZStream(Sample.unfold[Any, Int, Int](3) { n =>
    if (n == 0) (n, ZStream.empty)
    else (n, ZStream(n - 1))
  }))

  val genIntList: Gen[Random, List[Int]] = Gen.oneOf(
    Gen.const(List.empty),
    for {
      tail <- Gen.suspend(genIntList)
      head <- Gen.int(-10, 10)
    } yield head :: tail
  )

  val genStringIntFn: Gen[Random, String => Int] = Gen.function(Gen.int(-10, 10))

  def monadLeftIdentity: Future[Boolean] =
    checkEqual(smallInt.flatMap(a => Gen.const(a)), smallInt)

  def monadRightIdentity: Future[Boolean] = {
    val n                           = 10
    def f(n: Int): Gen[Random, Int] = Gen.int(-n, n)
    checkEqual(Gen.const(n).flatMap(f), f(n))
  }

  def monadAssociativity: Future[Boolean] = {
    val fa = Gen.int(0, 2)
    def f(p: Int): Gen[Random, (Int, Int)] =
      Gen.const(p) <*> Gen.int(0, 3)
    def g(p: (Int, Int)): Gen[Random, (Int, Int, Int)] =
      Gen.const(p).crossWith(Gen.int(0, 5)) { case ((x, y), z) => (x, y, z) }
    checkEqual(fa.flatMap(f).flatMap(g), fa.flatMap(a => f(a).flatMap(g)))
  }

  def alphaNumericCharGeneratesLettersAndDigits: Future[Boolean] =
    checkSample(Gen.alphaNumericChar)(_.forall(_.isLetterOrDigit))

  def alphaNumericCharShrinksToZero: Future[Boolean] =
    checkShrink(Gen.alphaNumericChar)('0')

  def anyByteShrinksToZero: Future[Boolean] =
    checkShrink(Gen.anyByte)(0)

  def anyCharShrinksToZero: Future[Boolean] =
    checkShrink(Gen.anyChar)(0)

  def anyFloatShrinksToZero: Future[Boolean] =
    checkShrink(Gen.anyFloat)(0f)

  def anyIntShrinksToZero: Future[Boolean] =
    checkShrink(Gen.anyInt)(0)

  def anyLongShrinksToZero: Future[Boolean] =
    checkShrink(Gen.anyLong)(0L)

  def anyShortShrinksToZero: Future[Boolean] =
    checkShrink(Gen.anyShort)(0)

  def anyStringShrinksToEmptyString: Future[Boolean] =
    checkShrink(Gen.anyString)("")

  def anyUnicodeCharShrinksToZero: Future[Boolean] =
    checkShrink(Gen.anyUnicodeChar)(0)

  def booleanGeneratesTrueAndFalse: Future[Boolean] =
    checkSample(Gen.boolean)(ps => ps.exists(identity) && ps.exists(!_))

  def booleanShrinksToFalse: Future[Boolean] =
    checkShrink(Gen.boolean)(false)

  def byteGeneratesValuesInRange: Future[Boolean] =
    checkSample(Gen.byte(38, 38))(_.forall(_ == 38))

  def byteShrinksToBottomOfRange: Future[Boolean] =
    checkShrink(Gen.byte(38, 38))(38)

  def charGeneratesValuesInRange: Future[Boolean] =
    checkSample(Gen.char(33, 123))(_.forall(n => 33 <= n && n <= 123))

  def charShrinksToBottomOfRange: Future[Boolean] =
    checkShrink(Gen.char(33, 123))(33)

  def constGeneratesConstantValue: Future[Boolean] =
    checkSample(Gen.const("constant"))(_.forall(_ == "constant"))

  def crossShrinksCorrectly: Future[Boolean] =
    checkShrink(three <*> three)((0, 0))

  def crossWithShrinksCorrectly: Future[Boolean] =
    checkShrink(smallInt.crossWith(smallInt)(_ + _))(-20)

  def doubleGeneratesValuesInRange: Future[Boolean] =
    checkSample(Gen.double(5.0, 9.0))(_.forall(n => 5.0 <= n && n < 9.0))

  def doubleShrinksToBottomOfRange: Future[Boolean] =
    checkShrink(Gen.double(5.0, 9.0))(5.0)

  def eitherShrinksToLeft: Future[Boolean] =
    checkShrink(Gen.either(smallInt, smallInt))(Left(-10))

  def exponentialGeneratesValuesInRange: Future[Boolean] =
    checkSample(Gen.exponential)(_.forall(_ >= 0))

  def exponentialShrinksToZero: Future[Boolean] =
    checkShrink(Gen.exponential)(0.0)

  def filterFiltersValuesAccordingToPredicate: Future[Boolean] =
    checkSample(smallInt.filter(_ % 2 == 0))(_.forall(_ % 2 == 0))

  def filterFiltersShrinksAccordingToPredicate: Future[Boolean] =
    checkShrink(Gen.int(1, 10).filter(_ % 2 == 0))(2)

  def fromIterableConstructsDeterministicGenerators: Future[Boolean] = {
    val exhaustive = Gen.fromIterable(1 to 6)
    val actual     = exhaustive.crossWith(exhaustive)(_ + _)
    val expected   = (1 to 6).flatMap(x => (1 to 6).map(y => x + y))
    checkFinite(actual)(_ == expected)
  }

  def functionGeneratesDifferentFunctions: Future[Boolean] = {
    val gen = for {
      f <- genStringIntFn
      g <- genStringIntFn
      s <- Gen.string(Gen.anyChar)
    } yield f(s) == g(s)
    checkSample(gen)(_.exists(!_))
  }

  def functionGeneratesFunctionsThatAreNotConstant: Future[Boolean] = {
    val gen = for {
      f  <- genStringIntFn
      s1 <- Gen.string(Gen.anyChar)
      s2 <- Gen.string(Gen.anyChar)
    } yield f(s1) == f(s2)
    checkSample(gen)(_.exists(!_))
  }

  def functionGeneratesReferentiallyTransparentFunctions: Future[Boolean] = {
    val gen = for {
      f <- genStringIntFn
      s <- Gen.string(Gen.anyChar)
    } yield f(s) == f(s)
    checkSample(gen)(_.forall(identity))
  }

  def intGeneratesValuesInRange: Future[Boolean] =
    checkSample(smallInt)(_.forall(n => -10 <= n && n <= 10))

  def intShrinksToBottomOfRange: Future[Boolean] =
    checkShrink(smallInt)(-10)

  def largeGeneratesSizesInRange: Future[Boolean] = {
    val gen = Gen.large(Gen.listOfN(_)(Gen.int(-10, 10)))
    checkSample(gen)(_.forall(_.length <= 100))
  }

  def listOfGeneratesSizesInRange: Future[Boolean] =
    checkSample(Gen.listOf(smallInt))(_.forall { as =>
      val n = as.length
      0 <= n && n <= 100
    })

  def listOfShrinksToEmptyList: Future[Boolean] =
    checkShrink(Gen.listOf(smallInt))(Nil)

  def listOf1GeneratesNonEmptyLists: Future[Boolean] =
    checkSample(Gen.listOf1(smallInt), size = 0)(_.forall(_.nonEmpty))

  def listOf1ShrinksToSingletonList: Future[Boolean] =
    checkShrink(Gen.listOf1(smallInt))(List(-10))

  def listOfNGeneratesListsOfCorrectSize: Future[Boolean] =
    checkSample(Gen.listOfN(10)(smallInt))(_.forall(_.length == 10))

  def listOfNShrinksElements: Future[Boolean] =
    checkShrink(Gen.listOfN(10)(smallInt))(List.fill(10)(-10))

  def longGeneratesValuesInRange: Future[Boolean] = {
    val min = -775050485969923566L
    val max = 2826409893363053690L
    checkSample(Gen.long(min, max))(_.forall(n => min <= n && n <= max))
  }

  def longShrinksToBottomOfRange: Future[Boolean] = {
    val min = -8649088475068069159L
    val max = 7907688119669724678L
    checkShrink(Gen.long(min, max))(min)
  }

  def mapMMapsAnEffectualFunctionOverAGenerator: Future[Boolean] = {
    val gen = Gen.int(1, 6).mapM(n => ZIO.succeed(n + 6))
    checkSample(gen)(_.forall(n => 7 <= n && n <= 12))
  }

  def mediumGeneratesSizesInRange: Future[Boolean] = {
    val gen = Gen.medium(Gen.listOfN(_)(Gen.int(-10, 10)))
    checkSample(gen)(_.forall(_.length <= 100))
  }

  def none: Future[Boolean] =
    checkSample(Gen.none)(_.forall(_ == None))

  def optionOfGeneratesOptionalValues: Future[Boolean] =
    checkSample(Gen.option(smallInt))(as => as.exists(_.isEmpty) && as.exists(_.nonEmpty))

  def optionOfShrinksToNone: Future[Boolean] =
    checkShrink(Gen.option(smallInt))(None)

  def partialFunctionGeneratesPartialFunctions: Future[Boolean] = {
    val gen = for {
      f <- Gen.partialFunction[Random, String, Int](Gen.int(-10, 10))
      s <- Gen.string(Gen.anyChar)
    } yield f.lift(s)
    checkSample(gen) { results =>
      results.exists(_.isEmpty) && results.exists(_.nonEmpty)
    }
  }

  def printableCharGeneratesValuesInRange: Future[Boolean] =
    checkSample(Gen.printableChar)(_.forall(c => 33 <= c && c <= 126))

  def printableCharShrinksToBottomOfRange: Future[Boolean] =
    checkShrink(Gen.printableChar)('!')

  def reshrinkAppliesNewShrinkingLogic: Future[Boolean] = {
    val gen = Gen.int(0, 10).reshrink(Sample.shrinkIntegral(10))
    checkShrink(gen)(10)
  }

  def shortGeneratesValuesInRange: Future[Boolean] =
    checkSample(Gen.short(5, 10))(_.forall(n => 5 <= n && n <= 10))

  def shortShrinksToBottomOfRange: Future[Boolean] =
    checkShrink(Gen.short(5, 10))(5)

  def sizeCanBeModifiedLocally: Future[Boolean] = {
    val getSize = Gen.size.sample.map(_.value).runCollect.map(_.head)
    val result = for {
      x <- Sized.withSize(200)(getSize)
      y <- getSize
    } yield x == 2 * y
    unsafeRunToFuture(provideSize(result)(100))
  }

  def sizedAccessesSizeInEnvironment: Future[Boolean] =
    checkSample(Gen.sized(Gen.const(_)), size = 50)(_.forall(_ == 50))

  def smallGeneratesSizesInRange: Future[Boolean] = {
    val gen = Gen.small(Gen.listOfN(_)(Gen.int(-10, 10)))
    checkSample(gen)(_.forall(_.length <= 100))
  }

  def someShrinksToSmallestValue: Future[Boolean] =
    checkShrink(Gen.some(smallInt))(Some(-10))

  def stringGeneratesSizesInRange: Future[Boolean] =
    checkSample(Gen.string(Gen.printableChar))(_.forall { as =>
      val n = as.length
      0 <= n && n <= 100
    })

  def stringShrinksToEmptyString: Future[Boolean] =
    checkShrink(Gen.string(Gen.printableChar))("")

  def string1GeneratesNonEmptyStrings: Future[Boolean] =
    checkSample(Gen.string1(Gen.printableChar), size = 0)(_.forall(_.nonEmpty))

  def string1ShrinksToSingleCharacter: Future[Boolean] =
    checkShrink(Gen.string1(Gen.printableChar))("!")

  def stringNGeneratesStringsOfCorrectSize: Future[Boolean] =
    checkSample(Gen.stringN(10)(Gen.printableChar))(_.forall(_.length == 10))

  def stringNShrinksCharacters: Future[Boolean] =
    checkShrink(Gen.stringN(10)(Gen.printableChar))("!!!!!!!!!!")

  def suspendLazilyConstructsAGenerator: Future[Boolean] =
    unsafeRunToFuture {
      val reverseProp = testM("reverse") {
        check(genIntList) { as =>
          assert(as.reverse.reverse, equalTo(as))
        }
      }
      isSuccess(reverseProp)
    }

  def uniformGeneratesValuesInRange: Future[Boolean] =
    checkSample(Gen.uniform)(_.forall(n => 0.0 <= n && n < 1.0))

  def uniformShrinksToZero: Future[Boolean] =
    checkShrink(Gen.uniform)(0.0)

  def unit: Future[Boolean] =
    checkSample(Gen.unit)(_.forall(_ => true))

  def vectorOfGeneratesSizesInRange: Future[Boolean] =
    checkSample(Gen.vectorOf(smallInt))(_.forall { as =>
      val n = as.length
      0 <= n && n <= 100
    })

  def vectorOfShrinksToEmptyVector: Future[Boolean] =
    checkShrink(Gen.vectorOf(smallInt))(Vector.empty)

  def vectorOf1GeneratesNonEmptyVectors: Future[Boolean] =
    checkSample(Gen.vectorOf1(smallInt), size = 0)(_.forall(_.nonEmpty))

  def vectorOf1ShrinksToSingletonVector: Future[Boolean] =
    checkShrink(Gen.vectorOf1(smallInt))(Vector(-10))

  def vectorOfNGeneratesVectorsOfCorrectSize: Future[Boolean] =
    checkSample(Gen.vectorOfN(10)(smallInt))(_.forall(_.length == 10))

  def vectorOfNShrinksElements: Future[Boolean] =
    checkShrink(Gen.vectorOfN(10)(smallInt))(Vector.fill(10)(-10))

  def weightedGeneratesWeightedDistribution: Future[Boolean] = {
    val weighted = Gen.weighted((Gen.const(true), 10), (Gen.const(false), 90))
    checkSample(weighted)(ps => ps.count(!_) > ps.count(identity))
  }

  def testBogusReverseProperty: Future[Boolean] = {
    val gen = for {
      as <- Gen.int(0, 100).flatMap(Gen.listOfN(_)(Gen.anyInt))
      bs <- Gen.int(0, 100).flatMap(Gen.listOfN(_)(Gen.anyInt))
    } yield (as, bs)
    def test(a: (List[Int], List[Int])): TestResult = a match {
      case (as, bs) =>
        val p = (as ++ bs).reverse == (as.reverse ++ bs.reverse)
        if (p) assert((), Assertion.anything) else assert((as, bs), Assertion.nothing)
    }
<<<<<<< HEAD
    val property = checkSome(gen)(100)(test).flatMap { result =>
      result.run.map(_.failures.fold(false) {
=======
    val property = checkSome(100)(gen)(test).map { result =>
      result.failures.fold(false) {
>>>>>>> 999b7df6
        case BoolAlgebra.Value(failureDetails) =>
          failureDetails.assertion.head.value.toString == "(List(0),List(1))" ||
            failureDetails.assertion.head.value.toString == "(List(1),List(0))" ||
            failureDetails.assertion.head.value.toString == "(List(0),List(-1))" ||
            failureDetails.assertion.head.value.toString == "(List(-1),List(0))"
        case _ => false
      })
    }
    unsafeRunToFuture(property)
  }

  def testShrinkingNonEmptyList: Future[Boolean] = {
    val gen                            = Gen.int(1, 100).flatMap(Gen.listOfN(_)(Gen.anyInt))
    def test(a: List[Int]): TestResult = assert(a, Assertion.nothing)
<<<<<<< HEAD
    val property = checkSome(gen)(100)(test).flatMap { result =>
      result.run.map(_.failures.fold(false) {
=======
    val property = checkSome(100)(gen)(test).map { result =>
      result.failures.fold(false) {
>>>>>>> 999b7df6
        case BoolAlgebra.Value(failureDetails) =>
          failureDetails.assertion.head.value.toString == "List(0)"
        case _ => false
      })
    }
    unsafeRunToFuture(property)
  }

  def testBogusEvenProperty: Future[Boolean] = {
    val gen = Gen.int(0, 100)
    def test(n: Int): TestResult = {
      val p = n % 2 == 0
      if (p) assert((), Assertion.anything) else assert(n, Assertion.nothing)
    }
<<<<<<< HEAD
    val property = checkSome(gen)(100)(test).flatMap { result =>
      result.run.map(_.failures.fold(false) {
=======
    val property = checkSome(100)(gen)(test).map { result =>
      result.failures.fold(false) {
>>>>>>> 999b7df6
        case BoolAlgebra.Value(failureDetails) =>
          failureDetails.assertion.head.value.toString == "1"
        case _ => false
      })
    }
    unsafeRunToFuture(property)
  }

  def testTakeWhileProperty: Future[Boolean] = {
    val ints                                      = Gen.listOf(Gen.int(-10, 10))
    val intBooleanFn: Gen[Random, Int => Boolean] = Gen.function(Gen.boolean)
    unsafeRunToFuture {
      val takeWhileProp = testM("takeWhile") {
        check(ints, intBooleanFn) { (as, f) =>
          assert(as.takeWhile(f).forall(f), isTrue)
        }
      }
      isSuccess(takeWhileProp)
    }
  }

  def testSwapProperty: Future[Boolean] = {
    val ints                                  = Gen.anyInt
    val genFn: Gen[Random, (Int, Int) => Int] = Gen.function2(Gen.anyInt)
    def swap[A, B, C](f: (A, B) => C): (B, A) => C =
      (b, a) => f(a, b)
    unsafeRunToFuture {
      val swapProp = testM("swap") {
        check(ints, ints, genFn) { (a, b, f) =>
          val g = swap(swap(f))
          assert(f(a, b), equalTo(g(a, b)))
        }
      }
      isSuccess(swapProp)
    }
  }
}<|MERGE_RESOLUTION|>--- conflicted
+++ resolved
@@ -426,13 +426,8 @@
         val p = (as ++ bs).reverse == (as.reverse ++ bs.reverse)
         if (p) assert((), Assertion.anything) else assert((as, bs), Assertion.nothing)
     }
-<<<<<<< HEAD
-    val property = checkSome(gen)(100)(test).flatMap { result =>
+    val property = checkSome(100)(gen)(test).flatMap { result =>
       result.run.map(_.failures.fold(false) {
-=======
-    val property = checkSome(100)(gen)(test).map { result =>
-      result.failures.fold(false) {
->>>>>>> 999b7df6
         case BoolAlgebra.Value(failureDetails) =>
           failureDetails.assertion.head.value.toString == "(List(0),List(1))" ||
             failureDetails.assertion.head.value.toString == "(List(1),List(0))" ||
@@ -447,13 +442,8 @@
   def testShrinkingNonEmptyList: Future[Boolean] = {
     val gen                            = Gen.int(1, 100).flatMap(Gen.listOfN(_)(Gen.anyInt))
     def test(a: List[Int]): TestResult = assert(a, Assertion.nothing)
-<<<<<<< HEAD
-    val property = checkSome(gen)(100)(test).flatMap { result =>
+    val property = checkSome(100)(gen)(test).flatMap { result =>
       result.run.map(_.failures.fold(false) {
-=======
-    val property = checkSome(100)(gen)(test).map { result =>
-      result.failures.fold(false) {
->>>>>>> 999b7df6
         case BoolAlgebra.Value(failureDetails) =>
           failureDetails.assertion.head.value.toString == "List(0)"
         case _ => false
@@ -468,13 +458,8 @@
       val p = n % 2 == 0
       if (p) assert((), Assertion.anything) else assert(n, Assertion.nothing)
     }
-<<<<<<< HEAD
-    val property = checkSome(gen)(100)(test).flatMap { result =>
+    val property = checkSome(100)(gen)(test).flatMap { result =>
       result.run.map(_.failures.fold(false) {
-=======
-    val property = checkSome(100)(gen)(test).map { result =>
-      result.failures.fold(false) {
->>>>>>> 999b7df6
         case BoolAlgebra.Value(failureDetails) =>
           failureDetails.assertion.head.value.toString == "1"
         case _ => false
