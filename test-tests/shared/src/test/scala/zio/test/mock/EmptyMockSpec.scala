--- conflicted
+++ resolved
@@ -1,16 +1,12 @@
 package zio.test.mock
 
+import zio._
 import zio.test.mock.internal.MockException
 import zio.test.{Assertion, ZIOBaseSpec, ZSpec}
-import zio.{Console, Has, ZIO}
 
-<<<<<<< HEAD
-object EmptyMockSpec extends ZIOBaseSpec with MockSpecUtils[Has[Console]] {
-=======
 import java.io.IOException
 
-object EmptyMockSpec extends ZIOBaseSpec with MockSpecUtils[Console] {
->>>>>>> f252f4fb
+object EmptyMockSpec extends ZIOBaseSpec with MockSpecUtils[Has[Console]] {
 
   import Assertion._
   import MockException._
@@ -23,13 +19,8 @@
         isUnit
       ), {
 
-<<<<<<< HEAD
-        type M = Capability[Has[Console], String, Nothing, Unit]
-        type X = UnexpectedCallException[Has[Console], String, Nothing, Unit]
-=======
-        type M = Capability[Console, String, IOException, Unit]
-        type X = UnexpectedCallException[Console, String, IOException, Unit]
->>>>>>> f252f4fb
+        type M = Capability[Has[Console], String, IOException, Unit]
+        type X = UnexpectedCallException[Has[Console], String, IOException, Unit]
 
         testDied("should fail when call happened")(
           MockConsole.empty,
