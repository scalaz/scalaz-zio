package zio.test

import zio.{ Managed, UIO, ZIO }
import zio.random.Random
import zio.stream.ZStream
import zio.test.Assertion._
import zio.test.{ check => Check, checkN => CheckN }
import zio.test.environment.TestRandom
import zio.test.TestAspect.scala2Only

object GenSpec extends ZIOBaseSpec {
  def spec = suite("GenSpec")(
<<<<<<< HEAD
    testM("runCollect") {
      val domain = List.range(-10, 10)
      val gen    = Gen.fromIterable(domain)
      for {
        a <- gen.runCollect
        b <- gen.runCollect
      } yield assert(a)(equalTo(domain)) &&
        assert(b)(equalTo(domain))
    } @@ scala2Only,
    testM("runCollectN") {
      val gen = Gen.int(-10, 10)
      for {
        a <- gen.runCollectN(100)
        b <- gen.runCollectN(100)
      } yield assert(a, not(equalTo(b))) &&
        assert(a, hasSize(equalTo(100))) &&
        assert(b, hasSize(equalTo(100)))
    },
    testM("runHead") {
      assertM(Gen.int(-10, 10).runHead, isSome(isWithin(-10, 10)))
    },
=======
    suite("integration tests")(
      testM("with bogus even property") {
        val gen = Gen.int(0, 100)

        def test(n: Int): TestResult = {
          val p = n % 2 == 0
          if (p) assert((), Assertion.anything) else assert(n, Assertion.nothing)
        }

        assertM(
          CheckN(100)(gen)(test).flatMap(result => {
            result.run.map(_.failures.fold(false) {
              case BoolAlgebra.Value(failureDetails) =>
                failureDetails.assertion.head.value.toString == "1"
              case _ => false
            })
          }),
          isTrue
        )
      },
      testM("with bogus reverse property") {
        val gen = for {
          as <- Gen.int(0, 100).flatMap(Gen.listOfN(_)(Gen.anyInt))
          bs <- Gen.int(0, 100).flatMap(Gen.listOfN(_)(Gen.anyInt))
        } yield (as, bs)

        def test(a: (List[Int], List[Int])): TestResult = a match {
          case (as, bs) =>
            val p = (as ++ bs).reverse == (as.reverse ++ bs.reverse)
            if (p) assert((), Assertion.anything) else assert((as, bs), Assertion.nothing)
        }
        assertM(
          CheckN(100)(gen)(test).flatMap {
            result =>
              result.run.map(_.failures.fold(false) {
                case BoolAlgebra.Value(failureDetails) =>
                  failureDetails.assertion.head.value.toString == "(List(0),List(1))" ||
                    failureDetails.assertion.head.value.toString == "(List(1),List(0))" ||
                    failureDetails.assertion.head.value.toString == "(List(0),List(-1))" ||
                    failureDetails.assertion.head.value.toString == "(List(-1),List(0))"
                case _ => false
              })
          },
          isTrue
        )
      },
      testM("with randomly generated functions") {
        val ints                                      = Gen.listOf(Gen.int(-10, 10))
        val intBooleanFn: Gen[Random, Int => Boolean] = Gen.function(Gen.boolean)

        Check(ints, intBooleanFn) { (as, f) =>
          assert(as.takeWhile(f).forall(f), isTrue)
        }
      },
      testM("with multiple parameter function generator") {
        val ints                                  = Gen.anyInt
        val genFn: Gen[Random, (Int, Int) => Int] = Gen.function2(Gen.anyInt)

        def swap[A, B, C](f: (A, B) => C): (B, A) => C =
          (b, a) => f(a, b)

        Check(ints, ints, genFn) { (a, b, f) =>
          val g = swap(swap(f))
          assert(f(a, b), equalTo(g(a, b)))
        }
      },
      testM("with shrinking nonempty list") {
        val gen = Gen.int(1, 100).flatMap(Gen.listOfN(_)(Gen.anyInt))

        def test(a: List[Int]): TestResult = assert(a, Assertion.nothing)

        assertM(
          CheckN(100)(gen)(test).flatMap(result => {
            result.run.map(_.failures.fold(false) {
              case BoolAlgebra.Value(failureDetails) =>
                failureDetails.assertion.head.value.toString == "List(0)"
              case _ => false
            })
          }),
          isTrue
        )
      }
    ),
    suite("monad laws")(
      testM("monad left identity") {
        assertM(equal(smallInt.flatMap(a => Gen.const(a)), smallInt), isTrue)
      },
      testM("monad right identity") {
        val n = 10

        def f(n: Int): Gen[Random, Int] = Gen.int(-n, n)

        assertM(equal(Gen.const(n).flatMap(f), f(n)), isTrue)
      },
      testM("monad associativity") {
        val fa = Gen.int(0, 2)

        def f(p: Int): Gen[Random, (Int, Int)] =
          Gen.const(p) <*> Gen.int(0, 3)

        def g(p: (Int, Int)): Gen[Random, (Int, Int, Int)] =
          Gen.const(p).zipWith(Gen.int(0, 5)) { case ((x, y), z) => (x, y, z) }

        assertM(equal(fa.flatMap(f).flatMap(g), fa.flatMap(a => f(a).flatMap(g))), isTrue)
      }
    ),
    suite("sample")(
      testM("alphaNumericChar generates numbers and letters") {
        checkSample(Gen.alphaNumericChar)(forall(isTrue), _.map(_.isLetterOrDigit))
      },
      testM("boolean generates true and false") {
        checkSample(Gen.boolean)(contains(true) && contains(false))
      },
      testM("byte generates values in range") {
        checkSample(Gen.byte(38, 38))(forall(equalTo(38)))
      },
      testM("char generates values in range") {
        checkSample(Gen.char(33, 123))(
          forall(isGreaterThanEqualTo(33) && isLessThanEqualTo(123)),
          _.map(_.toInt)
        )
      },
      testM("const generates constant value") {
        checkSample(Gen.const("constant"))(forall(equalTo("constant")))
      },
      testM("double generates values in range") {
        checkSample(Gen.double(5.0, 9.0))(forall(isGreaterThanEqualTo(5.0) && isLessThan(9.0)))
      },
      testM("exponential generates values between 0 and positive infinity") {
        checkSample(Gen.exponential)(forall(isGreaterThanEqualTo(0.0)))
      },
      testM("filter filters values according to predicate") {
        checkSample(smallInt.filter(_ % 2 == 0))(forall(equalTo(0)), _.map(_ % 2))
      },
      testM("function generates different functions") {
        val gen = for {
          f <- genStringIntFn
          g <- genStringIntFn
          s <- Gen.string(Gen.anyChar)
        } yield f(s) == g(s)
        checkSample(gen)(isTrue, _.exists(!_))
      },
      testM("function generates functions that are not constant") {
        val gen = for {
          f  <- genStringIntFn
          s1 <- Gen.string(Gen.anyChar)
          s2 <- Gen.string(Gen.anyChar)
        } yield f(s1) == f(s2)
        checkSample(gen)(isTrue, _.exists(!_))
      },
      testM("function generates referentially transparent functions") {
        val gen = for {
          f <- genStringIntFn
          s <- Gen.string(Gen.anyChar)
        } yield f(s) == f(s)
        checkSample(gen)(isTrue, _.forall(identity))
      },
      testM("int generates values in range") {
        checkSample(smallInt)(forall(isGreaterThanEqualTo(-10) && isLessThanEqualTo(10)))
      },
      testM("large generates sizes in range") {
        val gen = Gen.large(Gen.listOfN(_)(Gen.int(-10, 10)))
        checkSample(gen)(forall(isLessThanEqualTo(100)), _.map(_.length))
      },
      testM("listOf generates sizes in range") {
        checkSample(Gen.listOf(smallInt))(
          forall(isGreaterThanEqualTo(0) && isLessThanEqualTo(100)),
          _.map(_.length)
        )
      },
      testM("listOf1 generates nonempty lists") {
        checkSample(Gen.listOf1(smallInt), size = 0)(forall(isNonEmpty))
      },
      testM("listOfN generates lists of correct size") {
        checkSample(Gen.listOfN(10)(smallInt))(forall(equalTo(10)), _.map(_.length))
      },
      testM("long generates values in range") {
        val min = -775050485969923566L
        val max = 2826409893363053690L
        checkSample(Gen.long(min, max))(forall(isGreaterThanEqualTo(min) && isLessThanEqualTo(max)))
      },
      testM("mapM maps an effectual function over a generator") {
        val gen = Gen.int(1, 6).mapM(n => ZIO.succeed(n + 6))
        checkSample(gen)(forall(Assertion.isGreaterThanEqualTo(7) && isLessThanEqualTo(12)))
      },
      testM("medium generates sizes in range") {
        val gen = Gen.medium(Gen.listOfN(_)(Gen.int(-10, 10)))
        checkSample(gen)(forall(isGreaterThanEqualTo(0) && isLessThanEqualTo(100)), _.map(_.length))
      },
      testM("none generates the constant empty value") {
        checkSample(Gen.none)(forall(isNone))
      },
      testM("optionOf generates optional values") {
        checkSample(Gen.option(smallInt))(exists(isNone) && exists(isSome(anything)))
      },
      testM("partialFunction generates partial functions") {
        val gen = for {
          f <- Gen.partialFunction[Random, String, Int](Gen.int(-10, 10))
          s <- Gen.string(Gen.anyChar)
        } yield f.lift(s)
        checkSample(gen)(exists(isNone) && exists(isSome(anything)))
      },
      testM("printableChar generates values in range") {
        checkSample(Gen.printableChar)(
          forall(isGreaterThanEqualTo(33) && isLessThanEqualTo(126)),
          _.map(_.toInt)
        )
      },
      testM("short generates values in range") {
        checkSample(Gen.short(5, 10))(forall(isGreaterThanEqualTo(5) && isLessThanEqualTo(10)), _.map(_.toInt))
      },
      testM("sized accesses size in environment") {
        checkSample(Gen.sized(Gen.const(_)), size = 50)(forall(equalTo(50)))
      },
      testM("small generates sizes in range") {
        val gen = Gen.small(Gen.listOfN(_)(Gen.int(-10, 10)))
        checkSample(gen)(forall(isGreaterThanEqualTo(0) && isLessThanEqualTo(100)), _.map(_.length))
      },
      testM("string generates sizes in range") {
        checkSample(Gen.string(Gen.printableChar))(
          forall(isGreaterThanEqualTo(0) && isLessThanEqualTo(100)),
          _.map(_.length)
        )
      },
      testM("string1 generates nonempty strings") {
        checkSample(Gen.string1(Gen.printableChar), size = 0)(forall(isFalse), _.map(_.isEmpty))
      },
      testM("stringN generates strings of correct size") {
        checkSample(Gen.stringN(10)(Gen.printableChar))(forall(equalTo(10)), _.map(_.length))
      },
      testM("uniform generates values between 0 and 1") {
        checkSample(Gen.uniform)(forall(isGreaterThanEqualTo(0.0) && isLessThanEqualTo(1.0)))
      },
      testM("unit generates the constant unit value") {
        checkSample(Gen.unit)(forall(equalTo(())))
      },
      testM("vectorOf generates sizes in range") {
        checkSample(Gen.vectorOf(smallInt))(
          forall(isGreaterThanEqualTo(0) && isLessThanEqualTo(100)),
          _.map(_.length)
        )
      },
      testM("vectorOf1 generates nonempty vectors") {
        checkSample(Gen.vectorOf1(smallInt), size = 0)(forall(isNonEmpty))
      },
      testM("vectorOfN generates vectors of correct size") {
        checkSample(Gen.vectorOfN(10)(smallInt))(forall(equalTo(10)), _.map(_.length))
      },
      testM("weighted generates weighted distribution") {
        val weighted = Gen.weighted((Gen.const(true), 10), (Gen.const(false), 90))
        checkSample(weighted)(isTrue, ps => ps.count(!_) > ps.count(identity))
      }
    ),
    suite("shrinks")(
      testM("alphaNumericChar shrinks to zero") {
        checkShrink(Gen.alphaNumericChar)('0')
      },
      testM("anyByte shrinks to zero") {
        checkShrink(Gen.anyByte)(0)
      },
      testM("anyChar shrinks to zero") {
        checkShrink(Gen.anyChar)(0)
      },
      testM("anyFloat shrinks to zero") {
        checkShrink(Gen.anyFloat)(0)
      },
      testM("anyInt shrinks to zero") {
        checkShrink(Gen.anyInt)(0)
      },
      testM("anyLong shrinks to zero") {
        checkShrink(Gen.anyLong)(0)
      },
      testM("anyShort shrinks to zero") {
        checkShrink(Gen.anyShort)(0)
      },
      testM("anyString shrinks to empty string") {
        checkShrink(Gen.anyString)("")
      },
      testM("anyUnicodeChar shrinks to zero") {
        checkShrink(Gen.anyUnicodeChar)(0)
      },
      testM("boolean shrinks to false") {
        checkShrink(Gen.boolean)(false)
      },
      testM("byte shrinks to bottom of range") {
        checkShrink(Gen.byte(38, 123))(38)
      },
      testM("char shrinks to bottom of range") {
        checkShrink(Gen.char(33, 123))(33)
      },
      testM("double shrinks to bottom of range") {
        checkShrink(Gen.double(5.0, 9.0))(5.0)
      },
      testM("either shrinks to left") {
        checkShrink(Gen.either(smallInt, smallInt))(Left(-10))
      },
      testM("exponential shrinks to zero") {
        checkShrink(Gen.exponential)(0.0)
      },
      testM("filter filters shrinks according to predicate") {
        checkShrink(Gen.int(1, 10).filter(_ % 2 == 0))(2)
      },
      testM("int shrinks to bottom of range") {
        checkShrink(smallInt)(-10)
      },
      testM("listOf shrinks to empty list") {
        checkShrink(Gen.listOf(smallInt))(Nil)
      },
      testM("listOf1 shrinks to singleton list") {
        checkShrink(Gen.listOf1(smallInt))(List(-10))
      },
      testM("listOfN shrinks elements") {
        checkShrink(Gen.listOfN(10)(smallInt))(List.fill(10)(-10))
      },
      testM("long shrinks to bottom of range") {
        val min = -8649088475068069159L
        val max = 7907688119669724678L
        checkShrink(Gen.long(min, max))(min)
      },
      testM("optionOf shrinks to None") {
        checkShrink(Gen.option(smallInt))(None)
      },
      testM("printableChar shrinks to bottom of range") {
        checkShrink(Gen.printableChar)('!')
      },
      testM("reShrink applies new shrinking logic") {
        val gen = Gen.int(0, 10).reshrink(Sample.shrinkIntegral(10))
        checkShrink(gen)(10)
      },
      testM("short shrinks to bottom of range") {
        checkShrink(Gen.short(5, 10))(5)
      },
      testM("some shrinks to smallest value") {
        checkShrink(Gen.some(smallInt))(Some(-10))
      },
      testM("string shrinks to empty string") {
        checkShrink(Gen.string(Gen.printableChar))("")
      },
      testM("string1 shrinks to single character") {
        checkShrink(Gen.string1(Gen.printableChar))("!")
      },
      testM("stringN shrinks characters") {
        checkShrink(Gen.stringN(10)(Gen.printableChar))("!!!!!!!!!!")
      },
      testM("uniform shrinks to zero") {
        checkShrink(Gen.uniform)(0.0)
      },
      testM("vectorOf shrinks to empty vector") {
        checkShrink(Gen.vectorOf(smallInt))(Vector.empty)
      },
      testM("vectorOf1 shrinks to singleton vector") {
        checkShrink(Gen.vectorOf1(smallInt))(Vector(-10))
      },
      testM("vectorOfN shrinks elements") {
        checkShrink(Gen.vectorOfN(10)(smallInt))(Vector.fill(10)(-10))
      },
      testM("zip shrinks correctly") {
        checkShrink(three <*> three)((0, 0))
      },
      testM("zipWith shrinks correctly") {
        checkShrink(smallInt.zipWith(smallInt)(_ + _))(-20)
      }
    ),
>>>>>>> 1742c704
    suite("zipWith")(
      testM("left preservation") {
        checkM(deterministic, deterministic) { (a, b) =>
          for {
            left  <- sample(a.zip(b).map(_._1))
            right <- sample(a)
          } yield assert(left, startsWith(right))
        }
      } @@ scala2Only,
      testM("right preservation") {
        checkM(deterministic, deterministic) { (a, b) =>
          for {
            left  <- sample(a.zip(b).map(_._2))
            right <- sample(b)
          } yield assert(left, startsWith(right))
        }
      } @@ scala2Only,
      testM("shrinking") {
        checkM(random, random) { (a, b) =>
          for {
            left  <- shrink(a.zip(b))
            right <- shrink(a.cross(b))
          } yield assert(left, equalTo(right))
        }
      },
      testM("shrink search") {
        val smallInt = Gen.int(0, 9)
        checkM(Gen.const(shrinkable.zip(shrinkable)), smallInt, smallInt) { (gen, m, n) =>
          for {
            result <- shrinkWith(gen) { case (x, y) => x < m && y < n }
          } yield assert(result.reverse.headOption, isSome(equalTo((m, 0)) || equalTo((0, n))))
        }
      }
    ),
    testM("fromIterable constructs deterministic generators") {
      val expected   = (1 to 6).flatMap(x => (1 to 6).map(y => x + y))
      val exhaustive = Gen.fromIterable(1 to 6)
      val actual     = exhaustive.crossWith(exhaustive)(_ + _)
      checkFinite(actual)(equalTo(expected))
    } @@ scala2Only, //todo fix when #2232 is resolved
    testM("size can be modified locally") {
      val getSize = Gen.size.sample.map(_.value).runCollect.map(_.head)
      val result = for {
        x <- Sized.withSize(200)(getSize)
        y <- getSize
      } yield x == 2 * y
      assertM(provideSize(result)(100), isTrue)
    },
    testM("suspend lazily constructs a generator") {
      check(genIntList) { as =>
        assert(as.reverse.reverse, equalTo(as))
      }
    },
    testM("runCollect") {
      val domain = -10 to 10
      val gen    = Gen.fromIterable(domain)
      for {
        a <- gen.runCollect
        b <- gen.runCollect
      } yield assert(a, equalTo(domain)) &&
        assert(b, equalTo(domain))
    } @@ scala2Only,
    testM("runCollectN") {
      val gen = Gen.int(-10, 10)
      for {
        a <- gen.runCollectN(100)
        b <- gen.runCollectN(100)
      } yield assert(a, not(equalTo(b))) &&
        assert(a, hasSize(equalTo(100))) &&
        assert(b, hasSize(equalTo(100)))
    },
    testM("runHead") {
      assertM(Gen.int(-10, 10).runHead, isSome(isWithin(-10, 10)))
    }
  )

  def alwaysShrinksTo[R, A](gen: Gen[R, A])(a: A): ZIO[R, Nothing, TestResult] = {
    val shrinks = if (TestPlatform.isJS) 1 else 100
    ZIO.collectAll(List.fill(shrinks)(shrinksTo(gen))).map(assert(_, forall(equalTo(a))))
  }

  def checkFinite[A, B](
    gen: Gen[Random, A]
  )(assertion: Assertion[B], f: List[A] => B = (a: List[A]) => a): ZIO[Random, Nothing, TestResult] =
    assertM(gen.sample.map(_.value).runCollect.map(f), assertion)

  def checkSample[A, B](
    gen: Gen[Random with Sized, A],
    size: Int = 100
  )(assertion: Assertion[B], f: List[A] => B = (a: List[A]) => a): ZIO[Random, Nothing, TestResult] =
    assertM(provideSize(sample100(gen).map(f))(size), assertion)

  def checkShrink[A](gen: Gen[Random with Sized, A])(a: A): ZIO[Random, Nothing, TestResult] =
    provideSize(alwaysShrinksTo(gen)(a: A))(100)

  val deterministic: Gen[Random with Sized, Gen[Any, Int]] =
    Gen.listOf1(Gen.int(-10, 10)).map(as => Gen.fromIterable(as))

  def equal[A](left: Gen[Random, A], right: Gen[Random, A]): UIO[Boolean] =
    equalSample(left, right).zipWith(equalShrink(left, right))(_ && _)

  def equalShrink[A](left: Gen[Random, A], right: Gen[Random, A]): UIO[Boolean] = {
    val testRandom = Managed.fromEffect(TestRandom.make(TestRandom.DefaultData))
    for {
      leftShrinks  <- ZIO.collectAll(List.fill(100)(shrinks(left))).provideManaged(testRandom)
      rightShrinks <- ZIO.collectAll(List.fill(100)(shrinks(right))).provideManaged(testRandom)
    } yield leftShrinks == rightShrinks
  }

  def equalSample[A](left: Gen[Random, A], right: Gen[Random, A]): UIO[Boolean] = {
    val testRandom = Managed.fromEffect(TestRandom.make(TestRandom.DefaultData))
    for {
      leftSample  <- sample100(left).provideManaged(testRandom)
      rightSample <- sample100(right).provideManaged(testRandom)
    } yield leftSample == rightSample
  }

  val genIntList: Gen[Random, List[Int]] = Gen.oneOf(
    Gen.const(List.empty),
    for {
      tail <- Gen.suspend(genIntList)
      head <- Gen.int(-10, 10)
    } yield head :: tail
  )

  val genStringIntFn: Gen[Random, String => Int] = Gen.function(Gen.int(-10, 10))

  def provideSize[A](zio: ZIO[Random with Sized, Nothing, A])(n: Int): ZIO[Random, Nothing, A] =
    Sized.makeService(n).flatMap { service =>
      zio.provideSome[Random] { r =>
        new Random with Sized {
          val random = r.random
          val sized  = service
        }
      }
    }

  val random: Gen[Any, Gen[Random, Int]] =
    Gen.const(Gen.int(-10, 10))

  def shrinks[R, A](gen: Gen[R, A]): ZIO[R, Nothing, List[A]] =
    gen.sample.forever.take(1).flatMap(_.shrinkSearch(_ => true)).take(1000).runCollect

  def shrinksTo[R, A](gen: Gen[R, A]): ZIO[R, Nothing, A] =
    shrinks(gen).map(_.reverse.head)

  val smallInt = Gen.int(-10, 10)

  def sample[R, A](gen: Gen[R, A]): ZIO[R, Nothing, List[A]] =
    gen.sample.map(_.value).runCollect

  def sample100[R, A](gen: Gen[R, A]): ZIO[R, Nothing, List[A]] =
    gen.sample.map(_.value).forever.take(100).runCollect

  def shrink[R, A](gen: Gen[R, A]): ZIO[R, Nothing, A] =
    gen.sample.take(1).flatMap(_.shrinkSearch(_ => true)).take(1000).runLast.map(_.get)

  val shrinkable: Gen[Random, Int] =
    Gen.fromRandomSample(_.nextInt(90).map(_ + 10).map(Sample.shrinkIntegral(0)))

  def shrinkWith[R, A](gen: Gen[R, A])(f: A => Boolean): ZIO[R, Nothing, List[A]] =
    gen.sample.take(1).flatMap(_.shrinkSearch(!f(_))).take(1000).filter(!f(_)).runCollect

  val three = Gen(ZStream(Sample.unfold[Any, Int, Int](3) { n =>
    if (n == 0) (n, ZStream.empty)
    else (n, ZStream(n - 1))
  }))
}<|MERGE_RESOLUTION|>--- conflicted
+++ resolved
@@ -10,29 +10,6 @@
 
 object GenSpec extends ZIOBaseSpec {
   def spec = suite("GenSpec")(
-<<<<<<< HEAD
-    testM("runCollect") {
-      val domain = List.range(-10, 10)
-      val gen    = Gen.fromIterable(domain)
-      for {
-        a <- gen.runCollect
-        b <- gen.runCollect
-      } yield assert(a)(equalTo(domain)) &&
-        assert(b)(equalTo(domain))
-    } @@ scala2Only,
-    testM("runCollectN") {
-      val gen = Gen.int(-10, 10)
-      for {
-        a <- gen.runCollectN(100)
-        b <- gen.runCollectN(100)
-      } yield assert(a, not(equalTo(b))) &&
-        assert(a, hasSize(equalTo(100))) &&
-        assert(b, hasSize(equalTo(100)))
-    },
-    testM("runHead") {
-      assertM(Gen.int(-10, 10).runHead, isSome(isWithin(-10, 10)))
-    },
-=======
     suite("integration tests")(
       testM("with bogus even property") {
         val gen = Gen.int(0, 100)
@@ -147,7 +124,7 @@
         checkSample(Gen.boolean)(contains(true) && contains(false))
       },
       testM("byte generates values in range") {
-        checkSample(Gen.byte(38, 38))(forall(equalTo(38)))
+        checkSample(Gen.byte(38, 38))(forall(equalTo(38.toByte)))
       },
       testM("char generates values in range") {
         checkSample(Gen.char(33, 123))(
@@ -396,7 +373,6 @@
         checkShrink(smallInt.zipWith(smallInt)(_ + _))(-20)
       }
     ),
->>>>>>> 1742c704
     suite("zipWith")(
       testM("left preservation") {
         checkM(deterministic, deterministic) { (a, b) =>
@@ -432,8 +408,8 @@
       }
     ),
     testM("fromIterable constructs deterministic generators") {
-      val expected   = (1 to 6).flatMap(x => (1 to 6).map(y => x + y))
-      val exhaustive = Gen.fromIterable(1 to 6)
+      val expected   = List.range(1, 6).flatMap(x => List.range(1, 6).map(y => x + y))
+      val exhaustive = Gen.fromIterable(1 until 6)
       val actual     = exhaustive.crossWith(exhaustive)(_ + _)
       checkFinite(actual)(equalTo(expected))
     } @@ scala2Only, //todo fix when #2232 is resolved
@@ -451,7 +427,7 @@
       }
     },
     testM("runCollect") {
-      val domain = -10 to 10
+      val domain = List.range(-10, 10)
       val gen    = Gen.fromIterable(domain)
       for {
         a <- gen.runCollect
