--- conflicted
+++ resolved
@@ -35,11 +35,7 @@
   def done(): String = summaries.filter(_.nonEmpty).flatMap(s => s :: "\n" :: Nil).mkString("", "", "Done")
 
   def tasks(defs: Array[TaskDef]): Array[Task] =
-<<<<<<< HEAD
-    defs.map(new ZTestTask(_, testClassLoader, runnerType, TestArgs.parse(args)))
-=======
-    defs.map(new ZTestTask(_, testClassLoader, runnerType, sendSummary))
->>>>>>> 8596c734
+    defs.map(new ZTestTask(_, testClassLoader, runnerType, sendSummary, TestArgs.parse(args)))
 
   override def receiveMessage(summary: String): Option[String] = {
     summaries += summary
@@ -50,14 +46,7 @@
     serializer(task.taskDef)
 
   override def deserializeTask(task: String, deserializer: String => TaskDef): Task =
-<<<<<<< HEAD
-    new ZTestTask(deserializer(task), testClassLoader, runnerType, TestArgs.parse(args))
-}
-
-class ZTestTask(taskDef: TaskDef, testClassLoader: ClassLoader, runnerType: String, testArgs: TestArgs)
-    extends BaseTestTask(taskDef, testClassLoader, testArgs) {
-=======
-    new ZTestTask(deserializer(task), testClassLoader, runnerType, sendSummary)
+    new ZTestTask(deserializer(task), testClassLoader, runnerType, sendSummary, TestArgs.parse(args))
 }
 
 final class ZMasterTestRunner(args: Array[String], remoteArgs: Array[String], testClassLoader: ClassLoader)
@@ -78,9 +67,13 @@
   val sendSummary: SendSummary
 ) extends ZTestRunner(args, remoteArgs, testClassLoader, "slave") {}
 
-class ZTestTask(taskDef: TaskDef, testClassLoader: ClassLoader, runnerType: String, sendSummary: SendSummary)
-    extends BaseTestTask(taskDef, testClassLoader, sendSummary) {
->>>>>>> 8596c734
+class ZTestTask(
+  taskDef: TaskDef,
+  testClassLoader: ClassLoader,
+  runnerType: String,
+  sendSummary: SendSummary,
+  testArgs: TestArgs
+) extends BaseTestTask(taskDef, testClassLoader, sendSummary, testArgs) {
 
   def execute(eventHandler: EventHandler, loggers: Array[Logger], continuation: Array[Task] => Unit): Unit =
     Runtime((), spec.platform).unsafeRunAsync(run(eventHandler, loggers)) { exit =>
