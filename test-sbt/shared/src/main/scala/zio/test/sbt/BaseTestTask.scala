package zio.test.sbt

import sbt.testing.{ EventHandler, Logger, Task, TaskDef }
import zio.clock.Clock
<<<<<<< HEAD
import zio.test.{ AbstractRunnableSpec, TestArgs, TestLogger }
import zio.{ Runtime, ZIO }

abstract class BaseTestTask(val taskDef: TaskDef, testClassLoader: ClassLoader, args: TestArgs) extends Task {
=======
import zio.test.{ AbstractRunnableSpec, SummaryBuilder, TestLogger }
import zio.{ Runtime, ZIO }

abstract class BaseTestTask(val taskDef: TaskDef, val testClassLoader: ClassLoader, val sendSummary: SendSummary)
    extends Task {

>>>>>>> 8596c734
  protected lazy val spec: AbstractRunnableSpec = {
    import org.portablescala.reflect._
    val fqn = taskDef.fullyQualifiedName.stripSuffix("$") + "$"
    Reflect
      .lookupLoadableModuleClass(fqn, testClassLoader)
      .getOrElse(throw new ClassNotFoundException("failed to load object: " + fqn))
      .loadModule()
      .asInstanceOf[AbstractRunnableSpec]
  }

  protected def run(eventHandler: EventHandler, loggers: Array[Logger]) =
    for {
<<<<<<< HEAD
      res <- args.testSearchTerm
              .fold(spec.run)(
                s => spec.runner.run(spec.spec.filterTestLabels(_.toString.contains(s)).getOrElse(spec.spec))
              )
              .provide(new SbtTestLogger(loggers) with Clock.Live)
      events <- ZTestEvent.from(res, taskDef.fullyQualifiedName, taskDef.fingerprint)
      _      <- ZIO.foreach[Any, Throwable, ZTestEvent, Unit](events)(e => ZIO.effect(eventHandler.handle(e)))
=======
      spec    <- spec.run.provide(new SbtTestLogger(loggers) with Clock.Live)
      summary <- SummaryBuilder.buildSummary(spec)
      _       <- sendSummary.run(summary)
      events  <- ZTestEvent.from(spec, taskDef.fullyQualifiedName, taskDef.fingerprint)
      _       <- ZIO.foreach[Any, Throwable, ZTestEvent, Unit](events)(e => ZIO.effect(eventHandler.handle(e)))
>>>>>>> 8596c734
    } yield ()

  override def execute(eventHandler: EventHandler, loggers: Array[Logger]): Array[Task] = {
    Runtime((), spec.platform).unsafeRun(run(eventHandler, loggers))
    Array()
  }

  override def tags(): Array[String] = Array.empty
}

class SbtTestLogger(loggers: Array[Logger]) extends TestLogger {
  override def testLogger: TestLogger.Service = (line: String) => {
    ZIO
      .effect(loggers.foreach(_.info(line)))
      .catchAll(_ => ZIO.unit)
  }
}<|MERGE_RESOLUTION|>--- conflicted
+++ resolved
@@ -2,19 +2,16 @@
 
 import sbt.testing.{ EventHandler, Logger, Task, TaskDef }
 import zio.clock.Clock
-<<<<<<< HEAD
-import zio.test.{ AbstractRunnableSpec, TestArgs, TestLogger }
+import zio.test.{ AbstractRunnableSpec, SummaryBuilder, TestArgs, TestLogger }
 import zio.{ Runtime, ZIO }
 
-abstract class BaseTestTask(val taskDef: TaskDef, testClassLoader: ClassLoader, args: TestArgs) extends Task {
-=======
-import zio.test.{ AbstractRunnableSpec, SummaryBuilder, TestLogger }
-import zio.{ Runtime, ZIO }
+abstract class BaseTestTask(
+  val taskDef: TaskDef,
+  val testClassLoader: ClassLoader,
+  val sendSummary: SendSummary,
+  val args: TestArgs
+) extends Task {
 
-abstract class BaseTestTask(val taskDef: TaskDef, val testClassLoader: ClassLoader, val sendSummary: SendSummary)
-    extends Task {
-
->>>>>>> 8596c734
   protected lazy val spec: AbstractRunnableSpec = {
     import org.portablescala.reflect._
     val fqn = taskDef.fullyQualifiedName.stripSuffix("$") + "$"
@@ -27,21 +24,15 @@
 
   protected def run(eventHandler: EventHandler, loggers: Array[Logger]) =
     for {
-<<<<<<< HEAD
-      res <- args.testSearchTerm
-              .fold(spec.run)(
-                s => spec.runner.run(spec.spec.filterTestLabels(_.toString.contains(s)).getOrElse(spec.spec))
-              )
-              .provide(new SbtTestLogger(loggers) with Clock.Live)
-      events <- ZTestEvent.from(res, taskDef.fullyQualifiedName, taskDef.fingerprint)
-      _      <- ZIO.foreach[Any, Throwable, ZTestEvent, Unit](events)(e => ZIO.effect(eventHandler.handle(e)))
-=======
-      spec    <- spec.run.provide(new SbtTestLogger(loggers) with Clock.Live)
+      spec <- args.testSearchTerm
+               .fold(spec.run)(
+                 s => spec.runner.run(spec.spec.filterTestLabels(_.toString.contains(s)).getOrElse(spec.spec))
+               )
+               .provide(new SbtTestLogger(loggers) with Clock.Live)
       summary <- SummaryBuilder.buildSummary(spec)
       _       <- sendSummary.run(summary)
       events  <- ZTestEvent.from(spec, taskDef.fullyQualifiedName, taskDef.fingerprint)
       _       <- ZIO.foreach[Any, Throwable, ZTestEvent, Unit](events)(e => ZIO.effect(eventHandler.handle(e)))
->>>>>>> 8596c734
     } yield ()
 
   override def execute(eventHandler: EventHandler, loggers: Array[Logger]): Array[Task] = {
