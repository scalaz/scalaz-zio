--- conflicted
+++ resolved
@@ -20,17 +20,11 @@
 
   protected def run(eventHandler: EventHandler, loggers: Array[Logger]) =
     for {
-<<<<<<< HEAD
       spec    <- spec.run.provide(new SbtTestLogger(loggers) with Clock.Live)
-      summary = SummaryBuilder.buildSummary(spec)
+      summary <- SummaryBuilder.buildSummary(spec)
       _       <- sendSummary.run(summary)
-      events  = ZTestEvent.from(spec, taskDef.fullyQualifiedName, taskDef.fingerprint)
+      events  <- ZTestEvent.from(spec, taskDef.fullyQualifiedName, taskDef.fingerprint)
       _       <- ZIO.foreach[Any, Throwable, ZTestEvent, Unit](events)(e => ZIO.effect(eventHandler.handle(e)))
-=======
-      res    <- spec.run.provide(new SbtTestLogger(loggers) with Clock.Live)
-      events <- ZTestEvent.from(res, taskDef.fullyQualifiedName, taskDef.fingerprint)
-      _      <- ZIO.foreach[Any, Throwable, ZTestEvent, Unit](events)(e => ZIO.effect(eventHandler.handle(e)))
->>>>>>> d2cbceda
     } yield ()
 
   override def execute(eventHandler: EventHandler, loggers: Array[Logger]): Array[Task] = {
