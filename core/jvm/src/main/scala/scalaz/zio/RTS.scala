--- conflicted
+++ resolved
@@ -35,23 +35,6 @@
    */
   val threadPool = newDefaultThreadPool()
 
-<<<<<<< HEAD
-=======
-  /**
-   * This determines the maximum number of resumptions placed on the stack
-   * before a fiber is shifted over to a new thread to prevent stack overflow.
-   */
-  val MaxResumptionDepth = 10
-
-  /**
-   * Determines the maximum number of operations executed by a fiber before
-   * yielding to other fibers.
-   *
-   * FIXME: Replace this entirely with the new scheme.
-   */
-  val YieldMaxOpCount = 1024
-
->>>>>>> 989ca743
   lazy val scheduledExecutor = newDefaultScheduledExecutor()
 
   final def submit[A](block: => A): Unit = {
