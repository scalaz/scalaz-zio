--- conflicted
+++ resolved
@@ -16,23 +16,12 @@
 
 package zio
 
-<<<<<<< HEAD
-import zio.Blocking._
-
-import java.io.IOException
-
-abstract class ZInputStream {
-  def readN(n: Int): ZIO[Has[Blocking], Option[IOException], Chunk[Byte]]
-  def skip(n: Long): ZIO[Has[Blocking], IOException, Long]
-  def readAll(bufferSize: Int): ZIO[Has[Blocking], Option[IOException], Chunk[Byte]]
-=======
 import java.io.IOException
 
 abstract class ZInputStream {
   def readN(n: Int): IO[Option[IOException], Chunk[Byte]]
   def skip(n: Long): IO[IOException, Long]
   def readAll(bufferSize: Int): IO[Option[IOException], Chunk[Byte]]
->>>>>>> f252f4fb
 }
 
 object ZInputStream {
@@ -40,13 +29,8 @@
   def fromInputStream(is: java.io.InputStream): ZInputStream =
     new ZInputStream {
 
-<<<<<<< HEAD
-      def readN(n: Int): ZIO[Has[Blocking], Option[IOException], Chunk[Byte]] =
-        effectBlockingIO {
-=======
       def readN(n: Int): IO[Option[IOException], Chunk[Byte]] =
         ZIO.effectBlockingIO {
->>>>>>> f252f4fb
           val b: Array[Byte] = new Array[Byte](n)
           val count          = is.read(b)
           if (count == -1) ZIO.fail(None) else ZIO.succeed(Chunk.fromArray(b).take(count))
@@ -54,19 +38,11 @@
           Some(e)
         }.flatten
 
-<<<<<<< HEAD
-      def skip(n: Long): ZIO[Has[Blocking], IOException, Long] =
-        effectBlockingIO(is.skip(n))
-
-      def readAll(bufferSize: Int): ZIO[Has[Blocking], Option[IOException], Chunk[Byte]] =
-        effectBlockingIO {
-=======
       def skip(n: Long): IO[IOException, Long] =
         ZIO.effectBlockingIO(is.skip(n))
 
       def readAll(bufferSize: Int): IO[Option[IOException], Chunk[Byte]] =
         ZIO.effectBlockingIO {
->>>>>>> f252f4fb
           val buffer = new java.io.ByteArrayOutputStream();
           val idata  = new Array[Byte](bufferSize);
           var count  = is.read(idata, 0, idata.length)
