--- conflicted
+++ resolved
@@ -61,11 +61,7 @@
               }))
           result <- fiber.join
           _      <- fiber.interrupt
-<<<<<<< HEAD
-        } yield result).provideLayer(defaultEnvironment)
-=======
         } yield result).provideLayer(ZEnv.live)
->>>>>>> 4f3f1401
       )
     )
     catch { case _: SecurityException => }
