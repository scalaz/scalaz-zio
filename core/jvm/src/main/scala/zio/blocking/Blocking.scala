/*
 * Copyright 2017-2020 John A. De Goes and the ZIO Contributors
 *
 * Licensed under the Apache License, Version 2.0 (the "License");
 * you may not use this file except in compliance with the License.
 * You may obtain a copy of the License at
 *
 *     http://www.apache.org/licenses/LICENSE-2.0
 *
 * Unless required by applicable law or agreed to in writing, software
 * distributed under the License is distributed on an "AS IS" BASIS,
 * WITHOUT WARRANTIES OR CONDITIONS OF ANY KIND, either express or implied.
 * See the License for the specific language governing permissions and
 * limitations under the License.
 */

package zio.blocking

import java.util.concurrent._

import zio.internal.tracing.ZIOFn
import zio.internal.{ Executor, NamedThreadFactory }
import zio._

private[blocking] object internal {
  private[blocking] val blockingExecutor0 =
    Executor.fromThreadPoolExecutor(_ => Int.MaxValue) {
      val corePoolSize  = 0
      val maxPoolSize   = Int.MaxValue
      val keepAliveTime = 1000L
      val timeUnit      = TimeUnit.MILLISECONDS
      val workQueue     = new SynchronousQueue[Runnable]()
      val threadFactory = new NamedThreadFactory("zio-default-blocking", true)

      val threadPool = new ThreadPoolExecutor(
        corePoolSize,
        maxPoolSize,
        keepAliveTime,
        timeUnit,
        workQueue,
        threadFactory
      )

      threadPool
    }
}

/**
 * The `Blocking` module provides access to a thread pool that can be used for performing
 * blocking operations, such as thread sleeps, synchronous socket/file reads, and so forth.
 * The contract is that the thread pool will accept unlimited tasks (up to the available memory)
 * and continuously create new threads as necessary.
 */
<<<<<<< HEAD
=======
trait Blocking extends Serializable {
  def blocking: Blocking.Service[Any]
}
>>>>>>> c677baf6
object Blocking extends Serializable {
  trait Service extends Serializable {

    /**
     * Retrieves the executor for all blocking tasks.
     */
    def blockingExecutor: Executor

    /**
     * Locks the specified effect to the blocking thread pool.
     */
    def blocking[R, E, A](zio: ZIO[R, E, A]): ZIO[R, E, A] =
      zio.lock(blockingExecutor)

    /**
     * Imports a synchronous effect that does blocking IO into a pure value.
     *
     * If the returned `ZIO` is interrupted, the blocked thread running the synchronous effect
     * will be interrupted via `Thread.interrupt`.
     */
    def effectBlocking[A](effect: => A): Task[A] =
      // Reference user's lambda for the tracer
      ZIOFn.recordTrace(() => effect) {
        ZIO.effectSuspendTotal {
          import java.util.concurrent.atomic.AtomicReference
          import java.util.concurrent.locks.ReentrantLock

          import zio.internal.OneShot

          val lock    = new ReentrantLock()
          val thread  = new AtomicReference[Option[Thread]](None)
          val barrier = OneShot.make[Unit]

          def withMutex[B](b: => B): B =
            try {
              lock.lock(); b
            } finally lock.unlock()

          val interruptThread: UIO[Unit] =
            ZIO.effectTotal {
              var looping = true
              var n       = 0L
              val base    = 2L
              while (looping) {
                withMutex(thread.get match {
                  case None         => looping = false; ()
                  case Some(thread) => thread.interrupt()
                })

                if (looping) {
                  n += 1
                  Thread.sleep(math.min(50, base * n))
                }
              }
            }

          val awaitInterruption: UIO[Unit] = ZIO.effectTotal(barrier.get())

          blocking(for {
            a <- (for {
                  fiber <- ZIO
                            .effectTotal[IO[Throwable, A]] {
                              val current = Some(Thread.currentThread)

                              withMutex(thread.set(current))

                              try {
                                val a = effect
                                ZIO.succeed(a)
                              } catch {
                                case _: InterruptedException =>
                                  Thread.interrupted // Clear interrupt status
                                  ZIO.interrupt
                                case t: Throwable =>
                                  ZIO.fail(t)
                              } finally {
                                withMutex { thread.set(None); barrier.set(()) }
                              }
                            }
                            .fork
                  a <- fiber.join.flatten
                } yield a).ensuring(interruptThread *> awaitInterruption)
          } yield a)
        }
      }

    /**
     * Imports a synchronous effect that does blocking IO into a pure value, with a custom cancel effect.
     *
     * If the returned `ZIO` is interrupted, the blocked thread running the synchronous effect
     * will be interrupted via the cancel effect.
     */
    def effectBlockingCancelable[A](effect: => A)(cancel: UIO[Unit]): Task[A] =
      blocking(ZIO.effect(effect)).fork.flatMap(_.join).onInterrupt(cancel)
  }

  val live: ZLayer.NoDeps[Nothing, Blocking] = ZLayer.succeed {
    new Service {
      override val blockingExecutor: Executor = internal.blockingExecutor0
    }
  }
}<|MERGE_RESOLUTION|>--- conflicted
+++ resolved
@@ -18,9 +18,9 @@
 
 import java.util.concurrent._
 
+import zio._
 import zio.internal.tracing.ZIOFn
 import zio.internal.{ Executor, NamedThreadFactory }
-import zio._
 
 private[blocking] object internal {
   private[blocking] val blockingExecutor0 =
@@ -51,12 +51,6 @@
  * The contract is that the thread pool will accept unlimited tasks (up to the available memory)
  * and continuously create new threads as necessary.
  */
-<<<<<<< HEAD
-=======
-trait Blocking extends Serializable {
-  def blocking: Blocking.Service[Any]
-}
->>>>>>> c677baf6
 object Blocking extends Serializable {
   trait Service extends Serializable {
 
