package zio.stm

import java.util.concurrent.CountDownLatch

import zio.Cause
import zio._

final class STMSpec(implicit ee: org.specs2.concurrent.ExecutionEnv) extends TestRuntime {
  def is = "STMSpec".title ^ s2"""
        Using `STM.atomically` to perform different computations and call:
          `STM.succeed` to make a successful computation and check the value $e1
          `STM.failed` to make a failed computation and check the value      $e2
          `either` to convert:
              A successful computation into Right(a) $e3
              A failed computation into Left(e)      $e4
           `fold` to handle both failure and success $e5
           `foldM` to fold over the `STM` effect, and handle failure and success $e6
           `mapError` to map from one error to another                           $e7
           `orElse` to try another computation when the computation is failed.   $e8
           `option` to convert:
              A successful computation into Some(a) $e9
              A failed computation into None        $e10
           `zip` to return a tuple of two computations        $e11
           `zipWith` to perform an action to two computations $e12

        Make a new `TRef` and
           get its initial value $e13
           set a new value       $e14

        Using `STM.atomically` perform concurrent computations:
            increment `TRef` 100 times in 100 fibers. $e15
            compute a `TRef` from 2 variables, increment the first `TRef` and decrement the second `TRef` in different fibers. $e16

        Using `STM.atomically` perform concurrent computations that
          have a simple condition lock should suspend the whole transaction and:
              resume directly when the condition is already satisfied $e19
              resume directly when the condition is already satisfied and change again the tvar with non satisfying value,
                  the transaction shouldn't be suspended. $e20
              resume after satisfying the condition $e21
              be suspended while the condition couldn't be satisfied
          have a complex condition lock should suspend the whole transaction and:
              resume directly when the condition is already satisfied $e22
          transfer an amount to a sender and send it back the account should contains the amount to transfer!
              run both transactions sequentially in 10 fibers. $e23
              run 10 transactions `toReceiver` and 10 `toSender` concurrently. $e24
              run transactions `toReceiver` 10 times and `toSender` 10 times each in 100 fibers concurrently. $e25

          Perform atomically a single transaction that has a tvar for 20 fibers, each one checks the value and increment it. $e26
          Perform atomically a transaction with a condition that couldn't be satisfied, it should be suspended
            interrupt the fiber should terminate the transaction $e27
            interrupt the fiber that has executed the transaction in 100 different fibers, should terminate all transactions. $e28
            interrupt the fiber and observe it, it should be resumed with Interrupted Cause   $e29
          Using `collect` filter and map simultaneously the value produced by the transaction $e30
          Permute 2 variables $e31
          Permute 2 variables in 100 fibers, the 2 variables should contains the same values $e32
          Using `collectAll` collect a list of transactional effects to a single transaction that produces a list of values $e33
          Using `foreach` perform an action in each value and return a single transaction that contains the result $e34
          Using `orElseEither` tries 2 computations and returns either left if the left computation succeed or right if the right one succeed $e35


        Failure must
          rollback full transaction     $e36
          be ignored                    $e37
        orElse must
          rollback left retry           $e38
          rollback left failure         $e39
          local reset, not global       $e40
    """

  def e1 =
    unsafeRun(
      STM.succeed("Hello World").commit
    ) must_=== "Hello World"

  def e2 =
    unsafeRun(
      STM.fail("Bye bye World").commit.either
    ) must left("Bye bye World")

  def e3 =
    unsafeRun(
      STM.succeed(42).either.commit
    ) must right(42)

  def e4 =
    unsafeRun(
      STM.fail("oh no!").either.commit
    ) must left("oh no!")

  def e5 = unsafeRun(
    (for {
      s <- STM.succeed("Yes!").fold(_ => -1, _ => 1)
      f <- STM.fail("No!").fold(_ => -1, _ => 1)
    } yield (s must_=== 1) and (f must_== -1)).commit
  )

  def e6 =
    unsafeRun(
      (for {
        s <- STM.succeed("Yes!").foldM(_ => STM.succeed("No!"), STM.succeed)
        f <- STM.fail("No!").foldM(STM.succeed, _ => STM.succeed("Yes!"))
      } yield (s must_=== "Yes!") and (f must_== "No!")).commit
    )

  def e7 =
    unsafeRun(
      STM.fail(-1).mapError(_ => "oh no!").commit.either
    ) must left("oh no!")

  def e8 =
    unsafeRun(
      (
        for {
          s <- STM.succeed(1) orElse STM.succeed(2)
          f <- STM.fail("failed") orElse STM.succeed("try this")
        } yield (s must_=== 1) and (f must_=== "try this")
      ).commit
    )

  def e9 =
    unsafeRun(
      STM.succeed(42).option.commit
    ) must some(42)

  def e10 =
    unsafeRun(
      STM.fail("oh no!").option.commit
    ) must none

  def e11 =
    unsafeRun(
      (
        STM.succeed(1) <*> STM.succeed('A')
      ).commit
    ) must_=== ((1, 'A'))

  def e12 =
    unsafeRun(
      STM.succeed(578).zipWith(STM.succeed(2))(_ + _).commit
    ) must_=== 580

  def e13 =
    unsafeRun(
      (
        for {
          intVar <- TRef.make(14)
          v      <- intVar.get
        } yield v must_== 14
      ).commit
    )

  def e14 =
    unsafeRun(
      (
        for {
          intVar <- TRef.make(14)
          _      <- intVar.set(42)
          v      <- intVar.get
        } yield v must_== 42
      ).commit
    )

  private def incrementVarN(n: Int, tvar: TRef[Int]): ZIO[clock.Clock, Nothing, Int] =
    STM
      .atomically(for {
        v <- tvar.get
        _ <- tvar.set(v + 1)
        v <- tvar.get
      } yield v)
      .repeat(Schedule.recurs(n) *> Schedule.identity.immediately)

  private def compute3VarN(
    n: Int,
    tvar1: TRef[Int],
    tvar2: TRef[Int],
    tvar3: TRef[Int]
  ): ZIO[clock.Clock, Nothing, Int] =
    STM
      .atomically(for {
        v1 <- tvar1.get
        v2 <- tvar2.get
        _  <- tvar3.set(v1 + v2)
        v3 <- tvar3.get
        _  <- tvar1.set(v1 - 1)
        _  <- tvar2.set(v2 + 1)
      } yield v3)
      .repeat(Schedule.recurs(n) *> Schedule.identity.immediately)

  def e15 =
    unsafeRun(
      for {
        tVar  <- TRef.makeCommit(0)
        fiber <- ZIO.forkAll(List.fill(10)(incrementVarN(99, tVar)))
        _     <- fiber.join
        value <- tVar.get.commit
      } yield value
    ) must_=== 1000

  def e16 =
    unsafeRun(
      for {
        tVars <- STM
                  .atomically(
                    TRef.make(10000) <*> TRef.make(0) <*> TRef.make(0)
                  )
        tvar1 <*> tvar2 <*> tvar3 = tVars
        fiber                     <- ZIO.forkAll(List.fill(10)(compute3VarN(99, tvar1, tvar2, tvar3)))
        _                         <- fiber.join
        value                     <- tvar3.get.commit
      } yield value
    ) must_=== 10000

  def e19 =
    unsafeRun {
      for {
        tvar1 <- TRef.makeCommit(10)
        tvar2 <- TRef.makeCommit("Failed!")
        join <- (for {
                 v1 <- tvar1.get
                 _  <- STM.check(v1 > 0)
                 _  <- tvar2.set("Succeeded!")
                 v2 <- tvar2.get
               } yield v2).commit
      } yield join must_=== "Succeeded!"
    }

  def e20 =
    unsafeRun {
      for {
        tvar <- TRef.makeCommit(42)
        join <- tvar.get.filter(_ == 42).commit
        _    <- tvar.set(9).commit
        v    <- tvar.get.commit
      } yield (v must_=== 9) and (join must_=== 42)
    }

  def e21 =
    unsafeRun {
      val latch = new CountDownLatch(1)

      for {
        done  <- Promise.make[Nothing, Unit]
        tvar1 <- TRef.makeCommit(0)
        tvar2 <- TRef.makeCommit("Failed!")
        fiber <- (STM.atomically {
                  for {
                    v1 <- tvar1.get
                    _  <- STM.succeedLazy(latch.countDown())
                    _  <- STM.check(v1 > 42)
                    _  <- tvar2.set("Succeeded!")
                    v2 <- tvar2.get
                  } yield v2
                } <* done.succeed(())).fork
        _    <- UIO(latch.await())
        old  <- tvar2.get.commit
        _    <- tvar1.set(43).commit
        _    <- done.await
        newV <- tvar2.get.commit
        join <- fiber.join
      } yield (old must_=== "Failed!") and (newV must_=== join)
    }

  def e22 =
    unsafeRun {
      for {
        sender    <- TRef.makeCommit(100)
        receiver  <- TRef.makeCommit(0)
        _         <- transfer(receiver, sender, 150).fork
        _         <- sender.update(_ + 100).commit
        _         <- sender.get.filter(_ == 50).commit
        senderV   <- sender.get.commit
        receiverV <- receiver.get.commit
      } yield (senderV must_=== 50) and (receiverV must_=== 150)
    }

  def e23 =
    unsafeRun {
      for {
        sender     <- TRef.makeCommit(100)
        receiver   <- TRef.makeCommit(0)
        toReceiver = transfer(receiver, sender, 150)
        toSender   = transfer(sender, receiver, 150)
        f          <- ZIO.forkAll(List.fill(10)(toReceiver *> toSender))
        _          <- sender.update(_ + 50).commit
        _          <- f.join
        senderV    <- sender.get.commit
        receiverV  <- receiver.get.commit
      } yield (senderV must_=== 150) and (receiverV must_=== 0)
    }

  def e24 =
    unsafeRun {
      for {
        sender     <- TRef.makeCommit(50)
        receiver   <- TRef.makeCommit(0)
        toReceiver = transfer(receiver, sender, 100)
        toSender   = transfer(sender, receiver, 100)
        f1         <- IO.forkAll(List.fill(10)(toReceiver))
        f2         <- IO.forkAll(List.fill(10)(toSender))
        _          <- sender.update(_ + 50).commit
        _          <- f1.join
        _          <- f2.join
        senderV    <- sender.get.commit
        receiverV  <- receiver.get.commit
      } yield (senderV must_=== 100) and (receiverV must_=== 0)
    }

  def e25 =
    unsafeRun {
      for {
        sender       <- TRef.makeCommit(50)
        receiver     <- TRef.makeCommit(0)
        toReceiver10 = transfer(receiver, sender, 100).repeat(Schedule.recurs(9).immediately)
        toSender10   = transfer(sender, receiver, 100).repeat(Schedule.recurs(9).immediately)
        f            <- toReceiver10.zipPar(toSender10).fork
        _            <- sender.update(_ + 50).commit
        _            <- f.join
        senderV      <- sender.get.commit
        receiverV    <- receiver.get.commit
      } yield (senderV must_=== 100) and (receiverV must_=== 0)
    }

  def e26 =
    unsafeRun(
      for {
        tvar <- TRef.makeCommit(0)
        fiber <- IO.forkAll(
                  (0 to 20).map(
                    i =>
                      (for {
                        v <- tvar.get
                        _ <- STM.check(v == i)
                        _ <- tvar.update(_ + 1)
                      } yield ()).commit
                  )
                )
        _ <- fiber.join
        v <- tvar.get.commit
      } yield v must_=== 21
    )
  import zio.duration._

  def e27 =
    unsafeRun {
      val latch = new CountDownLatch(1)
      for {
        tvar <- TRef.makeCommit(0)
        fiber <- (for {
                  v <- tvar.get
                  _ <- STM.succeedLazy(latch.countDown())
                  _ <- STM.check(v > 0)
                  _ <- tvar.update(10 / _)
                } yield ()).commit.fork
        _ <- UIO(latch.await())
        _ <- fiber.interrupt
        _ <- tvar.set(10).commit
        v <- clock.sleep(10.millis) *> tvar.get.commit
      } yield v must_=== 10
    }

  def e28 =
    unsafeRun {
      val latch = new CountDownLatch(1)
      for {
        tvar <- TRef.makeCommit(0)
        fiber <- IO.forkAll(List.fill(100)((for {
                  v <- tvar.get
                  _ <- STM.succeedLazy(latch.countDown())
                  _ <- STM.check(v < 0)
                  _ <- tvar.set(10)
                } yield ()).commit))
        _ <- UIO(latch.await())
        _ <- fiber.interrupt
        _ <- tvar.set(-1).commit
        v <- tvar.get.commit.delay(10.millis)
      } yield v must_=== -1
    }

  def e29 =
    unsafeRun(
      for {
        v       <- TRef.makeCommit(1)
        f       <- v.get.flatMap(v => STM.check(v == 0)).commit.fork
        _       <- f.interrupt
        observe <- f.poll
      } yield observe must be some Exit.Failure(Cause.interrupt)
    )

  def e30 =
    unsafeRun(
      STM.succeed((1 to 20).toList).collect { case l if l.forall(_ > 0) => "Positive" }.commit
    ) must_=== "Positive"

  def e31 =
    unsafeRun(
      for {
        tvar1 <- TRef.makeCommit(1)
        tvar2 <- TRef.makeCommit(2)
        _     <- permutation(tvar1, tvar2).commit
        v1    <- tvar1.get.commit
        v2    <- tvar2.get.commit
      } yield (v1 must_=== 2) and (v2 must_=== 1)
    )

  def e32 =
    unsafeRun(
      for {
        tvar1 <- TRef.makeCommit(1)
        tvar2 <- TRef.makeCommit(2)
        oldV1 <- tvar1.get.commit
        oldV2 <- tvar2.get.commit
        f     <- IO.forkAll(List.fill(100)(permutation(tvar1, tvar2).commit))
        _     <- f.join
        v1    <- tvar1.get.commit
        v2    <- tvar2.get.commit
      } yield (v1 must_=== oldV1) and (v2 must_=== oldV2)
    )

  def e33 =
    unsafeRun(
      for {
        it    <- UIO((1 to 100).map(TRef.make(_)))
        tvars <- STM.collectAll(it).commit
        res   <- UIO.collectAllPar(tvars.map(_.get.commit))
      } yield res must_=== (1 to 100).toList
    )

  def e34 =
    unsafeRun(
      for {
        tvar      <- TRef.makeCommit(0)
        _         <- STM.foreach(1 to 100)(a => tvar.update(_ + a)).commit
        expectedV = (1 to 100).sum
        v         <- tvar.get.commit
      } yield v must_=== expectedV
    )

  def e35 =
    unsafeRun(
      for {
        rightV  <- STM.fail("oh no!").orElseEither(STM.succeed(42)).commit
        leftV1  <- STM.succeed(1).orElseEither(STM.succeed("No me!")).commit
        leftV2  <- STM.succeed(2).orElseEither(STM.fail("No!")).commit
        failedV <- STM.fail(-1).orElseEither(STM.fail(-2)).commit.either
      } yield (rightV must beRight(42)) and (leftV1 must beLeft(1)) and (leftV2 must beLeft(2)) and (failedV must beLeft(
        -2
      ))
    )

  def e36 =
    unsafeRun(
      for {
        tvar <- TRef.makeCommit(0)
        e <- (for {
              _ <- tvar.update(_ + 10)
              _ <- STM.fail("Error!")
            } yield ()).commit.either
        v <- tvar.get.commit
      } yield (e must be left "Error!") and
        (v must_=== 0)
    )

  def e37 =
    unsafeRun(
      for {
        tvar <- TRef.makeCommit(0)
        e <- (for {
              _ <- tvar.update(_ + 10)
              _ <- STM.fail("Error!")
            } yield ()).commit.ignore
        v <- tvar.get.commit
      } yield (e must be_==(())) and (v must_=== 0)
    )
  def e38 =
    unsafeRun(
      for {
        tvar  <- TRef.makeCommit(0)
        left  = tvar.update(_ + 100) *> STM.retry
        right = tvar.update(_ + 100).unit
        _     <- (left orElse right).commit
        v     <- tvar.get.commit
      } yield v must_=== 100
    )

  def e39 =
    unsafeRun(
      for {
        tvar  <- TRef.makeCommit(0)
        left  = tvar.update(_ + 100) *> STM.fail("Uh oh!")
        right = tvar.update(_ + 100).unit
        _     <- (left orElse right).commit
        v     <- tvar.get.commit
      } yield v must_=== 100
    )

  def e40 =
    unsafeRun(for {
      ref <- TRef.make(0).commit
      result <- STM.atomically(for {
                 _       <- ref.set(2)
                 newVal1 <- ref.get
                 _       <- STM.partial(throw new RuntimeException).orElse(STM.unit)
                 newVal2 <- ref.get
               } yield (newVal1, newVal2))
    } yield result must_=== (2 -> 2))

<<<<<<< HEAD
  private def incrementRefN(n: Int, ref: Ref[Int]): ZIO[clock.Clock, Nothing, Int] =
    (for {
      v <- ref.get
      _ <- ref.set(v + 1)
      v <- ref.get
    } yield v)
      .repeat(Schedule.recurs(n) *> Schedule.identity.immediately)

  private def compute3RefN(n: Int, ref1: Ref[Int], ref2: Ref[Int], ref3: Ref[Int]): ZIO[clock.Clock, Nothing, Int] =
    (for {
      v1 <- ref1.get
      v2 <- ref2.get
      _  <- ref3.set(v1 + v2)
      v3 <- ref3.get
      _  <- ref1.set(v1 - 1)
      _  <- ref2.set(v2 + 1)
    } yield v3)
      .repeat(Schedule.recurs(n) *> Schedule.identity.immediately)

=======
>>>>>>> c33f6f83
  private def transfer(receiver: TRef[Int], sender: TRef[Int], much: Int): UIO[Int] =
    STM.atomically {
      for {
        balance <- sender.get
        _       <- STM.check(balance >= much)
        _       <- receiver.update(_ + much)
        _       <- sender.update(_ - much)
        newAmnt <- receiver.get
      } yield newAmnt
    }

  private def permutation(tvar1: TRef[Int], tvar2: TRef[Int]): STM[Nothing, Unit] =
    for {
      a <- tvar1.get
      b <- tvar2.get
      _ <- tvar1.set(b)
      _ <- tvar2.set(a)
    } yield ()

}<|MERGE_RESOLUTION|>--- conflicted
+++ resolved
@@ -504,28 +504,6 @@
                } yield (newVal1, newVal2))
     } yield result must_=== (2 -> 2))
 
-<<<<<<< HEAD
-  private def incrementRefN(n: Int, ref: Ref[Int]): ZIO[clock.Clock, Nothing, Int] =
-    (for {
-      v <- ref.get
-      _ <- ref.set(v + 1)
-      v <- ref.get
-    } yield v)
-      .repeat(Schedule.recurs(n) *> Schedule.identity.immediately)
-
-  private def compute3RefN(n: Int, ref1: Ref[Int], ref2: Ref[Int], ref3: Ref[Int]): ZIO[clock.Clock, Nothing, Int] =
-    (for {
-      v1 <- ref1.get
-      v2 <- ref2.get
-      _  <- ref3.set(v1 + v2)
-      v3 <- ref3.get
-      _  <- ref1.set(v1 - 1)
-      _  <- ref2.set(v2 + 1)
-    } yield v3)
-      .repeat(Schedule.recurs(n) *> Schedule.identity.immediately)
-
-=======
->>>>>>> c33f6f83
   private def transfer(receiver: TRef[Int], sender: TRef[Int], much: Int): UIO[Int] =
     STM.atomically {
       for {
