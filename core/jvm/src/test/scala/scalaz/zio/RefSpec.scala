--- conflicted
+++ resolved
@@ -84,13 +84,8 @@
         f1      <- ref.set(1).forever.fork
         f2      <- ref.set(2).forever.fork
         success <- tryWriteUntilFalse(ref, 3)
-<<<<<<< HEAD
-        value   <- ref.read[Void]
-        _       <- f1.zipWith(f2)((_, _) => ()).interrupt[Void]
-=======
         value   <- ref.get
-        _       <- f1.zipWith(f2)((_, _) => ()).interrupt(new Error("Terminated fiber"))
->>>>>>> f4edd0ac
+        _       <- f1.zipWith(f2)((_, _) => ()).interrupt
       } yield (success must beFalse) and (value must be_!=(3))
     )
 
