/*
 * Copyright 2017-2019 John A. De Goes and the ZIO Contributors
 *
 * Licensed under the Apache License, Version 2.0 (the "License");
 * you may not use this file except in compliance with the License.
 * You may obtain a copy of the License at
 *
 *     http://www.apache.org/licenses/LICENSE-2.0
 *
 * Unless required by applicable law or agreed to in writing, software
 * distributed under the License is distributed on an "AS IS" BASIS,
 * WITHOUT WARRANTIES OR CONDITIONS OF ANY KIND, either express or implied.
 * See the License for the specific language governing permissions and
 * limitations under the License.
 */

package scalaz

package object zio extends EitherCompat {
  private[zio] type Callback[E, A] = Exit[E, A] => Unit

  type Canceler = UIO[_]
  type FiberId  = Long

  type IO[+E, +A]    = ZIO[Any, E, A]
  type Task[+A]      = ZIO[Any, Throwable, A]
  type TaskR[-R, +A] = ZIO[R, Throwable, A]
  type UIO[+A]       = ZIO[Any, Nothing, A]

  type Managed[+E, +A] = ZManaged[Any, E, A]
  val Managed = ZManaged

  type Schedule[-A, +B] = ZSchedule[Any, A, B]

  type Queue[A] = Queue2[Any, Nothing, Any, Nothing, A, A]
  val Queue = Queue2

<<<<<<< HEAD
  object ~ {
    def unapply[A, B](ab: (A, B)): Some[(A, B)] =
      Some((ab._1, ab._2))
=======
  val JustExceptions: PartialFunction[Throwable, Exception] = {
    case e: Exception => e
>>>>>>> f7a4c449
  }
}<|MERGE_RESOLUTION|>--- conflicted
+++ resolved
@@ -35,13 +35,12 @@
   type Queue[A] = Queue2[Any, Nothing, Any, Nothing, A, A]
   val Queue = Queue2
 
-<<<<<<< HEAD
+  val JustExceptions: PartialFunction[Throwable, Exception] = {
+    case e: Exception => e
+  }
+
   object ~ {
     def unapply[A, B](ab: (A, B)): Some[(A, B)] =
       Some((ab._1, ab._2))
-=======
-  val JustExceptions: PartialFunction[Throwable, Exception] = {
-    case e: Exception => e
->>>>>>> f7a4c449
   }
 }