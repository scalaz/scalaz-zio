--- conflicted
+++ resolved
@@ -1166,16 +1166,13 @@
    * characteristics, but guarantees no extra allocations of intermediate
    * [[scalaz.zio.ZIO.BracketAcquire]] and [[scalaz.zio.ZIO.BracketRelease]] objects.
    */
-<<<<<<< HEAD
   final def bracket[R, E, A, B](
     acquire: ZIO[R, E, A],
     release: A => ZIO[R, Nothing, _],
     use: A => ZIO[R, E, B]
   ): ZIO[R, E, B] =
     bracketExit(acquire, (a: A, _: Exit[E, B]) => release(a), use)
-=======
   final val never: UIO[Nothing] = effectAsync[Any, Nothing, Nothing](_ => ())
->>>>>>> 8d397b81
 
   /**
    * Acquires a resource, uses the resource, and then releases the resource.
@@ -1294,13 +1291,8 @@
    * the more expressive variant of this function that can return a value
    * synchronously.
    */
-<<<<<<< HEAD
-  final def effectAsync[E, A](register: (ZIO[Any, E, A] => Unit) => Unit): ZIO[Any, E, A] =
-    effectAsyncMaybe((callback: ZIO[Any, E, A] => Unit) => {
-=======
   final def effectAsync[R >: LowerR, E <: UpperE, A](register: (ZIO[R, E, A] => Unit) => Unit): ZIO[R, E, A] =
     effectAsyncMaybe((callback: ZIO[R, E, A] => Unit) => {
->>>>>>> 8d397b81
       register(callback)
 
       None
@@ -1310,26 +1302,17 @@
    * Imports an asynchronous effect into a pure `ZIO` value, possibly returning
    * the value synchronously.
    */
-<<<<<<< HEAD
-  final def effectAsyncMaybe[E, A](register: (ZIO[Any, E, A] => Unit) => Option[IO[E, A]]): ZIO[Any, E, A] =
-=======
   final def effectAsyncMaybe[R >: LowerR, E <: UpperE, A](
     register: (ZIO[R, E, A] => Unit) => Option[ZIO[R, E, A]]
   ): ZIO[R, E, A] =
->>>>>>> 8d397b81
     new ZIO.EffectAsync(register)
 
   /**
    * Imports an asynchronous effect into a pure `ZIO` value. This formulation is
    * necessary when the effect is itself expressed in terms of `ZIO`.
    */
-<<<<<<< HEAD
-  final def effectAsyncM[R, E, A](
-    register: (ZIO[R, E, A] => Unit) => ZIO[R, Nothing, _]
-=======
   final def effectAsyncM[R >: LowerR, E <: UpperE, A](
     register: (ZIO[R, E, A] => Unit) => ZIO[R, E, _]
->>>>>>> 8d397b81
   ): ZIO[R, E, A] =
     for {
       p <- Promise.make[E, A]
