--- conflicted
+++ resolved
@@ -19,16 +19,11 @@
 import java.util.concurrent.atomic.{ AtomicLong, AtomicReference }
 import scala.collection.JavaConverters._
 
-<<<<<<< HEAD
-import scalaz.zio.internal.FiberContext.FiberRefLocals
+import scalaz.zio.internal.FiberContext.{ FiberRefLocals, SuperviseStatus }
 import scalaz.zio.Exit.Cause
 import scalaz.zio._
 import scalaz.zio.internal.stacktracer.ZTraceElement
 import scalaz.zio.internal.tracing.ZIOFn
-=======
-import scalaz.zio.internal.FiberContext.{ FiberRefLocals, SuperviseStatus }
-import scalaz.zio.{ UIO, _ }
->>>>>>> 73423383
 
 import scala.annotation.{ switch, tailrec }
 
@@ -38,14 +33,11 @@
 private[zio] final class FiberContext[E, A](
   platform: Platform,
   startEnv: AnyRef,
-<<<<<<< HEAD
-  parentTrace: Option[ZTrace],
-  initialTracingStatus: Boolean,
-=======
   startExec: Executor,
   startIStatus: InterruptStatus,
   startSStatus: SuperviseStatus,
->>>>>>> 73423383
+  parentTrace: Option[ZTrace],
+  initialTracingStatus: Boolean,
   fiberRefLocals: FiberRefLocals
 ) extends Fiber[E, A] {
   import java.util.{ Collections, Set }
@@ -58,10 +50,6 @@
 
   @volatile private[this] var interrupted = false
 
-<<<<<<< HEAD
-  // Accessed from within a single thread (not necessarily the same):
-  @volatile private[this] var supervising = 0
-
   private[this] val traceExec: Boolean =
     PlatformConstants.tracingSupported && platform.tracing.tracingConfig.traceExecution
 
@@ -71,8 +59,6 @@
   private[this] val traceEffects: Boolean =
     traceExec && platform.tracing.tracingConfig.traceEffectOpsInExecution
 
-=======
->>>>>>> 73423383
   private[this] val fiberId         = FiberContext.fiberCounter.getAndIncrement()
   private[this] val stack           = Stack[Any => IO[Any, Any]]()
   private[this] val environments    = Stack[AnyRef](startEnv)
@@ -219,7 +205,7 @@
     // Put the maximum operation count on the stack for fast access:
     val maxopcount = executor.yieldOpCount
 
-<<<<<<< HEAD
+    while (curZio ne null) {
     // Store the trace of the immediate future flatMap during evaluation
     // of a 1-hop left bind, to show a stack trace closer to the point of failure
     var fastPathFlatMapContinuationTrace: ZTraceElement = null
@@ -235,10 +221,7 @@
         kTrace
       } else null
 
-    while (curIo ne null) {
-=======
     while (curZio ne null) {
->>>>>>> 73423383
       try {
         var opcount: Int = 0
 
@@ -263,12 +246,8 @@
                 case ZIO.Tags.FlatMap =>
                   val zio = curZio.asInstanceOf[ZIO.FlatMap[Any, E, Any, Any]]
 
-<<<<<<< HEAD
-                  val nested = io.zio
-                  val k      = io.k
-=======
                   val nested = zio.zio
->>>>>>> 73423383
+                  val k      = zio.k
 
                   // A mini interpreter for the left side of FlatMap that evaluates
                   // anything that is 1-hop away. This eliminates heap usage for the
@@ -277,13 +256,9 @@
                     case ZIO.Tags.Succeed =>
                       val io2 = nested.asInstanceOf[ZIO.Succeed[Any]]
 
-<<<<<<< HEAD
                       if (traceExec && inTracingRegion) addTrace(k)
 
                       curIo = k(io2.value)
-=======
-                      curZio = zio.k(io2.value)
->>>>>>> 73423383
 
                     case ZIO.Tags.EffectTotal =>
                       val io2    = nested.asInstanceOf[ZIO.EffectTotal[Any]]
@@ -291,7 +266,6 @@
 
                       val kTrace = fastPathTrace(k, effect)
 
-<<<<<<< HEAD
                       val value = effect()
 
                       // delete continuation as it was "popped" after success
@@ -300,9 +274,6 @@
                       if (traceExec && (kTrace ne null)) execTrace.put(kTrace)
 
                       curIo = k(value)
-=======
-                      curZio = zio.k(io2.effect())
->>>>>>> 73423383
 
                     case ZIO.Tags.EffectPartial =>
                       val io2    = nested.asInstanceOf[ZIO.EffectPartial[Any]]
@@ -323,28 +294,17 @@
                         // record continuation in exec as we're just "passing" it
                         if (traceExec && (kTrace ne null)) execTrace.put(kTrace)
 
-                        curIo = k(value)
+                        curZio = k(value)
                       } else {
-                        curIo = failIO
+                        curZio = failIO
                       }
-<<<<<<< HEAD
-=======
-                      if (nextIo eq null) curZio = zio.k(value)
-                      else curZio = nextIo
->>>>>>> 73423383
 
                     case _ =>
                       // Fallback case. We couldn't evaluate the LHS so we have to
                       // use the stack:
-<<<<<<< HEAD
-                      curIo = nested
+                      curZio = nested
                       if (traceStack && inTracingRegion) addStackTrace(k)
                       stack.push(k)
-=======
-                      curZio = nested
-
-                      stack.push(zio.k)
->>>>>>> 73423383
                   }
 
                 case ZIO.Tags.Succeed =>
@@ -355,18 +315,12 @@
                   curZio = nextInstr(value)
 
                 case ZIO.Tags.EffectTotal =>
-<<<<<<< HEAD
-                  val io     = curIo.asInstanceOf[ZIO.EffectTotal[Any]]
-                  val effect = io.effect
+                  val zio     = curIo.asInstanceOf[ZIO.EffectTotal[Any]]
+                  val effect = zio.effect
 
                   if (traceEffects && inTracingRegion) addTrace(effect)
 
-                  curIo = nextInstr(effect())
-=======
-                  val zio = curZio.asInstanceOf[ZIO.EffectTotal[Any]]
-
-                  curZio = nextInstr(zio.effect())
->>>>>>> 73423383
+                  curZio = nextInstr(effect())
 
                 case ZIO.Tags.Fail =>
                   val zio = curZio.asInstanceOf[ZIO.Fail[E, Any]]
@@ -375,7 +329,7 @@
                   val fastPathTrace = fastPathFlatMapContinuationTrace
                   fastPathFlatMapContinuationTrace = null
 
-                  val cause0 = io.fill(() => captureTrace(fastPathTrace))
+                  val cause0 = zio.fill(() => captureTrace(fastPathTrace))
 
                   unwindStack()
 
@@ -384,55 +338,36 @@
                     curZio = null
 
                     val cause =
-<<<<<<< HEAD
                       if (interrupted && !cause0.interrupted) cause0 ++ Cause.interrupt
                       else cause0
-=======
-                      if (interrupted && !zio.cause.interrupted) zio.cause ++ Exit.Cause.interrupt
-                      else zio.cause
->>>>>>> 73423383
 
                     done(Exit.halt(cause))
                   } else {
                     // Error caught, next continuation on the stack will deal
                     // with it, so we just have to compute it here:
-<<<<<<< HEAD
-                    curIo = nextInstr(cause0)
-=======
-                    curZio = nextInstr(zio.cause)
->>>>>>> 73423383
+                    curZio = nextInstr(cause0)
                   }
 
                 case ZIO.Tags.Fold =>
                   val zio = curZio.asInstanceOf[ZIO.Fold[Any, E, Any, Any, Any]]
 
-<<<<<<< HEAD
-                  curIo = io.value
-                  if (traceStack && inTracingRegion) addStackTrace(io)
-                  stack.push(io)
-=======
                   curZio = zio.value
-
+                  if (traceStack && inTracingRegion) addStackTrace(zio)
                   stack.push(zio)
->>>>>>> 73423383
 
                 case ZIO.Tags.InterruptStatus =>
                   val zio = curZio.asInstanceOf[ZIO.InterruptStatus[Any, E, Any]]
 
-<<<<<<< HEAD
-                  interruptStatus.push(io.flag)
+                  interruptStatus.push(zio.flag.toBoolean)
                   // do not add InterruptExit to the stack trace
-=======
-                  interruptStatus.push(zio.flag.toBoolean)
->>>>>>> 73423383
                   stack.push(InterruptExit)
 
                   curZio = zio.zio
 
                 case ZIO.Tags.TracingStatus =>
-                  val io = curIo.asInstanceOf[ZIO.TracingStatus[Any, E, Any]]
-
-                  curIo = tracingRegion(io.flag).bracket_(endTracingRegion, io.zio)
+                  val zio = curZio.asInstanceOf[ZIO.TracingStatus[Any, E, Any]]
+
+                  curZio = tracingRegion(zio.flag).bracket_(endTracingRegion, zio.zio)
 
                 case ZIO.Tags.CheckInterrupt =>
                   val zio = curZio.asInstanceOf[ZIO.CheckInterrupt[Any, E, Any]]
@@ -440,20 +375,13 @@
                   curZio = zio.k(InterruptStatus.fromBoolean(interruptible))
 
                 case ZIO.Tags.EffectPartial =>
-<<<<<<< HEAD
-                  val io     = curIo.asInstanceOf[ZIO.EffectPartial[Any]]
-                  val effect = io.effect
+                  val zio    = curZio.asInstanceOf[ZIO.EffectPartial[Any]]
+                  val effect = zio.effect
 
                   if (traceEffects && inTracingRegion) addTrace(effect)
 
                   var nextIo = null.asInstanceOf[IO[E, Any]]
                   val value = try effect()
-=======
-                  val zio = curZio.asInstanceOf[ZIO.EffectPartial[Any]]
-
-                  var nextIo = null.asInstanceOf[IO[E, Any]]
-                  val value = try zio.effect()
->>>>>>> 73423383
                   catch {
                     case t: Throwable if !platform.fatal(t) =>
                       nextIo = ZIO.fail(t.asInstanceOf[E])
@@ -465,21 +393,14 @@
                   val zio = curZio.asInstanceOf[ZIO.EffectAsync[Any, E, Any]]
 
                   // Enter suspended state:
-<<<<<<< HEAD
-                  curIo = if (enterAsync()) {
-                    val k = io.register
+                  curZio = if (enterAsync()) {
+                    val k = zio.register
 
                     if (traceEffects && inTracingRegion) addTrace(k)
 
                     k(resumeAsync) match {
-                      case Some(io) => if (exitAsync()) io else null
+                      case Some(zio) => if (exitAsync()) zio else null
                       case None     => null
-=======
-                  curZio = if (enterAsync()) {
-                    zio.register(resumeAsync) match {
-                      case Some(zio) => if (exitAsync()) zio else null
-                      case None      => null
->>>>>>> 73423383
                     }
                   } else ZIO.interrupt
 
@@ -500,14 +421,10 @@
                 case ZIO.Tags.Descriptor =>
                   val zio = curZio.asInstanceOf[ZIO.Descriptor[Any, E, Any]]
 
-<<<<<<< HEAD
-                  val k = io.k
+                  val k = zio.k
                   if (traceExec && inTracingRegion) addTrace(k)
 
                   curIo = k(getDescriptor)
-=======
-                  curZio = zio.k(getDescriptor)
->>>>>>> 73423383
 
                 case ZIO.Tags.Lock =>
                   val zio = curZio.asInstanceOf[ZIO.Lock[Any, E, Any]]
@@ -520,21 +437,13 @@
                   curZio = null
 
                 case ZIO.Tags.Access =>
-<<<<<<< HEAD
-                  val io = curIo.asInstanceOf[ZIO.Read[Any, E, Any]]
-
-                  val k = io.k
+                  val zio = curZio.asInstanceOf[ZIO.Read[Any, E, Any]]
+
+                  val k = zio.k
                   if (traceExec && inTracingRegion) addTrace(k)
 
-                  curIo = k(environment.peek())
-=======
-                  val zio = curZio.asInstanceOf[ZIO.Read[Any, E, Any]]
->>>>>>> 73423383
-
-                  curZio = zio.k(
-                    environments
-                      .peek()
-                  )
+                  curIo = k(environments.peek())
+
                 case ZIO.Tags.Provide =>
                   val zio = curZio.asInstanceOf[ZIO.Provide[Any, E, Any]]
 
@@ -551,17 +460,13 @@
                 case ZIO.Tags.SuspendWith =>
                   val zio = curZio.asInstanceOf[ZIO.SuspendWith[Any, E, Any]]
 
-<<<<<<< HEAD
-                  val k = io.f
+                  val k = zio.f
                   if (traceExec && inTracingRegion) addTrace(k)
 
-                  curIo = k(platform)
+                  curZio = k(platform)
 
                 case ZIO.Tags.Trace =>
-                  curIo = nextInstr(captureTrace(null))
-=======
-                  curZio = zio.f(platform)
->>>>>>> 73423383
+                  curZio = nextInstr(captureTrace(null))
 
                 case ZIO.Tags.FiberRefNew =>
                   val zio = curZio.asInstanceOf[ZIO.FiberRefNew[Any]]
@@ -643,24 +548,23 @@
   final def fork[E, A](zio: IO[E, A]): FiberContext[E, A] = {
     val childFiberRefLocals: FiberRefLocals = platform.newWeakHashMap()
     childFiberRefLocals.putAll(fiberRefLocals)
-<<<<<<< HEAD
 
     val tracingRegion = inTracingRegion
     val ancestry =
       if ((traceExec || traceStack) && tracingRegion) Some(cutAncestryTrace(captureTrace(null)))
       else None
 
-    val context = new FiberContext[E, A](platform, environment.peek(), ancestry, tracingRegion, childFiberRefLocals)
-=======
     val context = new FiberContext[E, A](
       platform,
       environments.peek(),
       executors.peek(),
       InterruptStatus.fromBoolean(interruptStatus.peekOrElse(true)),
       supervised.peek(),
+      ancestry,
+      tracingRegion,    
       childFiberRefLocals
     )
->>>>>>> 73423383
+
 
     platform.executor.submitOrThrow(() => context.evaluateNow(zio))
 
