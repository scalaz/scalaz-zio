--- conflicted
+++ resolved
@@ -49,26 +49,18 @@
    * `IO` that produces an option of a cause of finalizer failures. If needed,
    * catch exceptions and apply redeem error handling.
    */
-<<<<<<< HEAD
-  final def unwindStack(catchError: Boolean): UIO[Option[Cause[Nothing]]] = {
-=======
-  final def unwindStack: IO[Nothing, Option[Cause[Nothing]]] = {
->>>>>>> fb92adbb
+  final def unwindStack: UIO[Option[Cause[Nothing]]] = {
     def zipCauses(c1: Option[Cause[Nothing]], c2: Option[Cause[Nothing]]): Option[Cause[Nothing]] =
       c1.flatMap(c1 => c2.map(c1 ++ _)).orElse(c1).orElse(c2)
 
     var errorHandler: Any => IO[Any, Any]              = null
-    var finalizer: UIO[Option[Cause[Nothing]]] = null
+    var finalizer: UIO[Option[Cause[Nothing]]]         = null
 
     // Unwind the stack, looking for exception handlers and coalescing
     // finalizers.
     while ((errorHandler eq null) && !stack.isEmpty) {
       stack.pop() match {
-<<<<<<< HEAD
-        case a: ZIO.Redeem[_, _, _, _, _] if catchError || a.recoverFromInterruption =>
-=======
-        case a: IO.Redeem[_, _, _, _] if allowRecovery =>
->>>>>>> fb92adbb
+        case a: ZIO.Redeem[_, _, _, _, _] if allowRecovery =>
           errorHandler = a.err.asInstanceOf[Any => IO[Any, Any]]
         case f0: Finalizer =>
           val f: UIO[Option[Cause[Nothing]]] =
