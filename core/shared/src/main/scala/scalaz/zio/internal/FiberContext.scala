--- conflicted
+++ resolved
@@ -549,30 +549,24 @@
     val childFiberRefLocals: FiberRefLocals = platform.newWeakHashMap()
     childFiberRefLocals.putAll(fiberRefLocals)
 
-<<<<<<< HEAD
+    val childSupervised = supervised.peek() match {
+      case SuperviseStatus.Unsupervised  => SuperviseStatus.Unsupervised
+      case SuperviseStatus.Supervised(_) => SuperviseStatus.Supervised(newWeakSet[Fiber[_, _]])
+    }
+
     val tracingRegion = inTracingRegion
     val ancestry =
       if ((traceExec || traceStack) && tracingRegion) Some(cutAncestryTrace(captureTrace(null)))
       else None
 
-=======
-    val childSupervised = supervised.peek() match {
-      case SuperviseStatus.Unsupervised  => SuperviseStatus.Unsupervised
-      case SuperviseStatus.Supervised(_) => SuperviseStatus.Supervised(newWeakSet[Fiber[_, _]])
-    }
->>>>>>> 6ef36b1c
     val context = new FiberContext[E, A](
       platform,
       environments.peek(),
       executors.peek(),
       InterruptStatus.fromBoolean(interruptStatus.peekOrElse(true)),
-<<<<<<< HEAD
-      supervised.peek(),
+      childSupervised,
       ancestry,
       tracingRegion,
-=======
-      childSupervised,
->>>>>>> 6ef36b1c
       childFiberRefLocals
     )
 
