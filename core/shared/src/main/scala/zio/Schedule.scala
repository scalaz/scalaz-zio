--- conflicted
+++ resolved
@@ -497,11 +497,7 @@
             }
         }
 
-<<<<<<< HEAD
     Schedule(loop(step))
-=======
-    provideSome[R1](env => ev1.update[R1, Clock.Service](env, proxy))
->>>>>>> eb443bbc
   }
 
   /**
@@ -589,32 +585,30 @@
     fold(0)((n: Int, _: Out) => n + 1)
 
   /**
-<<<<<<< HEAD
+   * Return a new schedule that automatically resets the schedule to its initial state
+   * after some time of inactivity defined by `duration`.
+   */
+  final def resetAfter(duration: Duration): Schedule[Env, In, Out] =
+    (self zip Schedule.elapsed).resetWhen(_._2 >= duration).map(_._1)
+
+  /**
+   * Resets the schedule when the specified predicate on the schedule output evaluates to true.
+   */
+  final def resetWhen(f: Out => Boolean): Schedule[Env, In, Out] = {
+    def loop(step: StepFunction[Env, In, Out]): StepFunction[Env, In, Out] =
+      (now: OffsetDateTime, in: In) =>
+        step(now, in).flatMap {
+          case Done(out) => if (f(out)) self.step(now, in) else ZIO.succeed(Done(out))
+          case Continue(out, interval, next) =>
+            if (f(out)) self.step(now, in) else ZIO.succeed(Continue(out, interval, loop(next)))
+        }
+
+    Schedule(loop(self.step))
+  }
+
+  /**
    * Returns a new schedule that makes this schedule available on the `Right` side of an `Either`
    * input, allowing propagating some type `X` through this channel on demand.
-=======
-   * Return a new schedule that automatically resets the schedule to its initial state
-   * after some time of inactivity defined by `duration`.
-   */
-  final def resetAfter(duration: Duration): Schedule[R with Clock, A, B] =
-    new Schedule[R with Clock, A, B] {
-      type State = (self.State, Long)
-      val initial: URIO[R with Clock, State] = self.initial zip clock.nanoTime
-      val extract: (A, State) => B           = { case (a, (state, _)) => self.extract(a, state) }
-      val update: (A, State) => ZIO[R with Clock, Unit, State] = {
-        case (a, (state, lastUpdate)) =>
-          for {
-            cdt        <- clock.nanoTime
-            stateToUse <- if (lastUpdate + duration.toNanos < cdt) initial.map(_._1) else UIO(state)
-            result     <- self.update(a, stateToUse) zip clock.nanoTime
-          } yield result
-      }
-    }
-
-  /**
-   * Puts this schedule into the second element of a either, and passes along
-   * another value unchanged as the first element of the either.
->>>>>>> eb443bbc
    */
   def right[X]: Schedule[Env, Either[X, In], Either[X, Out]] = Schedule.identity[X] +++ self
 
@@ -657,16 +651,8 @@
           case Continue(out, interval, next) => Continue(out, interval, loop(next))
         }
 
-<<<<<<< HEAD
     Schedule(loop(step))
   }
-=======
-  /**
-   * Sends every output value to the specified sink.
-   */
-  final def tapOutput[R1 <: R](f: B => ZIO[R1, Nothing, Unit]): Schedule[R1, A, B] =
-    updated(update => (a, s) => update(a, s).tap(s1 => f(self.extract(a, s1))))
->>>>>>> eb443bbc
 
   /**
    * Returns a new schedule that effectfully processes every output from this schedule.
@@ -766,11 +752,12 @@
     (self zip that).map(f.tupled)
 }
 object Schedule {
-  /**
-    * Constructs a new schedule from the specified step function.
-    */
-  def apply[Env, In, Out](step: StepFunction[Env, In, Out]): Schedule[Env, In, Out] = 
-    new Schedule(step){}
+
+  /**
+   * Constructs a new schedule from the specified step function.
+   */
+  def apply[Env, In, Out](step: StepFunction[Env, In, Out]): Schedule[Env, In, Out] =
+    new Schedule(step) {}
 
   /**
    * A schedule that recurs anywhere, collecting all inputs into a list.
