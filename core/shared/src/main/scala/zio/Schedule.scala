--- conflicted
+++ resolved
@@ -323,34 +323,8 @@
   /**
    * Returns a driver that can be used to step the schedule, appropriately handling sleeping.
    */
-<<<<<<< HEAD
-  def driver: UIO[Schedule.Driver[Env with Has[Clock], In, Out]] =
-    Ref.make[(Option[Out], StepFunction[Env with Has[Clock], In, Out])]((None, step)).map { ref =>
-      val next = (in: In) =>
-        for {
-          step <- ref.get.map(_._2)
-          now  <- Clock.currentDateTime
-          dec  <- step(now, in)
-          v <- dec match {
-                 case Done(out) => ref.set((Some(out), StepFunction.done(out))) *> ZIO.fail(None)
-                 case Continue(out, interval, next) =>
-                   ref.set((Some(out), next)) *> ZIO.sleep(Duration.fromInterval(now, interval)) as out
-               }
-        } yield v
-
-      val last = ref.get.flatMap {
-        case (None, _)    => ZIO.fail(new NoSuchElementException("There is no value left"))
-        case (Some(b), _) => ZIO.succeed(b)
-      }
-
-      val reset = ref.set((None, step))
-
-      Schedule.Driver(next, last, reset)
-    }
-=======
-  def driver: URIO[Clock, Schedule.Driver[Env, In, Out]] =
-    clock.driver(self)
->>>>>>> e7df3aed
+  def driver: URIO[Has[Clock], Schedule.Driver[Env, In, Out]] =
+    Clock.driver(self)
 
   /**
    * A named alias for `||`.
