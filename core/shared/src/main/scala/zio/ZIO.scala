--- conflicted
+++ resolved
@@ -622,13 +622,8 @@
   /**
    * Like [[fork]] but handles an error with the provided handler.
    */
-<<<<<<< HEAD
-  final def forkWithErrorHandler(handler: E => UIO[Unit]): URIO[R, Fiber[E, A]] =
-    onError(new ZIO.FoldCauseMFailureFn(handler)).run.fork.map(_.mapM(IO.doneNow))
-=======
   final def forkWithErrorHandler(handler: E => UIO[Unit]): URIO[R, Fiber.Runtime[E, A]] =
     onError(new ZIO.FoldCauseMFailureFn(handler)).fork
->>>>>>> c298f127
 
   /**
    * Unwraps the optional error, defaulting to the provided value.
@@ -2362,20 +2357,14 @@
                  }
         interrupter = failureTrigger.await
           .catchAll(_ => ZIO.foreach(fibers)(_.interruptAs(parentId).fork) >>= Fiber.joinAll)
-<<<<<<< HEAD
-          .toManaged_
-          .fork
-        _ <- interrupter.use_(result.await.foldM(_ => causes.get >>= ZIO.haltNow, _ => ZIO.unit).refailWithTrace)
-=======
           .forkManaged
         _ <- interrupter.use_ {
               ZIO
                 .whenM(result.await.map(!_)) {
-                  causes.get >>= ZIO.halt
+                  causes.get >>= ZIO.haltNow
                 }
                 .refailWithTrace
             }
->>>>>>> c298f127
       } yield ()
     }
 
@@ -3031,15 +3020,9 @@
   def validate[R, E, A, B](
     in: Iterable[A]
   )(f: A => ZIO[R, E, B])(implicit ev: CanFail[E]): ZIO[R, ::[E], List[B]] =
-<<<<<<< HEAD
-    partitionM(in)(f).flatMap {
+    partition(in)(f).flatMap {
       case (e :: es, _) => ZIO.failNow(::(e, es))
       case (_, bs)      => ZIO.succeedNow(bs)
-=======
-    partition(in)(f).flatMap {
-      case (e :: es, _) => ZIO.fail(::(e, es))
-      case (_, bs)      => ZIO.succeed(bs)
->>>>>>> c298f127
     }
 
   /**
@@ -3052,15 +3035,9 @@
   def validatePar[R, E, A, B](
     in: Iterable[A]
   )(f: A => ZIO[R, E, B])(implicit ev: CanFail[E]): ZIO[R, ::[E], List[B]] =
-<<<<<<< HEAD
-    partitionMPar(in)(f).flatMap {
+    partitionPar(in)(f).flatMap {
       case (e :: es, _) => ZIO.failNow(::(e, es))
       case (_, bs)      => ZIO.succeedNow(bs)
-=======
-    partitionPar(in)(f).flatMap {
-      case (e :: es, _) => ZIO.fail(::(e, es))
-      case (_, bs)      => ZIO.succeed(bs)
->>>>>>> c298f127
     }
 
   /**
@@ -3070,16 +3047,7 @@
   def validateFirst[R, E, A, B](
     in: Iterable[A]
   )(f: A => ZIO[R, E, B])(implicit ev: CanFail[E]): ZIO[R, List[E], B] =
-<<<<<<< HEAD
-    ZIO
-      .foldLeft(in)(List.empty[E]) {
-        case (es, a) =>
-          f(a).foldM(e => ZIO.succeedNow(e :: es), b => ZIO.failNow(b))
-      }
-      .flip
-=======
     ZIO.foreach(in)(f(_).flip).flip
->>>>>>> c298f127
 
   /**
    * Feeds elements of type `A` to `f`, in parallel, until it succeeds. Returns
