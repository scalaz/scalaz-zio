--- conflicted
+++ resolved
@@ -19,12 +19,9 @@
 import java.util.concurrent.atomic.{ AtomicBoolean, AtomicLong, AtomicReference }
 
 import com.github.ghik.silencer.silent
-<<<<<<< HEAD
+
+import zio._
 import zio.internal.FiberContext.FiberRefLocals
-=======
-import zio._
-import zio.internal.FiberContext.{ FiberRefLocals, SuperviseStatus }
->>>>>>> e50c7c38
 import zio.internal.stacktracer.ZTraceElement
 import zio.internal.tracing.ZIOFn
 
@@ -230,9 +227,6 @@
     val left  = fork[EL, A](race.left.interruptible.asInstanceOf[IO[EL, A]])
     val right = fork[ER, B](race.right.interruptible.asInstanceOf[IO[ER, B]])
 
-    supervise(left)
-    supervise(right)
-
     ZIO
       .effectAsync[R, E, C] { cb =>
         val leftRegister = left.register0 {
@@ -254,7 +248,6 @@
             complete(right, left, race.rightWins, rightRegister, raceIndicator, cb)
         }
       }
-      .onInterrupt(left.interrupt.flatMap(_ => right.interrupt))
   }
 
   /**
@@ -684,30 +677,6 @@
       }
   }
 
-<<<<<<< HEAD
-=======
-  private[this] final def newWeakSet[A]: Set[A] =
-    Collections.newSetFromMap[A](platform.newWeakHashMap[A, java.lang.Boolean]())
-
-  private[this] final def changeSupervision(status: zio.SuperviseStatus): IO[E, Unit] = ZIO.effectTotal {
-    status match {
-      case zio.SuperviseStatus.Supervised =>
-        val set = newWeakSet[Fiber[Any, Any]]
-
-        supervised.push(SuperviseStatus.Supervised(set))
-      case zio.SuperviseStatus.Unsupervised =>
-        supervised.push(SuperviseStatus.Unsupervised)
-    }
-
-  }
-
-  private[this] final def supervise[E, A](child: FiberContext[E, A]): Unit =
-    supervised.peek() match {
-      case SuperviseStatus.Unsupervised    =>
-      case SuperviseStatus.Supervised(set) => set.add(child); ()
-    }
-
->>>>>>> e50c7c38
   @tailrec
   private[this] final def enterAsync(epoch: Long): Boolean = {
     val oldState = state.get
