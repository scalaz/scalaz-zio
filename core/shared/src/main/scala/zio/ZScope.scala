/*
 * Copyright 2017-2020 John A. De Goes and the ZIO Contributors
 *
 * Licensed under the Apache License, Version 2.0 (the "License");
 * you may not use this file except in compliance with the License.
 * You may obtain a copy of the License at
 *
 *     http://www.apache.org/licenses/LICENSE-2.0
 *
 * Unless required by applicable law or agreed to in writing, software
 * distributed under the License is distributed on an "AS IS" BASIS,
 * WITHOUT WARRANTIES OR CONDITIONS OF ANY KIND, either express or implied.
 * See the License for the specific language governing permissions and
 * limitations under the License.
 */

package zio

import java.util.Map
import java.util.concurrent.atomic.{ AtomicInteger, AtomicReference }

import zio.internal.Sync

/**
<<<<<<< HEAD
 * A `ZScope[K, A]` is a value that allows adding finalizers identified by a key.
=======
 * A `ZScope[K, A]` is a value that allows adding finalizers identified by `K`.
>>>>>>> 5ff9835c
 * Scopes are closed with a value of type `A`, which is provided to all the
 * finalizers when the scope is released.
 *
 * For safety reasons, this interface has no method to close a scope. Rather,
 * an open scope may be required with `ZScope.make`, which returns a function
 * that can close a scope. This allows scopes to be safely passed around
 * without fear they will be accidentally closed.
 */
sealed trait ZScope[+A] { self =>

  /**
   * Determines if the scope is closed at the instant the effect executes.
   * Returns an effect that will succeed with `true` if the scope is closed,
   * and `false` otherwise.
   */
  def closed: UIO[Boolean]

  /**
   * Prevents a previously added finalizer from being executed when the scope
   * is closed. The returned effect will succeed with `true` if the finalizer
   * will not be run by this scope, and `false` otherwise.
   */
  def deny(key: => ZScope.Key): UIO[Boolean]

  /**
   * Determines if the scope is empty (has no finalizers) at the instant the
   * effect executes. The returned effect will succeed with `true` if the scope
   * is empty, and `false` otherwise.
   */
  def empty: UIO[Boolean]

  /**
   * Adds a finalizer to the scope. If successful, this ensures that when the
   * scope exits, the finalizer will be run, assuming the key has not been
   * garbage collected.
   *
   * The returned effect will succeed with a key if the finalizer was added
   * to the scope, and `None` if the scope is already closed.
   */
  def ensure(finalizer: A => UIO[Any], mode: ZScope.Mode = ZScope.Mode.Strong): UIO[Option[ZScope.Key]]

  /**
   * Extends the specified scope so that it will not be closed until this
   * scope is closed. Note that extending a scope into the global scope
   * will result in the scope *never* being closed!
   *
   * Scope extension does not result in changes to the scope contract: open
   * scopes must *always* be closed.
   */
  final def extend(that: ZScope[Any]): UIO[Boolean] = UIO(unsafeExtend(that))

  /**
   * Determines if the scope is open at the moment the effect is executed.
   * Returns an effect that will succeed with `true` if the scope is open,
   * and `false` otherwise.
   */
  def open: UIO[Boolean] = closed.map(!_)

  /**
   * Determines if the scope has been released at the moment the effect is
   * executed executed. A scope can be closed yet unreleased, if it has been
   * extended by another scope which is not yet released.
   */
  def released: UIO[Boolean]

  private[zio] def unsafeEnsure(finalizer: A => UIO[Any], mode: ZScope.Mode): Option[ZScope.Key]
  private[zio] def unsafeExtend(that: ZScope[Any]): Boolean
}
object ZScope {
  sealed trait Mode
  object Mode {
    case object Weak   extends Mode
    case object Strong extends Mode
  }

  /**
   * Represents a key in a scope, which is associated with a single finalizer.
   */
  sealed trait Key {

    /**
     * Attempts to remove the finalizer associated with this key from the
     * scope. The returned effect will succeed with a boolean, which indicates
     * whether the attempt was successful. A value of `true` indicates the
     * finalizer will not be executed, while a value of `false` indicates the
     * finalizer was already executed.
     *
     * @return
     */
    def remove: UIO[Boolean]
  }
  object Key {
    def apply(remove0: UIO[Boolean]): Key = new Key { def remove = remove0 }
  }

  /**
   * The global scope, which is entirely stateless. Finalizers added to the
   * global scope will never be executed (nor kept in memory).
   */
  object global extends ZScope[Nothing] {
    private val unsafeEnsureResult = Some(Key(UIO(true)))
    private val ensureResult       = UIO(unsafeEnsureResult)

    def closed: UIO[Boolean] = UIO(false)

    def deny(key: => Key): UIO[Boolean] = UIO(true)

    def empty: UIO[Boolean] = UIO(false)

    def ensure(finalizer: Nothing => UIO[Any], mode: ZScope.Mode = ZScope.Mode.Strong): UIO[Option[Key]] = ensureResult

    def released: UIO[Boolean] = UIO(false)

    private[zio] def unsafeEnsure(finalizer: Nothing => UIO[Any], mode: ZScope.Mode): Option[Key] = unsafeEnsureResult
    private[zio] def unsafeExtend(that: ZScope[Any]): Boolean = that match {
      case local: Local[_] => local.unsafeAddRef()
      case _               => true
    }
  }

  /**
   * A tuple that contains an open scope, together with a function that closes
   * the scope.
   */
  final case class Open[A](close: A => UIO[Boolean], scope: Local[A])

  /**
   * An effect that makes a new open scope, which provides not just the scope,
   * but also a way to close the scope.
   */
  def make[A]: UIO[Open[A]] = UIO(unsafeMake())

  private[ZScope] final case class OrderedFinalizer(order: Int, finalizer: Any => UIO[Any])

  private[zio] def unsafeMake[A](): Open[A] = {
    val nullA: A = null.asInstanceOf[A]

    val exitValue = new AtomicReference(nullA)

    val weakFinalizers   = internal.Platform.newWeakHashMap[Key, OrderedFinalizer]()
    val strongFinalizers = new java.util.HashMap[Key, OrderedFinalizer]()

    val scope0 =
      new Local[A](new AtomicInteger(Int.MinValue), exitValue, new AtomicInteger(1), weakFinalizers, strongFinalizers)

    Open[A](
      (a: A) =>
        UIO.effectSuspendTotal {
          val result = scope0.unsafeClose(a)

          if (result eq null) UIO(false) else result as true
        },
      scope0
    )
  }

  final class Local[A](
    // A counter for finalizers, which is used for ordering purposes.
    private[zio] val finalizerCount: AtomicInteger,
    // The value that a scope is closed with (or `null`).
    private[zio] val exitValue: AtomicReference[A],
    // The number of references to the scope, which defaults to 1.
    private[zio] val references: AtomicInteger,
    // The weak finalizers attached to the scope.
    private[zio] val weakFinalizers: Map[Key, OrderedFinalizer],
    // The strong finalizers attached to the scope.
    private[zio] val strongFinalizers: Map[Key, OrderedFinalizer]
  ) extends ZScope[A] { self =>

    def closed: UIO[Boolean] = UIO(unsafeClosed())

    def deny(key: => Key): UIO[Boolean] = UIO(unsafeDeny(key))

    def empty: UIO[Boolean] = UIO(Sync(self)(weakFinalizers.size() == 0 && strongFinalizers.size() == 0))

    def ensure(finalizer: A => UIO[Any], mode: ZScope.Mode = ZScope.Mode.Strong): UIO[Option[Key]] =
      UIO(unsafeEnsure(finalizer, mode))

    def release: UIO[Boolean] = UIO.effectSuspendTotal {
      val result = unsafeRelease()

      if (result eq null) UIO(false) else result as true
    }

    def released: UIO[Boolean] = UIO(unsafeReleased())

    private[this] def finalizers(mode: ZScope.Mode): Map[Key, OrderedFinalizer] =
      if (mode == ZScope.Mode.Weak) weakFinalizers else strongFinalizers

    private[zio] def unsafeClosed(): Boolean = Sync(self)(exitValue.get() != null)

    private[zio] def unsafeClose(a0: A): UIO[Any] =
      Sync(self) {
        exitValue.compareAndSet(null.asInstanceOf[A], a0)

        unsafeRelease()
      }

    private[zio] def unsafeDeny(key: Key): Boolean =
      Sync(self) {
        if (unsafeClosed()) false
        else (weakFinalizers.remove(key) ne null) || (strongFinalizers.remove(key) ne null)
      }

    private[zio] def unsafeEnsure(finalizer: A => UIO[Any], mode: ZScope.Mode): Option[Key] =
      Sync(self) {
        def coerce(f: A => UIO[Any]): Any => UIO[Any] = f.asInstanceOf[Any => UIO[Any]]

        if (unsafeClosed()) None
        else {
          lazy val key: Key = Key(deny(key))

          finalizers(mode).put(key, OrderedFinalizer(finalizerCount.incrementAndGet(), coerce(finalizer)))

          Some(key)
        }
      }

    private[zio] def unsafeAddRef(): Boolean =
      Sync(self) {
        if (unsafeClosed()) false
        else {
          references.incrementAndGet()
          true
        }
      }

    private[zio] def unsafeEmpty(): Boolean =
      Sync(self) {
        (weakFinalizers.size() == 0) && (strongFinalizers.size() == 0)
      }

    private[zio] def unsafeExtend(that: ZScope[Any]): Boolean =
      if (self eq that) true
      else
        that match {
          case ZScope.global => true

          case child: ZScope.Local[Any] =>
            Sync(child) {
              Sync(self) {
                if (!self.unsafeClosed() && !child.unsafeClosed()) {
                  // If parent and child scopes are both open:
                  child.unsafeAddRef()

                  self.unsafeEnsure(_ => child.release, ZScope.Mode.Strong)

                  true
                } else false
              }
            }
        }

    private[zio] def unsafeRelease(): UIO[Unit] =
      Sync(self) {
        if (references.decrementAndGet() == 0) {
          val totalSize = weakFinalizers.size() + strongFinalizers.size()

          if (totalSize == 0) null
          else {
            val array = Array.ofDim[OrderedFinalizer](totalSize)

            var i        = 0
            var iterator = weakFinalizers.entrySet().iterator()

            while (iterator.hasNext()) {
              array(i) = iterator.next().getValue()
              i = i + 1
            }

            iterator = strongFinalizers.entrySet().iterator()

            while (iterator.hasNext()) {
              array(i) = iterator.next().getValue()
              i = i + 1
            }

            weakFinalizers.clear()
            strongFinalizers.clear()

            java.util.Arrays.sort(
              array,
              (l: OrderedFinalizer, r: OrderedFinalizer) =>
                if (l eq null) -1 else if (r eq null) 1 else l.order - r.order
            )

            val a = exitValue.get()

            array
              .foldLeft[UIO[Cause[Nothing]]](noCauseEffect) {
                case (acc, o) =>
                  if (o ne null) acc.zipWith(o.finalizer(a).cause)(_ ++ _)
                  else acc
              }
              .uncause[Nothing]
          }
        } else null
      }

    private[zio] def unsafeReleased(): Boolean = references.get() <= 0
  }

  private val noCause: Cause[Nothing]            = Cause.empty
  private val noCauseEffect: UIO[Cause[Nothing]] = UIO.succeedNow(noCause)
}<|MERGE_RESOLUTION|>--- conflicted
+++ resolved
@@ -22,11 +22,7 @@
 import zio.internal.Sync
 
 /**
-<<<<<<< HEAD
- * A `ZScope[K, A]` is a value that allows adding finalizers identified by a key.
-=======
- * A `ZScope[K, A]` is a value that allows adding finalizers identified by `K`.
->>>>>>> 5ff9835c
+ * A `ZScope[A]` is a value that allows adding finalizers identified by a key.
  * Scopes are closed with a value of type `A`, which is provided to all the
  * finalizers when the scope is released.
  *
