--- conflicted
+++ resolved
@@ -1487,8 +1487,6 @@
     in.fold[ZManaged[R, E, Option[A2]]](succeed(None))(f(_).map(Some(_)))
 
   /**
-<<<<<<< HEAD
-=======
    * Applies the function `f` to each element of the `Iterable[A]` and returns
    * the result in a new `List[B]` using the specified execution strategy.
    */
@@ -1502,7 +1500,6 @@
     }
 
   /**
->>>>>>> 92d610f1
    * Applies the function `f` if the argument is non-empty and
    * returns the results in a new `Option[A2]`.
    */
