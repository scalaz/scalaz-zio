--- conflicted
+++ resolved
@@ -1009,13 +1009,8 @@
    * Constructs a layer from this managed resource, which must return one or
    * more services.
    */
-<<<<<<< HEAD
-  def toLayerMany[A1 <: Has[_]](implicit ev: A <:< A1): ZLayer[R, E, A1] =
-    ZLayer.fromManagedMany(self.map(ev))
-=======
   final def toLayerMany[A1 >: A: Tag]: ZLayer[R, E, A1] =
     ZLayer.fromManagedMany(self)
->>>>>>> f252f4fb
 
   /**
    * Return unit while running the effect
