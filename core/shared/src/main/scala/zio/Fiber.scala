--- conflicted
+++ resolved
@@ -750,13 +750,8 @@
    * Collects a complete dump of the specified fibers and all children of the
    * fibers and renders it to the console.
    */
-<<<<<<< HEAD
-  def putDumpStr(label: String, fibers: Fiber.Runtime[_, _]*): URIO[Has[Console], Unit] =
+  def putDumpStr(label: String, fibers: Fiber.Runtime[_, _]*): ZIO[Has[Console], IOException, Unit] =
     dumpStr(fibers: _*).flatMap(str => Console.printLine(s"$label: $str"))
-=======
-  def putDumpStr(label: String, fibers: Fiber.Runtime[_, _]*): ZIO[Console, IOException, Unit] =
-    dumpStr(fibers: _*).flatMap(str => console.putStrLn(s"$label: ${str}"))
->>>>>>> f252f4fb
 
   /**
    * Returns a fiber that has already succeeded with the specified value.
