--- conflicted
+++ resolved
@@ -72,7 +72,7 @@
   /**
    * @see See [[zio.ZIO.children]]
    */
-  final def children: UIO[IndexedSeq[Fiber[Any, Any]]] = ZIO.children
+  final def children: UIO[Set[Fiber[Any, Any]]] = ZIO.children
 
   /**
    * @see See [[zio.ZIO.collectAll]]
@@ -455,33 +455,6 @@
     effectTotal(a)
 
   /**
-<<<<<<< HEAD
-=======
-   * @see See [[zio.ZIO.supervised]]
-   */
-  final def supervised[A](task: Task[A]): Task[A] =
-    ZIO.supervised(task)
-
-  /**
-   * @see See [[zio.ZIO.superviseStatus]]
-   */
-  final def superviseStatus[A](status: SuperviseStatus)(task: Task[A]): Task[A] =
-    ZIO.superviseStatus(status)(task)
-
-  /**
-   * @see See [[zio.ZIO.interruptChildren]]
-   */
-  final def interruptChildren[A](task: Task[A]): Task[A] =
-    ZIO.interruptChildren(task)
-
-  /**
-   * @see See [[zio.ZIO.handleChildrenWith]]
-   */
-  final def handleChildrenWith[A](task: Task[A])(supervisor: IndexedSeq[Fiber[Any, Any]] => UIO[Any]): Task[A] =
-    ZIO.handleChildrenWith(task)(supervisor)
-
-  /**
->>>>>>> aab9b41b
    *  See [[zio.ZIO.sequence]]
    */
   final def sequence[A](in: Iterable[Task[A]]): Task[List[A]] =
