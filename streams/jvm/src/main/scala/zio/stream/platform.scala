--- conflicted
+++ resolved
@@ -3,14 +3,10 @@
 import java.io.{ IOException, InputStream, OutputStream }
 import java.net.InetSocketAddress
 import java.nio.channels.FileChannel
-<<<<<<< HEAD
 import java.nio.channels.{ AsynchronousServerSocketChannel, AsynchronousSocketChannel, CompletionHandler }
-import java.nio.file.Path
-import java.nio.{ Buffer, ByteBuffer }
-=======
 import java.nio.file.StandardOpenOption._
 import java.nio.file.{ OpenOption, Path }
->>>>>>> e9124af6
+import java.nio.{ Buffer, ByteBuffer }
 import java.{ util => ju }
 
 import zio._
@@ -326,21 +322,23 @@
                    )
                }))
 
+      registerConnection <- ZStream.managed(ZManaged.scope)
+
       conn <- ZStream.repeatEffect {
                IO.effectAsync[Throwable, UManaged[Connection]] { callback =>
-                 server.accept(
-                   null,
-                   new CompletionHandler[AsynchronousSocketChannel, Void]() {
-                     self =>
-                     override def completed(socket: AsynchronousSocketChannel, attachment: Void): Unit =
-                       callback(ZIO.succeed(Connection.make(socket)))
-
-                     override def failed(exc: Throwable, attachment: Void): Unit = callback(ZIO.fail(exc))
-                   }
-                 )
-               }
-             } >>= (ZStream.managed(_))
-
+                   server.accept(
+                     null,
+                     new CompletionHandler[AsynchronousSocketChannel, Void]() {
+                       self =>
+                       override def completed(socket: AsynchronousSocketChannel, attachment: Void): Unit =
+                         callback(ZIO.succeed(Connection.make(socket)))
+
+                       override def failed(exc: Throwable, attachment: Void): Unit = callback(ZIO.fail(exc))
+                     }
+                   )
+                 }
+                 .flatMap(managedConn => registerConnection(managedConn).map(_._2))
+             }
     } yield conn
 
   /**
