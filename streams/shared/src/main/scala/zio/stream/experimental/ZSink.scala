--- conflicted
+++ resolved
@@ -396,7 +396,15 @@
   @deprecated("use untilOutputZIO", "2.0.0")
   def untilOutputM[R1 <: R, OutErr1 >: OutErr](
     f: Z => ZIO[R1, OutErr1, Boolean]
-<<<<<<< HEAD
+  )(implicit ev: L <:< In): ZSink[R1, InErr, In, OutErr1, L, Option[Z]] =
+    untilOutputZIO(f)
+
+  /**
+   * Creates a sink that produces values until one verifies
+   * the predicate `f`.
+   */
+  def untilOutputZIO[R1 <: R, OutErr1 >: OutErr](
+    f: Z => ZIO[R1, OutErr1, Boolean]
   )(implicit ev: L <:< In): ZSink[R1, InErr, In, OutErr1, L, Option[Z]] = {
 
     def processChunk(in: Chunk[In]): ZChannel[R1, InErr, Chunk[In], Any, OutErr1, Chunk[L], Option[Z]] =
@@ -429,19 +437,6 @@
 
     new ZSink(loop)
   }
-=======
-  )(implicit ev: L <:< In): ZSink[R1, InErr, In, OutErr1, L, Option[Z]] =
-    untilOutputZIO(f)
-
-  /**
-   * Creates a sink that produces values until one verifies
-   * the predicate `f`.
-   */
-  def untilOutputZIO[R1 <: R, OutErr1 >: OutErr](
-    f: Z => ZIO[R1, OutErr1, Boolean]
-  )(implicit ev: L <:< In): ZSink[R1, InErr, In, OutErr1, L, Option[Z]] =
-    ???
->>>>>>> 6f760fc7
 
   /**
    * Provides the sink with its required environment, which eliminates
