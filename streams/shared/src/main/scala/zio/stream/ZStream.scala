/*
 * Copyright 2017-2019 John A. De Goes and the ZIO Contributors
 *
 * Licensed under the Apache License, Version 2.0 (the "License");
 * you may not use this file except in compliance with the License.
 * You may obtain a copy of the License at
 *
 *     http://www.apache.org/licenses/LICENSE-2.0
 *
 * Unless required by applicable law or agreed to in writing, software
 * distributed under the License is distributed on an "AS IS" BASIS,
 * WITHOUT WARRANTIES OR CONDITIONS OF ANY KIND, either express or implied.
 * See the License for the specific language governing permissions and
 * limitations under the License.
 */

package zio.stream

import zio._
import zio.clock.Clock
<<<<<<< HEAD
import zio.duration.Duration
import scala.annotation.implicitNotFound
=======
import zio.Cause
>>>>>>> ba7d6492

/**
 * A `Stream[E, A]` represents an effectful stream that can produce values of
 * type `A`, or potentially fail with a value of type `E`.
 *
 * Streams have a very similar API to Scala collections, making them immediately
 * familiar to most developers. Unlike Scala collections, streams can be used
 * on effectful streams of data, such as HTTP connections, files, and so forth.
 *
 * Streams do not leak resources. This guarantee holds in the presence of early
 * termination (not all of a stream is consumed), failure, or even interruption.
 *
 * Thanks to only first-order types, appropriate variance annotations, and
 * specialized effect type (ZIO), streams feature extremely good type inference
 * and should almost never require specification of any type parameters.
 *
 */
trait ZStream[-R, +E, +A] extends Serializable { self =>
  import ZStream.Fold

  /**
   * Executes an effectful fold over the stream of values.
   */
  def fold[R1 <: R, E1 >: E, A1 >: A, S]: Fold[R1, E1, A1, S]

  /**
   * Concatenates with another stream in strict order
   */
  final def ++[R1 <: R, E1 >: E, A1 >: A](other: ZStream[R1, E1, A1]): ZStream[R1, E1, A1] =
    concat(other)

  /**
   * Allow a faster producer to progress independently of a slower consumer by buffering
   * up to `capacity` elements in a queue.
   *
   * @note when possible, prefer capacities that are powers of 2 for better performance.
   */
  final def buffer(capacity: Int): ZStream[R, E, A] =
    ZStream.managed(self.toQueue(capacity)).flatMap { queue =>
      ZStream.fromQueue(queue).unTake
    }

  /**
   * Performs a filter and map in a single step.
   */
  def collect[B](pf: PartialFunction[A, B]): ZStream[R, E, B] =
    new ZStream[R, E, B] {
      override def fold[R1 <: R, E1 >: E, B1 >: B, S]: Fold[R1, E1, B1, S] =
        ZManaged.succeedLazy { (s, cont, f) =>
          self.fold[R1, E1, A, S].flatMap { fold =>
            fold(s, cont, (s, a) => if (pf.isDefinedAt(a)) f(s, pf(a)) else IO.succeed(s))
          }
        }
    }

  /**
   * Transforms all elements of the stream for as long as the specified partial function is defined.
   */
  def collectWhile[B](pred: PartialFunction[A, B]): ZStream[R, E, B] = new ZStream[R, E, B] {
    override def fold[R1 <: R, E1 >: E, B1 >: B, S]: Fold[R1, E1, B1, S] =
      ZManaged.succeedLazy { (s, cont, f) =>
        self.fold[R1, E1, A, (Boolean, S)].flatMap { fold =>
          fold(true -> s, tp => tp._1 && cont(tp._2), {
            case ((_, s), a) =>
              pred
                .andThen(b => f(s, b).map(true -> _))
                .applyOrElse(a, { _: A =>
                  IO.succeed(false -> s)
                })
          }).map(_._2)
        }
      }
  }

  /**
   * Appends another stream to this stream. The concatenated stream will first emit the
   * elements of this stream, and then emit the elements of the `other` stream.
   */
  final def concat[R1 <: R, E1 >: E, A1 >: A](other: ZStream[R1, E1, A1]): ZStream[R1, E1, A1] =
    new ZStream[R1, E1, A1] {
      def fold[R2 <: R1, E2 >: E1, A2 >: A1, S]: Fold[R2, E2, A2, S] =
        ZManaged.succeedLazy { (s, cont, f) =>
          self.fold[R2, E2, A2, S].flatMap { foldLeft =>
            foldLeft(s, cont, f).flatMap { s =>
              if (!cont(s)) ZManaged.succeed(s)
              else
                other.fold[R2, E2, A2, S].flatMap(foldRight => foldRight(s, cont, f))
            }
          }
        }
    }

  /**
   * Converts this stream to a stream that executes its effects but emits no
   * elements. Useful for sequencing effects using streams:
   *
   * {{{
   * (Stream(1, 2, 3).tap(i => ZIO(println(i))) ++
   *   Stream.lift(ZIO(println("Done!"))).drain ++
   *   Stream(4, 5, 6).tap(i => ZIO(println(i)))).run(Sink.drain)
   * }}}
   */
  final def drain: ZStream[R, E, Nothing] =
    new ZStream[R, E, Nothing] {
      override def fold[R1 <: R, E1 >: E, A1 >: Nothing, S]: Fold[R1, E1, A1, S] =
        ZManaged.succeedLazy { (s, cont, _) =>
          self.fold[R1, E1, A, S].flatMap { fold =>
            fold(s, cont, (s, _) => IO.succeed(s))
          }
        }
    }

  /**
   * Drops the specified number of elements from this stream.
   */
  final def drop(n: Int): ZStream[R, E, A] =
    self.zipWithIndex.filter(_._2 > n - 1).map(_._1)

  /**
   * Drops all elements of the stream for as long as the specified predicate
   * evaluates to `true`.
   */
  def dropWhile(pred: A => Boolean): ZStream[R, E, A] = new ZStream[R, E, A] {
    override def fold[R1 <: R, E1 >: E, A1 >: A, S]: Fold[R1, E1, A1, S] =
      ZManaged.succeedLazy { (s, cont, f) =>
        self.fold[R1, E1, A, (Boolean, S)].flatMap { fold =>
          def loop(tp: (Boolean, S), a: A): ZIO[R1, E1, (Boolean, S)] =
            (tp, a) match {
              case ((true, s), a) if pred(a) => IO.succeed(true   -> s)
              case ((_, s), a)               => f(s, a).map(false -> _)
            }

          fold(true -> s, tp => cont(tp._2), loop).map(_._2)
        }
      }
  }

  /**
   * Executes the provided finalizer after this stream's finalizers run.
   */
  def ensuring[R1 <: R](fin: ZIO[R1, Nothing, _]): ZStream[R1, E, A] =
    new ZStream[R1, E, A] {
      def fold[R2 <: R1, E1 >: E, A1 >: A, S]: ZStream.Fold[R2, E1, A1, S] =
        ZManaged.succeedLazy { (s, cont, f) =>
          self.fold[R2, E1, A1, S].flatMap { fold =>
            fold(s, cont, f).ensuring(fin)
          }
        }
    }

  /**
   * Filters this stream by the specified predicate, retaining all elements for
   * which the predicate evaluates to true.
   */
  def filter(pred: A => Boolean): ZStream[R, E, A] = new ZStream[R, E, A] {
    override def fold[R1 <: R, E1 >: E, A1 >: A, S]: Fold[R1, E1, A1, S] =
      ZManaged.succeedLazy { (s, cont, f) =>
        self.fold[R1, E1, A, S].flatMap { fold =>
          fold(s, cont, (s, a) => if (pred(a)) f(s, a) else IO.succeed(s))
        }
      }
  }

  /**
   * Filters this stream by the specified effectful predicate, retaining all elements for
   * which the predicate evaluates to true.
   */
  final def filterM[R1 <: R, E1 >: E](pred: A => ZIO[R1, E1, Boolean]): ZStream[R1, E1, A] = new ZStream[R1, E1, A] {
    override def fold[R2 <: R1, E2 >: E1, A1 >: A, S]: Fold[R2, E2, A1, S] =
      ZManaged.succeedLazy { (s, cont, g) =>
        self.fold[R2, E2, A, S].flatMap { fold =>
          fold(s, cont, (s, a) => pred(a).flatMap(if (_) g(s, a) else IO.succeed(s)))
        }
      }
  }

  /**
   * Filters this stream by the specified predicate, removing all elements for
   * which the predicate evaluates to true.
   */
  final def filterNot(pred: A => Boolean): ZStream[R, E, A] = filter(a => !pred(a))

  /**
   * Returns a stream made of the concatenation in strict order of all the streams
   * produced by passing each element of this stream to `f0`
   */
  final def flatMap[R1 <: R, E1 >: E, B](f0: A => ZStream[R1, E1, B]): ZStream[R1, E1, B] =
    new ZStream[R1, E1, B] {
      def fold[R2 <: R1, E2 >: E1, B1 >: B, S]: Fold[R2, E2, B1, S] =
        ZManaged.succeedLazy { (s, cont, f) =>
          self.fold[R2, E2, A, S].flatMap { foldOuter =>
            foldOuter(s, cont, (s, a) => {
              f0(a)
                .fold[R2, E2, B1, S]
                .flatMap { foldInner =>
                  foldInner(s, cont, f)
                }
                .use(ZIO.succeed)
            })
          }
        }
    }

  /**
   * Maps each element of this stream to another stream and returns the
   * non-deterministic merge of those streams, executing up to `n` inner streams
   * concurrently. Up to `outputBuffer` elements of the produced streams may be
   * buffered in memory by this operator.
   */
  final def flatMapPar[R1 <: R, E1 >: E, B](n: Long, outputBuffer: Int = 16)(
    f: A => ZStream[R1, E1, B]
  ): ZStream[R1, E1, B] =
    new ZStream[R1, E1, B] {
      override def fold[R2 <: R1, E2 >: E1, B1 >: B, S]: Fold[R2, E2, B1, S] =
        ZManaged.succeedLazy { (s, cont, g) =>
          for {
            out             <- Queue.bounded[Take[E1, B]](outputBuffer).toManaged(_.shutdown)
            permits         <- Semaphore.make(n).toManaged_
            innerFailure    <- Promise.make[Cause[E1], Nothing].toManaged_
            interruptInners <- Promise.make[Nothing, Unit].toManaged_

            // - The driver stream forks an inner fiber for each stream created
            //   by f, with an upper bound of n concurrent fibers, enforced by the semaphore.
            //   - On completion, the driver stream tries to acquire all permits to verify
            //     that all inner fibers have finished.
            //     - If one of them failed (signalled by a promise), all other fibers are interrupted
            //     - If they all succeeded, Take.End is enqueued
            //   - On error, the driver stream interrupts all inner fibers and emits a
            //     Take.Fail value
            //   - Interruption is handled by running the finalizers which take care of cleanup
            // - Inner fibers enqueue Take values from their streams to the output queue
            //   - On error, an inner fiber enqueues a Take.Fail value and signals its failure
            //     with a promise. The driver will pick that up and interrupt all other fibers.
            //   - On interruption, an inner fiber does nothing
            //   - On completion, an inner fiber does nothing
            driver <- self.foreachManaged { a =>
                       for {
                         latch <- Promise.make[Nothing, Unit]
                         innerStream = Stream
                           .bracket(permits.acquire *> latch.succeed(()))(_ => permits.release)
                           .flatMap(_ => f(a))
                           .foreach(b => out.offer(Take.Value(b)).unit)
                           .foldCauseM(
                             cause => out.offer(Take.Fail(cause)) *> innerFailure.fail(cause),
                             _ => ZIO.unit
                           )
                         _ <- (innerStream race interruptInners.await).fork
                         // Make sure that the current inner stream has actually succeeded in acquiring
                         // a permit before continuing. Otherwise, two bad things happen:
                         // - we might needlessly fork inner streams without available permits
                         // - worse, we could reach the end of the stream and acquire the permits ourselves
                         //   before the inners had a chance to start
                         _ <- latch.await
                       } yield ()
                     }.foldCauseM(
                         cause => (interruptInners.succeed(()) *> out.offer(Take.Fail(cause))).unit.toManaged_,
                         _ =>
                           innerFailure.await
                           // Important to use `withPermits` here because the finalizer below may interrupt
                           // the driver, and we want the permits to be released in that case
                             .raceWith(permits.withPermits(n)(ZIO.unit))(
                               // One of the inner fibers failed. It already enqueued its failure, so we
                               // signal the inner fibers to interrupt. The finalizer below will make sure
                               // that they actually end.
                               leftDone =
                                 (_, permitAcquisition) => interruptInners.succeed(()) *> permitAcquisition.interrupt,
                               // All fibers completed successfully, so we signal that we're done.
                               rightDone = (_, failureAwait) => out.offer(Take.End) *> failureAwait.interrupt
                             )
                             .toManaged_
                       )
                       .fork

            // This finalizer makes sure that in all cases, the driver stops spawning new streams
            // and the inner fibers are signalled to interrupt and actually exit.
            _ <- ZManaged.finalizer(driver.interrupt *> interruptInners.succeed(()) *> permits.withPermits(n)(ZIO.unit))

            s <- ZStream.fromQueue(out).unTake.fold[R2, E2, B1, S].flatMap(fold => fold(s, cont, g))
          } yield s
        }
    }

  /**
   * Reduces the elements in the stream to a value of type `S`
   */
  def foldLeft[A1 >: A, S](s: S)(f: (S, A1) => S): ZManaged[R, E, S] =
    fold[R, E, A1, S].flatMap(fold => fold(s, _ => true, (s, a) => ZIO.succeed(f(s, a))))

  /**
   * Consumes all elements of the stream, passing them to the specified callback.
   */
  final def foreach[R1 <: R, E1 >: E](f: A => ZIO[R1, E1, Unit]): ZIO[R1, E1, Unit] =
    foreachWhile(f.andThen(_.const(true)))

  /**
   * Like [[ZStream#foreach]], but returns a `ZManaged` so the finalization order
   * can be controlled.
   */
  final def foreachManaged[R1 <: R, E1 >: E](f: A => ZIO[R1, E1, Unit]): ZManaged[R1, E1, Unit] =
    foreachWhileManaged(f.andThen(_.const(true)))

  /**
   * Consumes elements of the stream, passing them to the specified callback,
   * and terminating consumption when the callback returns `false`.
   */
  final def foreachWhile[R1 <: R, E1 >: E](f: A => ZIO[R1, E1, Boolean]): ZIO[R1, E1, Unit] =
    foreachWhileManaged(f).use_(ZIO.unit)

  /**
   * Like [[ZStream#foreachWhile]], but returns a `ZManaged` so the finalization order
   * can be controlled.
   */
  final def foreachWhileManaged[R1 <: R, E1 >: E](f: A => ZIO[R1, E1, Boolean]): ZManaged[R1, E1, Unit] =
    self
      .fold[R1, E1, A, Boolean]
      .flatMap { fold =>
        fold(true, identity, (cont, a) => if (cont) f(a) else IO.succeed(cont)).unit
      }

  /**
   * Repeats this stream forever.
   */
  def forever: ZStream[R, E, A] =
    new ZStream[R, E, A] {
      override def fold[R1 <: R, E1 >: E, A1 >: A, S]: Fold[R1, E1, A1, S] =
        ZManaged.succeedLazy { (s, cont, f) =>
          def loop(s: S): ZManaged[R1, E1, S] =
            self.fold[R1, E1, A, S].flatMap { fold =>
              fold(s, cont, f).flatMap(s => if (cont(s)) loop(s) else ZManaged.succeed(s))
            }

          loop(s)
        }
    }

  /**
   * Returns a stream made of the elements of this stream transformed with `f0`
   */
  def map[B](f0: A => B): ZStream[R, E, B] =
    new ZStream[R, E, B] {
      def fold[R1 <: R, E1 >: E, B1 >: B, S]: Fold[R1, E1, B1, S] =
        ZManaged.succeedLazy { (s, cont, f) =>
          self.fold[R1, E1, A, S].flatMap { fold =>
            fold(s, cont, (s, a) => f(s, f0(a)))
          }
        }
    }

  /**
   * Statefully maps over the elements of this stream to produce new elements.
   */
  def mapAccum[S1, B](s1: S1)(f1: (S1, A) => (S1, B)): ZStream[R, E, B] = new ZStream[R, E, B] {
    override def fold[R1 <: R, E1 >: E, B1 >: B, S]: Fold[R1, E1, B1, S] =
      ZManaged.succeedLazy { (s, cont, f) =>
        self.fold[R1, E1, A, (S, S1)].flatMap { fold =>
          fold(s -> s1, tp => cont(tp._1), {
            case ((s, s1), a) =>
              val (s2, b) = f1(s1, a)

              f(s, b).map(s => s -> s2)
          }).map(_._1)
        }
      }
  }

  /**
   * Statefully and effectfully maps over the elements of this stream to produce
   * new elements.
   */
  final def mapAccumM[R1 <: R, E1 >: E, S1, B](s1: S1)(f1: (S1, A) => ZIO[R1, E1, (S1, B)]): ZStream[R1, E1, B] =
    new ZStream[R1, E1, B] {
      override def fold[R2 <: R1, E2 >: E1, B1 >: B, S]: Fold[R2, E2, B1, S] =
        ZManaged.succeedLazy { (s, cont, f) =>
          self.fold[R2, E2, A, (S, S1)].flatMap { fold =>
            fold(s -> s1, tp => cont(tp._1), {
              case ((s, s1), a) =>
                f1(s1, a).flatMap {
                  case (s1, b) =>
                    f(s, b).map(s => s -> s1)
                }
            }).map(_._1)
          }
        }
    }

  /**
   * Maps each element to a chunk, and flattens the chunks into the output of
   * this stream.
   */
  def mapConcat[B](f: A => Chunk[B]): ZStream[R, E, B] = new ZStream[R, E, B] {
    override def fold[R1 <: R, E1 >: E, B1 >: B, S]: Fold[R1, E1, B1, S] =
      ZManaged.succeedLazy { (s, cont, g) =>
        self.fold[R1, E1, A, S].flatMap(fold => fold(s, cont, (s, a) => f(a).foldMLazy(s)(cont)(g)))

      }
  }

  /**
   * Effectfully maps each element to a chunk, and flattens the chunks into
   * the output of this stream.
   */
  def mapConcatM[R1 <: R, E1 >: E, B](f: A => ZIO[R1, E1, Chunk[B]]): ZStream[R1, E1, B] =
    mapM(f).mapConcat(identity)

  /**
   * Maps over elements of the stream with the specified effectful function.
   */
  final def mapM[R1 <: R, E1 >: E, B](f: A => ZIO[R1, E1, B]): ZStream[R1, E1, B] = new ZStream[R1, E1, B] {
    override def fold[R2 <: R1, E2 >: E1, B1 >: B, S]: Fold[R2, E2, B1, S] =
      ZManaged.succeedLazy { (s, cont, g) =>
        self.fold[R2, E2, A, S].flatMap(fold => fold(s, cont, (s, a) => f(a).flatMap(g(s, _))))
      }
  }

  /**
   * Maps over elements of the stream with the specified effectful function,
   * executing up to `n` invocations of `f` concurrently. Transformed elements
   * will be emitted in the original order.
   */
  final def mapMPar[R1 <: R, E1 >: E, B](n: Int)(f: A => ZIO[R1, E1, B]): ZStream[R1, E1, B] =
    new ZStream[R1, E1, B] {
      def fold[R2 <: R1, E2 >: E1, B1 >: B, S]: ZStream.Fold[R2, E2, B1, S] =
        ZManaged.succeedLazy { (s, cont, g) =>
          for {
            out              <- Queue.bounded[Take[E1, IO[E1, B]]](n).toManaged(_.shutdown)
            permits          <- Semaphore.make(n.toLong).toManaged_
            interruptWorkers <- Promise.make[Nothing, Unit].toManaged_
            _ <- self.foreachManaged { a =>
                  for {
                    p <- Promise.make[E1, B]
                    _ <- out.offer(Take.Value(p.await))
                    _ <- (permits.withPermit(f(a).to(p)) race interruptWorkers.await).fork
                  } yield ()
                }.foldCauseM(
                    c => (out.offer(Take.Fail(c)) *> ZIO.halt(c)).toManaged_,
                    _ => out.offer(Take.End).unit.toManaged_
                  )
                  .ensuring(interruptWorkers.succeed(()) *> permits.withPermits(n.toLong)(ZIO.unit))
                  .fork
            s <- Stream
                  .fromQueue(out)
                  .unTake
                  .mapM(identity)
                  .fold[R2, E2, B1, S]
                  .flatMap(fold => fold(s, cont, g))
          } yield s
        }
    }

  /**
   * Maps over elements of the stream with the specified effectful function,
   * executing up to `n` invocations of `f` concurrently. The element order
   * is not enforced by this combinator, and elements may be reordered.
   */
  final def mapMParUnordered[R1 <: R, E1 >: E, B](n: Long)(f: A => ZIO[R1, E1, B]): ZStream[R1, E1, B] =
    self.flatMapPar[R1, E1, B](n)(a => ZStream.fromEffect(f(a)))

  /**
   * Merges this stream and the specified stream together.
   */
  final def merge[R1 <: R, E1 >: E, A1 >: A](that: ZStream[R1, E1, A1], capacity: Int = 2): ZStream[R1, E1, A1] =
    self.mergeWith[R1, E1, A1, A1](that, capacity)(identity, identity) // TODO: Dotty doesn't infer this properly

  /**
   * Merges this stream and the specified stream together to produce a stream of
   * eithers.
   */
  final def mergeEither[R1 <: R, E1 >: E, B](
    that: ZStream[R1, E1, B],
    capacity: Int = 2
  ): ZStream[R1, E1, Either[A, B]] =
    self.mergeWith(that, capacity)(Left(_), Right(_))

  /**
   * Merges this stream and the specified stream together to a common element
   * type with the specified mapping functions.
   */
  final def mergeWith[R1 <: R, E1 >: E, B, C](
    that: ZStream[R1, E1, B],
    capacity: Int = 2
  )(l: A => C, r: B => C): ZStream[R1, E1, C] =
    new ZStream[R1, E1, C] {
      def fold[R2 <: R1, E2 >: E1, C1 >: C, S]: Fold[R2, E2, C1, S] =
        ZManaged.succeedLazy { (s, cont, f) =>
          type Elem = Either[Take[E2, A], Take[E2, B]]

          def loop(leftDone: Boolean, rightDone: Boolean, s: S, queue: Queue[Elem]): ZIO[R2, E2, S] =
            if (!cont(s)) ZIO.succeed(s)
            else
              queue.take.flatMap {
                case Left(Take.Fail(e))  => IO.halt(e)
                case Right(Take.Fail(e)) => IO.halt(e)
                case Left(Take.End) =>
                  if (rightDone) IO.succeed(s)
                  else loop(true, rightDone, s, queue)
                case Left(Take.Value(a)) =>
                  f(s, l(a)).flatMap { s =>
                    if (cont(s)) loop(leftDone, rightDone, s, queue)
                    else IO.succeed(s)
                  }
                case Right(Take.End) =>
                  if (leftDone) IO.succeed(s)
                  else loop(leftDone, true, s, queue)
                case Right(Take.Value(b)) =>
                  f(s, r(b)).flatMap { s =>
                    if (cont(s)) loop(leftDone, rightDone, s, queue)
                    else IO.succeed(s)
                  }
              }

          for {
            queue <- ZManaged.make(Queue.bounded[Elem](capacity))(_.shutdown)
            _ <- self.fold[R2, E2, A, Unit].flatMap { fold =>
                  fold((), _ => true, (_, a) => queue.offer(Left(Take.Value(a))).unit)
                    .foldCauseM(
                      e => ZManaged.fromEffect(queue.offer(Left(Take.Fail(e)))),
                      _ => ZManaged.fromEffect(queue.offer(Left(Take.End)))
                    )
                    .unit
                    .fork
                }

            _ <- that.fold[R2, E2, B, Unit].flatMap { fold =>
                  fold((), _ => true, (_, a) => queue.offer(Right(Take.Value(a))).unit)
                    .foldCauseM(
                      e => ZManaged.fromEffect(queue.offer(Right(Take.Fail(e)))),
                      _ => ZManaged.fromEffect(queue.offer(Right(Take.End)))
                    )
                    .unit
                    .fork
                }

            s <- ZManaged.fromEffect(loop(false, false, s, queue))
          } yield s
        }
    }

  /**
   * Peels off enough material from the stream to construct an `R` using the
   * provided `Sink`, and then returns both the `R` and the remainder of the
   * `Stream` in a managed resource. Like all `Managed` resources, the provided
   * remainder is valid only within the scope of `Managed`.
   */
  final def peel[R1 <: R, E1 >: E, A1 >: A, B](
    sink: ZSink[R1, E1, A1, A1, B]
  ): ZManaged[R1, E1, (B, ZStream[R1, E1, A1])] = {
    type Folder = (Any, A1) => IO[E1, Any]
    type Cont   = Any => Boolean
    type Fold   = (Any, Cont, Folder)
    type State  = Either[sink.State, Fold]
    type Result = (B, ZStream[R, E1, A1])

    def feed[R2 <: R1, S](chunk: Chunk[A1])(s: S, cont: S => Boolean, f: (S, A1) => ZIO[R2, E1, S]): ZIO[R2, E1, S] =
      chunk.foldMLazy(s)(cont)(f)

    def tail(resume: Promise[Nothing, Fold], done: Promise[E1, Any]): ZStream[R, E1, A1] =
      new ZStream[R, E1, A1] {
        override def fold[R2 <: R, E2 >: E1, A2 >: A1, S]: ZStream.Fold[R2, E2, A2, S] =
          ZManaged.succeedLazy { (s, cont, f) =>
            if (!cont(s)) ZManaged.succeed(s)
            else
              ZManaged.fromEffect(
                resume.succeed((s, cont.asInstanceOf[Cont], f.asInstanceOf[Folder])) *>
                  done.await.asInstanceOf[IO[E2, S]]
              )
          }
      }

    def acquire(lstate: sink.State): ZManaged[R1, Nothing, (Fiber[E1, State], Promise[E1, Result])] =
      for {
        resume <- Promise.make[Nothing, Fold].toManaged_
        done   <- Promise.make[E1, Any].toManaged_
        result <- Promise.make[E1, Result].toManaged_
        fiber <- self
                  .fold[R1, E1, A1, State]
                  .flatMap { fold =>
                    fold(
                      Left(lstate), {
                        case Left(_)             => true
                        case Right((s, cont, _)) => cont(s)
                      }, {
                        case (Left(lstate), a) =>
                          sink.step(lstate, a).flatMap { step =>
                            if (ZSink.Step.cont(step)) IO.succeed(Left(ZSink.Step.state(step)))
                            else {
                              val lstate = ZSink.Step.state(step)
                              val as     = ZSink.Step.leftover(step)

                              sink.extract(lstate).flatMap { r =>
                                result.succeed(r -> tail(resume, done)) *>
                                  resume.await
                                    .flatMap(t => feed(as)(t._1, t._2, t._3).map(s => Right((s, t._2, t._3))))
                              }
                            }
                          }
                        case (Right((rstate, cont, f)), a) =>
                          f(rstate, a).flatMap { rstate =>
                            ZIO.succeed(Right((rstate, cont, f)))
                          }
                      }
                    )
                  }
                  .foldCauseM(
                    c => ZManaged.fromEffect(result.done(IO.halt(c)).unit *> ZIO.halt(c)),
                    ZManaged.succeed(_)
                  )
                  .fork
        _ <- fiber.await.flatMap {
              case Exit.Success(Left(_)) =>
                done.done(
                  IO.die(new Exception("Logic error: Stream.peel's inner stream ended with a Left"))
                )
              case Exit.Success(Right((rstate, _, _))) => done.succeed(rstate)
              case Exit.Failure(c)                     => done.done(IO.halt(c))
            }.fork.unit.toManaged_
      } yield (fiber, result)

    ZManaged
      .fromEffect(sink.initial)
      .flatMap { step =>
        acquire(ZSink.Step.state(step)).flatMap { t =>
          ZManaged.fromEffect(t._2.await)
        }
      }
  }

  /**
   * Repeats the entire stream using the specified schedule. The stream will execute normally,
   * and then repeat again according to the provided schedule.
   */
  def repeat[R1 <: R](schedule: ZSchedule[R1, Unit, _]): ZStream[R1 with Clock, E, A] =
    new ZStream[R1 with Clock, E, A] {
      import clock.sleep

      override def fold[R2 <: R1 with Clock, E1 >: E, A1 >: A, S]: Fold[R2, E1, A1, S] =
        ZManaged.succeedLazy { (s, cont, f) =>
          def loop(s: S, sched: schedule.State): ZManaged[R2, E1, S] =
            self.fold[R2, E1, A1, S].flatMap { fold =>
              fold(s, cont, f).zip(ZManaged.fromEffect(schedule.update((), sched))).flatMap {
                case (s, decision) =>
                  if (decision.cont && cont(s)) sleep(decision.delay).toManaged_ *> loop(s, decision.state)
                  else ZManaged.succeed(s)
              }
            }

          schedule.initial.toManaged_.flatMap(loop(s, _))
        }
    }

  /**
   * Runs the sink on the stream to produce either the sink's result or an error.
   */
  def run[R1 <: R, E1 >: E, A0, A1 >: A, B](sink: ZSink[R1, E1, A0, A1, B]): ZIO[R1, E1, B] =
    for {
      state <- sink.initial
      result <- self
                 .fold[R1, E1, A1, ZSink.Step[sink.State, A0]]
                 .flatMap(fold => fold(state, ZSink.Step.cont, (s, a) => sink.step(ZSink.Step.state(s), a)))
                 .use { step =>
                   sink.extract(ZSink.Step.state(step))
                 }
    } yield result

  /**
   * Runs the stream and collects all of its elements in a list.
   *
   * Equivalent to `run(Sink.collectAll[A])`.
   */
  def runCollect: ZIO[R, E, List[A]] = run(Sink.collectAll[A])

  /**
   * Runs the stream purely for its effects. Any elements emitted by
   * the stream are discarded.
   *
   * Equivalent to `run(Sink.drain)`.
   */
  def runDrain: ZIO[R, E, Unit] = run(Sink.drain)

  /**
   * Repeats elements of the stream using the provided schedule.
   */
  def spaced[R1 <: R, B](schedule: ZSchedule[R1, A, B]): ZStream[R1 with Clock, E, A] =
    new ZStream[R1 with Clock, E, A] {
      override def fold[R2 <: R1 with Clock, E1 >: E, A1 >: A, S]: Fold[R2, E1, A1, S] =
        ZManaged.succeedLazy { (s, cont, f) =>
          def loop(s: S, sched: schedule.State, a: A): ZIO[R2, E1, S] =
            if (!cont(s)) ZIO.succeed(s)
            else
              f(s, a).zip(schedule.update(a, sched)).flatMap {
                case (s, decision) =>
                  if (decision.cont && cont(s))
                    loop(s, decision.state, a).delay(decision.delay)
                  else IO.succeed(s)
              }

          schedule.initial.toManaged_.flatMap { sched =>
            self.fold[R2, E1, A, S].flatMap { f =>
              f(s, cont, (s, a) => loop(s, sched, a))
            }
          }
        }
    }

  /**
   * Takes the specified number of elements from this stream.
   */
  final def take(n: Int): ZStream[R, E, A] =
    if (n <= 0) ZStream.empty
    else
      new ZStream[R, E, A] {
        override def fold[R1 <: R, E1 >: E, A1 >: A, S]: Fold[R1, E1, A1, S] =
          ZManaged.succeedLazy { (s, cont, f) =>
            self.zipWithIndex.fold[R1, E1, (A, Int), (S, Boolean)].flatMap { fold =>
              fold(s -> true, tp => cont(tp._1) && tp._2, {
                case ((s, _), (a, i)) =>
                  f(s, a).map((_, i < n - 1))
              }).map(_._1)
            }
          }
      }

  /**
   * Takes all elements of the stream for as long as the specified predicate
   * evaluates to `true`.
   */
  def takeWhile(pred: A => Boolean): ZStream[R, E, A] = new ZStream[R, E, A] {
    override def fold[R1 <: R, E1 >: E, A1 >: A, S]: Fold[R1, E1, A1, S] =
      ZManaged.succeedLazy { (s, cont, f) =>
        self.fold[R1, E1, A, (Boolean, S)].flatMap { fold =>
          fold(true -> s, tp => tp._1 && cont(tp._2), {
            case ((_, s), a) =>
              if (pred(a)) f(s, a).map(true -> _)
              else IO.succeed(false         -> s)
          }).map(_._2)
        }
      }
  }

  /**
   * Adds an effect to consumption of every element of the stream.
   */
  final def tap[R1 <: R, E1 >: E](f: A => ZIO[R1, E1, _]): ZStream[R1, E1, A] =
    new ZStream[R1, E1, A] {
      override def fold[R2 <: R1, E2 >: E1, A1 >: A, S]: Fold[R2, E2, A1, S] =
        ZManaged.succeedLazy { (s, cont, g) =>
          self.fold[R2, E2, A, S].flatMap { fold =>
            fold(s, cont, (s, a2) => f(a2) *> g(s, a2))
          }
        }
    }

  /**
   * Throttles elements of type A according to the given bandwidth parameters using the token bucket
   * algorithm. The weight of each element is determined by the `costFn` effectful function.
   */
  final def throttle[R1 <: R, E1 >: E](
    bucketCapacity: Long,
    initialTokens: Long,
    refill: Long,
    refillInterval: Duration
  )(
    costFn: A => ZIO[R1, E1, Long]
  ): ZStream[R1 with Clock, E1, A] =
    self
      .transduceManaged(ZSink.throttle(bucketCapacity, initialTokens, refill, refillInterval)(costFn))
      .collect { case Some(a) => a }

  /**
   * Converts the stream to a managed queue. After managed queue is used, the
   * queue will never again produce values and should be discarded.
   */
  final def toQueue[E1 >: E, A1 >: A](capacity: Int = 2): ZManaged[R, E1, Queue[Take[E1, A1]]] =
    for {
      queue <- ZManaged.make(Queue.bounded[Take[E1, A1]](capacity))(_.shutdown)
      _ <- self.fold[R, E, A, Unit].flatMap { fold =>
            fold((), _ => true, (_, a) => queue.offer(Take.Value(a)).unit)
              .foldCauseM(
                e => queue.offer(Take.Fail(e)).toManaged_,
                _ => queue.offer(Take.End).toManaged_
              )
              .unit
              .fork
          }
    } yield queue

  /**
   * Applies a transducer to the stream, converting elements of type `A` into elements of type `C`, with a
   * managed resource of type `D` available.
   */
  final def transduceManaged[R1 <: R, E1 >: E, A1 >: A, C](
    managedSink: ZManaged[R1, E1, ZSink[R1, E1, A1, A1, C]]
  ): ZStream[R1, E1, C] =
    new ZStream[R1, E1, C] {
      override def fold[R2 <: R1, E2 >: E1, C1 >: C, S]: Fold[R2, E2, C1, S] =
        ZManaged.succeedLazy { (s: S, cont: S => Boolean, f: (S, C1) => ZIO[R2, E2, S]) =>
          def feed(
            sink: ZSink[R1, E1, A1, A1, C]
          )(s1: sink.State, s2: S, a: Chunk[A1]): ZIO[R2, E2, (sink.State, S, Boolean)] =
            sink.stepChunk(s1, a).flatMap { step =>
              if (ZSink.Step.cont(step)) {
                IO.succeed((ZSink.Step.state(step), s2, true))
              } else {
                sink.extract(ZSink.Step.state(step)).flatMap { c =>
                  f(s2, c).flatMap { s2 =>
                    val remaining = ZSink.Step.leftover(step)
                    sink.initial.flatMap { initStep =>
                      if (cont(s2) && !remaining.isEmpty) {
                        feed(sink)(ZSink.Step.state(initStep), s2, remaining)
                      } else {
                        IO.succeed((ZSink.Step.state(initStep), s2, false))
                      }
                    }
                  }
                }
              }
            }

          for {
            sink     <- managedSink
            initStep <- sink.initial.toManaged_
            f0       <- self.fold[R2, E2, A, (sink.State, S, Boolean)]
            result <- f0((ZSink.Step.state(initStep), s, false), stepState => cont(stepState._2), { (s, a) =>
                       val (s1, s2, _) = s
                       feed(sink)(s1, s2, Chunk(a))
                     }).mapM {
                       case (s1, s2, extractNeeded) =>
                         if (extractNeeded) {
                           sink.extract(s1).flatMap(f(s2, _))
                         } else {
                           IO.succeed(s2)
                         }
                     }
          } yield result
        }
    }

  /**
   * Applies a transducer to the stream, which converts one or more elements
   * of type `A` into elements of type `C`.
   */
  final def transduce[R1 <: R, E1 >: E, A1 >: A, C](sink: ZSink[R1, E1, A1, A1, C]): ZStream[R1, E1, C] =
    transduceManaged[R1, E1, A1, C](ZManaged.succeed(sink))

  /**
   * Zips this stream together with the specified stream.
   */
  final def zip[R1 <: R, E1 >: E, B](that: ZStream[R1, E1, B], lc: Int = 2, rc: Int = 2): ZStream[R1, E1, (A, B)] =
    self.zipWith(that, lc, rc)(
      (left, right) => left.flatMap(a => right.map(a -> _))
    )

  /**
   * Zips two streams together with a specified function.
   */
  final def zipWith[R1 <: R, E1 >: E, B, C](that: ZStream[R1, E1, B], lc: Int = 2, rc: Int = 2)(
    f0: (Option[A], Option[B]) => Option[C]
  ): ZStream[R1, E1, C] =
    new ZStream[R1, E1, C] {
      def fold[R2 <: R1, E2 >: E1, C1 >: C, S]: Fold[R2, E2, C1, S] =
        ZManaged.succeedLazy { (s, cont, f) =>
          def loop(
            leftDone: Boolean,
            rightDone: Boolean,
            q1: Queue[Take[E2, A]],
            q2: Queue[Take[E2, B]],
            s: S
          ): ZIO[R2, E2, S] = {
            val takeLeft: ZIO[R2, E2, Option[A]]  = if (leftDone) IO.succeed(None) else Take.option(q1.take)
            val takeRight: ZIO[R2, E2, Option[B]] = if (rightDone) IO.succeed(None) else Take.option(q2.take)

            def handleSuccess(left: Option[A], right: Option[B]): ZIO[R2, E2, S] =
              f0(left, right) match {
                case None => IO.succeed(s)
                case Some(c) =>
                  f(s, c).flatMap { s =>
                    if (cont(s)) loop(left.isEmpty, right.isEmpty, q1, q2, s)
                    else IO.succeed(s)
                  }
              }

            takeLeft.raceWith(takeRight)(
              (leftResult, rightFiber) =>
                leftResult.fold(
                  e => rightFiber.interrupt *> ZIO.halt(e),
                  l => rightFiber.join.flatMap(r => handleSuccess(l, r))
                ),
              (rightResult, leftFiber) =>
                rightResult.fold(
                  e => leftFiber.interrupt *> ZIO.halt(e),
                  r => leftFiber.join.flatMap(l => handleSuccess(l, r))
                )
            )
          }

          for {
            left  <- self.toQueue[E2, A](lc)
            right <- that.toQueue[E2, B](rc)
            s     <- ZManaged.fromEffect(loop(false, false, left, right, s))
          } yield s
        }
    }

  /**
   * Zips this stream together with the index of elements of the stream.
   */
  def zipWithIndex: ZStream[R, E, (A, Int)] = new ZStream[R, E, (A, Int)] {
    override def fold[R1 <: R, E1 >: E, A1 >: (A, Int), S]: Fold[R1, E1, A1, S] =
      ZManaged.succeedLazy { (s, cont, f) =>
        self.fold[R1, E1, A, (S, Int)].flatMap { fold =>
          fold((s, 0), tp => cont(tp._1), {
            case ((s, index), a) => f(s, (a, index)).map(s => (s, index + 1))
          }).map(_._1)
        }
      }
  }
}

object ZStream extends ZStreamPlatformSpecific {
  type Fold[R, E, +A, S] = ZManaged[R, Nothing, (S, S => Boolean, (S, A) => ZIO[R, E, S]) => ZManaged[R, E, S]]

  implicit class unTake[-R, +E, +A](val s: ZStream[R, E, Take[E, A]]) extends AnyVal {
    def unTake: ZStream[R, E, A] =
      s.mapM(t => Take.option(UIO.succeed(t))).collectWhile { case Some(v) => v }
  }

  /**
   * The empty stream
   */
  final val empty: Stream[Nothing, Nothing] =
    StreamPure.empty

  /**
   * The stream that never produces any value or fails with any error.
   */
  final val never: Stream[Nothing, Nothing] =
    new Stream[Nothing, Nothing] {
      def fold[R1, E1, A1, S]: Fold[R1, E1, A1, S] =
        ZManaged.succeedLazy { (s, cont, _) =>
          if (!cont(s)) ZManaged.succeed(s)
          else ZManaged.never
        }
    }

  /**
   * Creates a pure stream from a variable list of values
   */
  final def apply[A](as: A*): Stream[Nothing, A] = fromIterable(as)

  /**
   * Creates a stream from a single value that will get cleaned up after the
   * stream is consumed
   */
  final def bracket[R, E, A](acquire: ZIO[R, E, A])(release: A => ZIO[R, Nothing, _]): ZStream[R, E, A] =
    managed(ZManaged.make(acquire)(release))

  /**
   * The stream that always dies with `ex`.
   */
  final def die(ex: Throwable): Stream[Nothing, Nothing] =
    halt(Cause.die(ex))

  /**
   * The stream that always dies with an exception described by `msg`.
   */
  final def dieMessage(msg: String): Stream[Nothing, Nothing] =
    halt(Cause.die(new RuntimeException(msg)))

  /**
   * The stream that always fails with `error`
   */
  final def fail[E](error: E): Stream[E, Nothing] =
    halt(Cause.fail(error))

  /**
   * Creates a stream that emits no elements, never fails and executes
   * the finalizer before it ends.
   */
  final def finalizer[R](finalizer: ZIO[R, Nothing, _]): ZStream[R, Nothing, Nothing] =
    new ZStream[R, Nothing, Nothing] {
      def fold[R1 <: R, E1, A1, S]: ZStream.Fold[R1, E1, A1, S] =
        ZManaged.succeedLazy { (s, _, _) =>
          ZManaged.reserve(Reservation(UIO.succeed(s), finalizer))
        }
    }

  /**
   * Flattens nested streams.
   */
  final def flatten[R, E, A](fa: ZStream[R, E, ZStream[R, E, A]]): ZStream[R, E, A] =
    fa.flatMap(identity)

  /**
   * Flattens a stream of streams into a stream by executing a non-deterministic
   * concurrent merge. Up to `n` streams may be consumed in parallel and up to
   * `outputBuffer` elements may be buffered by this operator.
   */
  final def flattenPar[R, E, A](n: Long, outputBuffer: Int = 16)(
    fa: ZStream[R, E, ZStream[R, E, A]]
  ): ZStream[R, E, A] =
    fa.flatMapPar(n, outputBuffer)(identity)

  /**
   * Creates a stream from a [[zio.Chunk]] of values
   */
  final def fromChunk[@specialized A](c: Chunk[A]): Stream[Nothing, A] =
    new Stream[Nothing, A] {
      def fold[R1, E1, A1 >: A, S]: Fold[R1, E1, A1, S] =
        ZManaged.succeedLazy { (s, cont, f) =>
          ZManaged.fromEffect(c.foldMLazy(s)(cont)(f))
        }
    }

  /**
   * Creates a stream from an effect producing a value of type `A`
   */
  final def fromEffect[R, E, A](fa: ZIO[R, E, A]): ZStream[R, E, A] =
    new ZStream[R, E, A] {
      def fold[R1 <: R, E1 >: E, A1 >: A, S]: Fold[R1, E1, A1, S] =
        ZManaged.succeedLazy { (s, cont, f) =>
          if (!cont(s)) ZManaged.succeed(s)
          else ZManaged.fromEffect(fa).mapM(f(s, _))
        }
    }

  /**
   * Creates a stream from an effect producing a value of type `A` which repeats forever
   */
  final def repeatEffect[R, E, A](fa: ZIO[R, E, A]): ZStream[R, E, A] =
    fromEffect(fa).forever

  /**
   * Creates a stream from an effect producing a value of type `A` which repeats using the specified schedule
   */
  final def repeatEffectWith[R, E, A](
    fa: ZIO[R, E, A],
    schedule: ZSchedule[R, Unit, _]
  ): ZStream[R with Clock, E, A] =
    fromEffect(fa).repeat(schedule)

  /**
   * Creates a stream from an iterable collection of values
   */
  final def fromIterable[A](as: Iterable[A]): Stream[Nothing, A] =
    StreamPure.fromIterable(as)

  /**
   * Creates a stream from a [[zio.ZQueue]] of values
   */
  final def fromQueue[R, E, A](queue: ZQueue[_, _, R, E, _, A]): ZStream[R, E, A] =
    unfoldM(()) { _ =>
      queue.take
        .map(a => Some((a, ())))
        .foldCauseM(
          cause =>
            // Dequeueing from a shutdown queue will result in interruption,
            // so use that to signal the stream's end.
            if (cause.interrupted) ZIO.succeed(None)
            else ZIO.halt(cause),
          ZIO.succeed
        )
    }

  /**
   * The stream that always halts with `cause`.
   */
  final def halt[E](cause: Cause[E]): ZStream[Any, E, Nothing] = fromEffect(ZIO.halt(cause))

  /**
   * Creates a single-valued stream from a managed resource
   */
  final def managed[R, E, A](managed: ZManaged[R, E, A]): ZStream[R, E, A] =
    new ZStream[R, E, A] {
      def fold[R1 <: R, E1 >: E, A1 >: A, S]: Fold[R1, E1, A1, S] =
        ZManaged.succeedLazy { (s, cont, f) =>
          if (!cont(s)) ZManaged.succeed(s)
          else managed.mapM(f(s, _))
        }
    }

  /**
   * Merges a variable list of streams in a non-deterministic fashion.
   * Up to `n` streams may be consumed in parallel and up to
   * `outputBuffer` elements may be buffered by this operator.
   */
  final def mergeAll[R, E, A](n: Long, outputBuffer: Int = 16)(
    streams: ZStream[R, E, A]*
  ): ZStream[R, E, A] =
    flattenPar(n, outputBuffer)(fromIterable(streams))

  /**
   * Constructs a stream from a range of integers (inclusive).
   */
  final def range(min: Int, max: Int): Stream[Nothing, Int] =
    unfold(min)(cur => if (cur > max) None else Some((cur, cur + 1)))

  /**
   * Creates a single-valued pure stream
   */
  final def succeed[A](a: A): Stream[Nothing, A] =
    StreamPure.succeed(a)

  /**
   * Creates a single, lazily-evaluated-valued pure stream
   */
  final def succeedLazy[A](a: => A): Stream[Nothing, A] =
    StreamPure.succeedLazy(a)

  /**
   * Creates a stream by peeling off the "layers" of a value of type `S`
   */
  final def unfold[S, A](s: S)(f0: S => Option[(A, S)]): Stream[Nothing, A] =
    unfoldM(s)(s => ZIO.succeed(f0(s)))

  /**
   * Creates a stream by effectfully peeling off the "layers" of a value of type `S`
   */
  final def unfoldM[R, E, A, S](s: S)(f0: S => ZIO[R, E, Option[(A, S)]]): ZStream[R, E, A] =
    new ZStream[R, E, A] {
      def fold[R1 <: R, E1 >: E, A1 >: A, S2]: Fold[R1, E1, A1, S2] =
        ZManaged.succeedLazy { (s2, cont, f) =>
          def loop(s: S, s2: S2): ZIO[R1, E1, (S, S2)] =
            if (!cont(s2)) ZIO.succeed(s -> s2)
            else
              f0(s) flatMap {
                case None => ZIO.succeed(s -> s2)
                case Some((a, s)) =>
                  f(s2, a).flatMap(loop(s, _))
              }

          ZManaged.fromEffect(loop(s, s2).map(_._2))
        }
    }

  /**
   * Creates a stream produced from an effect
   */
  final def unwrap[R, E, A](fa: ZIO[R, E, ZStream[R, E, A]]): ZStream[R, E, A] =
    flatten(fromEffect(fa))
}<|MERGE_RESOLUTION|>--- conflicted
+++ resolved
@@ -18,12 +18,7 @@
 
 import zio._
 import zio.clock.Clock
-<<<<<<< HEAD
 import zio.duration.Duration
-import scala.annotation.implicitNotFound
-=======
-import zio.Cause
->>>>>>> ba7d6492
 
 /**
  * A `Stream[E, A]` represents an effectful stream that can produce values of
