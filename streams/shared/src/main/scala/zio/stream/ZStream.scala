/*
 * Copyright 2017-2019 John A. De Goes and the ZIO Contributors
 *
 * Licensed under the Apache License, Version 2.0 (the "License");
 * you may not use this file except in compliance with the License.
 * You may obtain a copy of the License at
 *
 *     http://www.apache.org/licenses/LICENSE-2.0
 *
 * Unless required by applicable law or agreed to in writing, software
 * distributed under the License is distributed on an "AS IS" BASIS,
 * WITHOUT WARRANTIES OR CONDITIONS OF ANY KIND, either express or implied.
 * See the License for the specific language governing permissions and
 * limitations under the License.
 */

package zio.stream

import zio._
import zio.clock.Clock
import zio.duration.Duration
import scala.annotation.tailrec

/**
 * A `Stream[E, A]` represents an effectful stream that can produce values of
 * type `A`, or potentially fail with a value of type `E`.
 *
 * Streams have a very similar API to Scala collections, making them immediately
 * familiar to most developers. Unlike Scala collections, streams can be used
 * on effectful streams of data, such as HTTP connections, files, and so forth.
 *
 * Streams do not leak resources. This guarantee holds in the presence of early
 * termination (not all of a stream is consumed), failure, or even interruption.
 *
 * Thanks to only first-order types, appropriate variance annotations, and
 * specialized effect type (ZIO), streams feature extremely good type inference
 * and should almost never require specification of any type parameters.
 *
 */
trait ZStream[-R, +E, +A] extends Serializable { self =>
  import ZStream._

  /**
   * Executes an effectful fold over the stream of values, transforming errors with `ep`.
   */
  def foldMapError[R1 <: R, E1, A1 >: A, S](e: E => E1): Fold[R1, E1, A1, S]

  /**
   * Concatenates with another stream in strict order
   */
  final def ++[R1 <: R, E1 >: E, A1 >: A](other: ZStream[R1, E1, A1]): ZStream[R1, E1, A1] =
    concat(other)

  /**
   * Aggregates elements of this stream using the provided sink for as long
   * as the downstream operators on the stream are busy.
   *
   * This operator divides the stream into two asynchronous "islands". Operators upstream
   * of this operator run on one fiber, while downstream operators run on another. Whenever
   * the downstream fiber is busy processing elements, the upstream fiber will feed elements
   * into the sink until it signals completion.
   *
   * Any sink can be used here, but see [[Sink.foldWeightedM]] and [[Sink.foldUntilM]] for
   * sinks that cover the common usecases.
   */
  final def aggregate[R1 <: R, E1 >: E, A1 >: A, B](sink: ZSink[R1, E1, A1, A1, B]): ZStream[R1, E1, B] = {
    /*
     * How this works:
     *
     * One fiber reads from the `self` stream, and is responsible for aggregating the elements
     * using the sink. Another fiber reads the aggregated elements as fast as possible.
     *
     * The two fibers share the sink's state in a Ref protected by a semaphore. The state machine
     * is defined by the `State` type. See the comments on `producer` and `consumer` for more details
     * on the transitions.
     */
    import ZSink.Step

    sealed abstract class State
    object State {
      case class Empty(state: sink.State, notifyConsumer: Promise[Nothing, Unit])       extends State
      case class BatchMiddle(state: sink.State, notifyProducer: Promise[Nothing, Unit]) extends State
      case class BatchEnd(state: sink.State, notifyProducer: Promise[Nothing, Unit])    extends State
      case class Error(e: Cause[E1])                                                    extends State
      case object End                                                                   extends State
    }

    def withStateVar[R, E, A](ref: Ref[State], permits: Semaphore)(f: State => ZIO[R, E, (A, State)]): ZIO[R, E, A] =
      permits.withPermit {
        for {
          s <- ref.get
          a <- f(s).flatMap {
                case (a, s2) => ref.set(s2).as(a)
              }
        } yield a
      }

    def produce(stateVar: Ref[State], permits: Semaphore, a: A1): ZIO[R1, E1, Boolean] =
      withStateVar(stateVar, permits) {
        case State.Empty(state, notifyConsumer) =>
          for {
            notifyProducer <- Promise.make[Nothing, Unit]
            step           <- sink.step(state, a)
            leftover       = Step.leftover(step)
            result <- if (Step.cont(step))
                       UIO.succeed(
                         // Notify the consumer so they won't busy wait
                         (notifyConsumer.succeed(()).as(true), State.BatchMiddle(Step.state(step), notifyProducer))
                       )
                     else
                       UIO.succeed(
                         (
                           // Notify the consumer, wait for them to take the aggregate so we know
                           // it's time to progress, and process the leftovers
                           notifyConsumer.succeed(()) *> notifyProducer.await *>
                             leftover.foldMLazy(true)(identity)((_, a) => produce(stateVar, permits, a)),
                           State.BatchEnd(Step.state(step), notifyProducer)
                         )
                       )
          } yield result

        case State.BatchMiddle(state, notifyProducer) =>
          // The logic here is the same as the Empty state, except we don't need
          // to notify the consumer on the transition
          for {
            step     <- sink.step(state, a)
            leftover = Step.leftover(step)
            result <- if (Step.cont(step))
                       UIO.succeed((UIO.succeed(true), State.BatchMiddle(Step.state(step), notifyProducer)))
                     else
                       UIO.succeed(
                         (
                           notifyProducer.await *>
                             leftover.foldMLazy(true)(identity)((_, a) => produce(stateVar, permits, a)),
                           State.BatchEnd(Step.state(step), notifyProducer)
                         )
                       )
          } yield result

        // The producer shouldn't actually see these states, but we still use sane
        // transitions here anyway.
        case s @ State.BatchEnd(_, batchTaken) => UIO.succeed((batchTaken.await.as(true), s))
        case State.Error(e)                    => ZIO.halt(e)
        case State.End                         => UIO.succeed((UIO.succeed(true), State.End))
      }.flatten

    // This function is used in an unfold, so `None` means stop consuming
    def consume(stateVar: Ref[State], permits: Semaphore): ZIO[R1, E1, Option[Chunk[B]]] =
      withStateVar(stateVar, permits) {
        // If the state is empty, wait for a notification from the producer
        case s @ State.Empty(_, notify) => UIO.succeed((notify.await.as(Some(Chunk.empty)), s))

        case State.BatchMiddle(state, notifyProducer) =>
          for {
            initial        <- sink.initial.map(Step.state(_))
            notifyConsumer <- Promise.make[Nothing, Unit]
          } yield (
            // Inform the producer that we took the batch, extract the sink and emit the data
            notifyProducer.succeed(()) *> sink.extract(state).map(b => Some(Chunk.single(b))),
            State.Empty(initial, notifyConsumer)
          )

        case State.BatchEnd(state, notifyProducer) =>
          for {
            initial        <- sink.initial.map(Step.state(_))
            notifyConsumer <- Promise.make[Nothing, Unit]
          } yield (
            notifyProducer.succeed(()) *> sink.extract(state).map(b => Some(Chunk.single(b))),
            State.Empty(initial, notifyConsumer)
          )

        case State.Error(cause) => ZIO.halt(cause)
        case State.End          => ZIO.succeed((UIO.succeed(None), State.End))
      }.flatten

    def drainAndSet(stateVar: Ref[State], permits: Semaphore, s: State): UIO[Unit] =
      withStateVar(stateVar, permits) {
        // If the state is empty, it's ok to overwrite it. We just need to notify the consumer.
        case State.Empty(_, notifyNext) => UIO.succeed((notifyNext.succeed(()).unit, s))

        // For these states (middle/end), we need to wait until the consumer notified us
        // that they took the data. Then rerun.
        case existing @ State.BatchMiddle(_, notifyProducer) =>
          UIO.succeed((notifyProducer.await *> drainAndSet(stateVar, permits, s), existing))
        case existing @ State.BatchEnd(_, notifyProducer) =>
          UIO.succeed((notifyProducer.await *> drainAndSet(stateVar, permits, s), existing))

        // For all other states, we just overwrite.
        case _ => UIO.succeed((UIO.unit, s))
      }.flatten

    new ZStream[R1, E1, B] {
      def fold[R2 <: R1, E2 >: E1, B1 >: B, S]: ZStream.Fold[R2, E2, B1, S] =
        ZManaged.succeedLazy { (s, cont, f) =>
          for {
            initSink  <- sink.initial.map(Step.state(_)).toManaged_
            initAwait <- Promise.make[Nothing, Unit].toManaged_
            stateVar  <- Ref.make[State](State.Empty(initSink, initAwait)).toManaged_
            permits   <- Semaphore.make(1).toManaged_
            producer <- self
                         .foreachWhileManaged(produce(stateVar, permits, _))
                         .foldCauseM(
                           // At this point, we're done working but we can't just overwrite the
                           // state because the consumer might not have taken the last batch. So
                           // we need to wait for the state to be drained.
                           c => drainAndSet(stateVar, permits, State.Error(c)).toManaged_,
                           _ => drainAndSet(stateVar, permits, State.End).toManaged_
                         )
                         .fork
            s2 <- ZStream
                   .unfoldM(())(_ => consume(stateVar, permits).map(_.map((_, ()))))
                   .mapConcat(identity)
                   .fold[R2, E2, B1, S]
                   .flatMap(_.apply(s, cont, f))
                   .ensuringFirst(producer.interrupt.fork)
          } yield s2
        }
    }
  }

  /**
   * Aggregates elements using the provided sink until it signals completion, or the
   * delay signalled by the schedule has passed.
   *
   * This operator divides the stream into two asynchronous islands. Operators upstream
   * of this operator run on one fiber, while downstream operators run on another. Elements
   * will be aggregated by the sink until the downstream fiber pulls the aggregated value,
   * or until the schedule's delay has passed.
   *
   * Aggregated elements will be fed into the schedule to determine the delays between
   * pulls.
   */
  final def aggregateWithin[R1 <: R, E1 >: E, A1 >: A, B, C](
    sink: ZSink[R1, E1, A1, A1, B],
    schedule: ZSchedule[R1, Option[B], C]
  ): ZStream[R1 with Clock, E1, Either[C, B]] = {
    /*
     * How this works:
     *
     * One fiber reads from the `self` stream, and is responsible for aggregating the elements
     * using the sink. Another fiber reads the aggregated elements when the sink has signalled
     * completion or the delay from the schedule has expired. The delay for each iteartion of
     * the consumer is derived from the the last aggregate pulled. When the schedule signals
     * completion, its result is also emitted into the stream.
     *
     * The two fibers share the sink's state in a Ref protected by a semaphore. The state machine
     * is defined by the `State` type. See the comments on `producer` and `consumer` for more details
     * on the transitions.
     */
    import ZSink.Step

    sealed abstract class State
    object State {
      case class Empty(state: sink.State, notifyConsumer: Promise[Nothing, Unit]) extends State
      case class BatchMiddle(
        state: sink.State,
        notifyProducer: Promise[Nothing, Unit],
        notifyConsumer: Promise[Nothing, Unit]
      ) extends State
      case class BatchEnd(state: sink.State, notifyProducer: Promise[Nothing, Unit]) extends State
      case class Error(e: Cause[E1])                                                 extends State
      case object End                                                                extends State
    }

    def withStateVar[R, E, A](ref: Ref[State], permits: Semaphore)(f: State => ZIO[R, E, (A, State)]): ZIO[R, E, A] =
      permits.withPermit {
        for {
          s <- ref.get
          a <- f(s).flatMap {
                case (a, s2) => ref.set(s2).as(a)
              }
        } yield a
      }

    def produce(out: Ref[State], permits: Semaphore, a: A1): ZIO[R1, E1, Boolean] =
      withStateVar(out, permits) {
        case State.Empty(state, notifyConsumer) =>
          for {
            step           <- sink.step(state, a)
            notifyProducer <- Promise.make[Nothing, Unit]
            result <- if (Step.cont(step))
                       // If the sink signals to continue, we move to BatchMiddle. The existing notifyConsumer
                       // promise is copied along because the consumer is racing it against the schedule's timeout.
                       UIO.succeed(
                         (UIO.succeed(true), State.BatchMiddle(Step.state(step), notifyProducer, notifyConsumer))
                       )
                     else
                       // If the sink signals to stop, we notify the consumer that we're done and wait for it
                       // to take the data. Then we process the leftovers.
                       UIO.succeed(
                         (
                           notifyConsumer.succeed(()) *> notifyProducer.await *> Step
                             .leftover(step)
                             .foldMLazy(true)(identity)((_, a) => produce(out, permits, a)),
                           State.BatchEnd(Step.state(step), notifyProducer)
                         )
                       )
          } yield result

        case State.BatchMiddle(currentState, notifyProducer, notifyConsumer) =>
          for {
            step <- sink.step(currentState, a)
            // Same logic here as in BatchEmpty: when the sink continues, we stay in this state;
            // when the sink stops, we signal the consumer, wait for the data to be taken and
            // process leftovers.
            result <- if (Step.cont(step))
                       UIO.succeed(
                         (UIO.succeed(true), State.BatchMiddle(Step.state(step), notifyProducer, notifyConsumer))
                       )
                     else
                       UIO.succeed(
                         (
                           notifyConsumer.succeed(()) *> notifyProducer.await *> Step
                             .leftover(step)
                             .foldMLazy(true)(identity)((_, a) => produce(out, permits, a)),
                           State.BatchEnd(Step.state(step), notifyProducer)
                         )
                       )
          } yield result

        // The producer shouldn't actually see these states, but we do whatever is sensible anyway
        case s @ State.BatchEnd(_, notifyProducer) =>
          UIO.succeed(notifyProducer.await.as(true) -> s)

        case s @ State.Error(c) =>
          UIO.succeed(ZIO.halt(c) -> s)

        case State.End =>
          UIO.succeed(UIO.succeed(false) -> State.End)
      }.flatten

    case class UnfoldState(
      lastBatch: Option[B],
      scheduleState: schedule.State,
      nextBatchCompleted: Promise[Nothing, Unit]
    )

    def consume(
      unfoldState: UnfoldState,
      stateVar: Ref[State],
      permits: Semaphore
    ): ZIO[R1 with Clock, E1, Option[(Chunk[Either[C, B]], UnfoldState)]] =
      for {
        decision <- schedule.update(unfoldState.lastBatch, unfoldState.scheduleState)
        result <- if (!decision.cont)
                   // When the schedule signals completion, we emit its result into the
                   // stream and restart with the schedule's initial state
                   schedule.initial.map(
                     init => Some(Chunk.single(Left(decision.finish())) -> unfoldState.copy(scheduleState = init))
                   )
                 else
                   for {
                     _ <- unfoldState.nextBatchCompleted.await.timeout(decision.delay)
                     r <- withStateVar(stateVar, permits) {
                           case s @ State.Empty(_, notifyDone) =>
                             // Empty state means the producer hasn't done anything yet, so nothing to do other
                             // than restart with the provided promise
                             UIO.succeed(
                               UIO.succeed(Some(Chunk.empty -> UnfoldState(None, decision.state, notifyDone))) -> s
                             )

                           case State.BatchMiddle(sinkState, notifyProducer, _) =>
                             // The schedule's delay expired before the sink signalled completion. So we extract
                             // the sink anyway and empty the state.
                             for {
                               batch          <- sink.extract(sinkState)
                               sinkInitial    <- sink.initial.map(Step.state(_))
                               notifyConsumer <- Promise.make[Nothing, Unit]
                               s              = State.Empty(sinkInitial, notifyConsumer)
                               action = notifyProducer
                                 .succeed(())
                                 .as(
                                   Some(
                                     Chunk
                                       .single(Right(batch)) -> UnfoldState(Some(batch), decision.state, notifyConsumer)
                                   )
                                 )
                             } yield action -> s

                           case State.BatchEnd(sinkState, notifyProducer) =>
                             // The sink signalled completion, so we extract it and empty the state.
                             for {
                               batch          <- sink.extract(sinkState)
                               sinkInitial    <- sink.initial.map(Step.state(_))
                               notifyConsumer <- Promise.make[Nothing, Unit]
                               s              = State.Empty(sinkInitial, notifyConsumer)
                               action = notifyProducer
                                 .succeed(())
                                 .as(
                                   Some(
                                     Chunk
                                       .single(Right(batch)) -> UnfoldState(Some(batch), decision.state, notifyConsumer)
                                   )
                                 )
                             } yield action -> s

                           case s @ State.Error(cause) =>
                             UIO.succeed(ZIO.halt(cause) -> s)

                           case State.End =>
                             UIO.succeed(UIO.succeed(None) -> State.End)
                         }.flatten
                   } yield r
      } yield result

    def consumerStream[E2 >: E1](out: Ref[State], permits: Semaphore) =
      ZStream.unwrap {
        for {
          scheduleInit <- schedule.initial
          notify <- out.get.flatMap {
                     case State.Empty(_, notifyConsumer)          => UIO.succeed(notifyConsumer)
                     case State.BatchMiddle(_, _, notifyConsumer) => UIO.succeed(notifyConsumer)
                     // If we're at the end of the batch or the end of the stream, we start off with
                     // an already completed promise to skip the schedule's delay.
                     case State.BatchEnd(_, _) | State.End => Promise.make[Nothing, Unit].tap(_.succeed(()))
                     // If we see an error, we don't even start the consumer stream.
                     case State.Error(c) => ZIO.halt(c)
                   }
          stream = ZStream
            .unfoldM(UnfoldState(None, scheduleInit, notify))(consume(_, out, permits))
            .mapConcat(identity)
        } yield stream
      }

    def drainAndSet(stateVar: Ref[State], permits: Semaphore, s: State): UIO[Unit] =
      withStateVar(stateVar, permits) {
        // It's ok to overwrite an empty state - we just need to notify the consumer
        // so it'll take the data
        case State.Empty(_, notifyNext) => UIO.succeed((notifyNext.succeed(()).unit, s))

        // For these states, we wait for the consumer to take the data and retry
        case existing @ State.BatchMiddle(_, notifyProducer, notifyConsumer) =>
          UIO.succeed(
            (notifyConsumer.succeed(()) *> notifyProducer.await *> drainAndSet(stateVar, permits, s), existing)
          )
        case existing @ State.BatchEnd(_, notifyProducer) =>
          UIO.succeed((notifyProducer.await *> drainAndSet(stateVar, permits, s), existing))

        // On all other states, we can just overwrite the state
        case _ => UIO.succeed((UIO.unit, s))
      }.flatten

    new ZStream[R1 with Clock, E1, Either[C, B]] {
      def fold[R2 <: R1 with Clock, E2 >: E1, B1 >: Either[C, B], S]: ZStream.Fold[R2, E2, B1, S] =
        ZManaged.succeedLazy { (s, cont, f) =>
          for {
            initSink  <- sink.initial.map(Step.state(_)).toManaged_
            initAwait <- Promise.make[Nothing, Unit].toManaged_
            permits   <- Semaphore.make(1).toManaged_
            stateVar  <- Ref.make[State](State.Empty(initSink, initAwait)).toManaged_
            producer <- self
                         .foreachWhileManaged(produce(stateVar, permits, _))
                         .foldCauseM(
                           cause => drainAndSet(stateVar, permits, State.Error(cause)).toManaged_,
                           _ => drainAndSet(stateVar, permits, State.End).toManaged_
                         )
                         .fork
            s2 <- consumerStream(stateVar, permits)
                   .fold[R2, E2, B1, S]
                   .flatMap(_.apply(s, cont, f))
                   .ensuringFirst(producer.interrupt.fork)
          } yield s2
        }
    }
  }

  /**
   * Allow a faster producer to progress independently of a slower consumer by buffering
   * up to `capacity` elements in a queue.
   *
   * @note when possible, prefer capacities that are powers of 2 for better performance.
   */
  final def buffer(capacity: Int): ZStream[R, E, A] =
    ZStream.managed(self.toQueue(capacity)).flatMap { queue =>
      ZStream.fromQueue(queue).unTake
    }

  /**
   * Handels producer errors with the provided Stream
   */
  final def catchAll[R1 <: R, E1, A1 >: A](catcher: E => ZStream[R1, E1, A1], capacity: Int = 12): ZStream[R1, E1, A1] =
    new ZStream[R1, E1, A1] {
      def foldMapError[R2 <: R1, E2, A2 >: A1, S](e: E1 => E2): ZStream.Fold[R2, E2, A2, S] =
        ZManaged.succeedLazy { (s, cont, f) =>
          for {
            out    <- Queue.bounded[Take[E1, A2]](capacity).toManaged(_.shutdown)
            _      <- self.foreach(a => out.offer(Take.Value(a)).unit).foldM(
                        err =>
                          catcher(err).foreach(a => out.offer(Take.Value(a)).unit).foldCauseM(
                            cause => out.offer(Take.Fail(cause)),
                            _     => out.offer(Take.End)
                          ),
                        _ => out.offer(Take.End)
                      ).fork.toManaged(_.interrupt)
            s      <- ZStream.fromQueue(out).unTake.foldMapError[R2, E2, A2, S](e).flatMap(fold => fold(s, cont, f))
          } yield s
        }
    }

  /**
   * Performs a filter and map in a single step.
   */
  def collect[B](pf: PartialFunction[A, B]): ZStream[R, E, B] =
    new ZStream[R, E, B] {
      override def foldMapError[R1 <: R, E1, B1 >: B, S](e: E => E1): Fold[R1, E1, B1, S] =
        ZManaged.succeedLazy { (s, cont, f) =>
          self.foldMapError[R1, E1, A, S](e).flatMap { fold =>
            fold(s, cont, (s, a) => if (pf.isDefinedAt(a)) f(s, pf(a)) else IO.succeed(s))
          }
        }
    }

  /**
   * Transforms all elements of the stream for as long as the specified partial function is defined.
   */
  def collectWhile[B](pred: PartialFunction[A, B]): ZStream[R, E, B] = new ZStream[R, E, B] {
    override def foldMapError[R1 <: R, E1, B1 >: B, S](e: E => E1): Fold[R1, E1, B1, S] =
      ZManaged.succeedLazy { (s, cont, f) =>
        self.foldMapError[R1, E1, A, (Boolean, S)](e).flatMap { fold =>
          fold(true -> s, tp => tp._1 && cont(tp._2), {
            case ((_, s), a) =>
              pred
                .andThen(b => f(s, b).map(true -> _))
                .applyOrElse(a, { _: A =>
                  IO.succeed(false -> s)
                })
          }).map(_._2)
        }
      }
  }

  /**
   * Appends another stream to this stream. The concatenated stream will first emit the
   * elements of this stream, and then emit the elements of the `other` stream.
   */
  final def concat[R1 <: R, E1 >: E, A1 >: A](other: ZStream[R1, E1, A1]): ZStream[R1, E1, A1] =
    new ZStream[R1, E1, A1] {
      def foldMapError[R2 <: R1, E2, A2 >: A1, S](e: E1 => E2): Fold[R2, E2, A2, S] =
        ZManaged.succeedLazy { (s, cont, f) =>
          self.foldMapError[R2, E2, A2, S](e).flatMap { foldLeft =>
            foldLeft(s, cont, f).flatMap { s =>
              if (!cont(s)) ZManaged.succeed(s)
              else
                other.foldMapError[R2, E2, A2, S](e).flatMap(foldRight => foldRight(s, cont, f))
            }
          }
        }
    }

  /**
   * Converts this stream to a stream that executes its effects but emits no
   * elements. Useful for sequencing effects using streams:
   *
   * {{{
   * (Stream(1, 2, 3).tap(i => ZIO(println(i))) ++
   *   Stream.lift(ZIO(println("Done!"))).drain ++
   *   Stream(4, 5, 6).tap(i => ZIO(println(i)))).run(Sink.drain)
   * }}}
   */
  final def drain: ZStream[R, E, Nothing] =
    new ZStream[R, E, Nothing] {
      override def foldMapError[R1 <: R, E1, A1 >: Nothing, S](e: E => E1): Fold[R1, E1, A1, S] =
        ZManaged.succeedLazy { (s, cont, _) =>
          self.foldMapError[R1, E1, A, S](e).flatMap { fold =>
            fold(s, cont, (s, _) => IO.succeed(s))
          }
        }
    }

  /**
   * Drops the specified number of elements from this stream.
   */
  final def drop(n: Int): ZStream[R, E, A] =
    self.zipWithIndex.filter(_._2 > n - 1).map(_._1)

  /**
   * Drops all elements of the stream for as long as the specified predicate
   * evaluates to `true`.
   */
  def dropWhile(pred: A => Boolean): ZStream[R, E, A] = new ZStream[R, E, A] {
    override def foldMapError[R1 <: R, E1, A1 >: A, S](e: E => E1): Fold[R1, E1, A1, S] =
      ZManaged.succeedLazy { (s, cont, f) =>
        self.foldMapError[R1, E1, A, (Boolean, S)](e).flatMap { fold =>
          def loop(tp: (Boolean, S), a: A): ZIO[R1, E1, (Boolean, S)] =
            (tp, a) match {
              case ((true, s), a) if pred(a) => IO.succeed(true   -> s)
              case ((_, s), a)               => f(s, a).map(false -> _)
            }

          fold(true -> s, tp => cont(tp._2), loop).map(_._2)
        }
      }
  }

  final def either: ZStream[R, Nothing, Either[E, A]] =
    self.map(s => Right(s)).catchAll(e => ZStream.succeed(Left(e)))

  /**
   * Executes the provided finalizer after this stream's finalizers run.
   */
  def ensuring[R1 <: R](fin: ZIO[R1, Nothing, _]): ZStream[R1, E, A] =
    new ZStream[R1, E, A] {
      def foldMapError[R2 <: R1, E1, A1 >: A, S](e: E => E1): ZStream.Fold[R2, E1, A1, S] =
        ZManaged.succeedLazy { (s, cont, f) =>
          self.foldMapError[R2, E1, A1, S](e).flatMap { fold =>
            fold(s, cont, f).ensuring(fin)
          }
        }
    }

  /**
   * Executes the provided finalizer before this stream's finalizers run.
   */
  def ensuringFirst[R1 <: R](fin: ZIO[R1, Nothing, _]): ZStream[R1, E, A] =
    new ZStream[R1, E, A] {
      def fold[R2 <: R1, E1 >: E, A1 >: A, S]: ZStream.Fold[R2, E1, A1, S] =
        ZManaged.succeedLazy { (s, cont, f) =>
          self.fold[R2, E1, A1, S].flatMap { fold =>
            fold(s, cont, f).ensuringFirst(fin)
          }
        }
    }

  /**
   * Filters this stream by the specified predicate, retaining all elements for
   * which the predicate evaluates to true.
   */
  def filter(pred: A => Boolean): ZStream[R, E, A] = new ZStream[R, E, A] {
    def foldMapError[R1 <: R, E1, A1 >: A, S](e: E => E1): Fold[R1, E1, A1, S] =
      ZManaged.succeedLazy { (s, cont, f) =>
        self.foldMapError[R1, E1, A, S](e).flatMap { fold =>
          fold(s, cont, (s, a) => if (pred(a)) f(s, a) else IO.succeed(s))
        }
      }
  }

  /**
   * Filters this stream by the specified effectful predicate, retaining all elements for
   * which the predicate evaluates to true.
   */
  final def filterM[R1 <: R, E1 >: E](pred: A => ZIO[R1, E1, Boolean]): ZStream[R1, E1, A] = new ZStream[R1, E1, A] {
    def foldMapError[R2 <: R1, E2, A1 >: A, S](e: E1 => E2): Fold[R2, E2, A1, S] =
      ZManaged.succeedLazy { (s, cont, g) =>
        self.foldMapError[R2, E2, A, S](e).flatMap { fold =>
          fold(s, cont, (s, a) => pred(a).mapError(e).flatMap(if (_) g(s, a) else IO.succeed(s)))
        }
      }
  }

  /**
   * Filters this stream by the specified predicate, removing all elements for
   * which the predicate evaluates to true.
   */
  final def filterNot(pred: A => Boolean): ZStream[R, E, A] = filter(a => !pred(a))

  /**
   * Returns a stream made of the concatenation in strict order of all the streams
   * produced by passing each element of this stream to `f0`
   */
  final def flatMap[R1 <: R, E1 >: E, B](f0: A => ZStream[R1, E1, B]): ZStream[R1, E1, B] =
    new ZStream[R1, E1, B] {
      def foldMapError[R2 <: R1, E2, B1 >: B, S](e: E1 => E2): Fold[R2, E2, B1, S] =
        ZManaged.succeedLazy { (s, cont, f) =>
          self.foldMapError[R2, E2, A, S](e).flatMap { foldOuter =>
            foldOuter(s, cont, (s, a) => {
              f0(a)
                .foldMapError[R2, E2, B1, S](e)
                .flatMap { foldInner =>
                  foldInner(s, cont, f)
                }
                .use(ZIO.succeed)
            })
          }
        }
    }

  /**
   * Maps each element of this stream to another stream and returns the
   * non-deterministic merge of those streams, executing up to `n` inner streams
   * concurrently. Up to `outputBuffer` elements of the produced streams may be
   * buffered in memory by this operator.
   */
  final def flatMapPar[R1 <: R, E1 >: E, B](n: Int, outputBuffer: Int = 16)(
    f: A => ZStream[R1, E1, B]
  ): ZStream[R1, E1, B] =
    new ZStream[R1, E1, B] {
      override def foldMapError[R2 <: R1, E2, B1 >: B, S](e: E1 => E2): Fold[R2, E2, B1, S] =
        ZManaged.succeedLazy { (s, cont, g) =>
          for {
            out             <- Queue.bounded[Take[E1, B]](outputBuffer).toManaged(_.shutdown)
            permits         <- Semaphore.make(n.toLong).toManaged_
            innerFailure    <- Promise.make[Cause[E1], Nothing].toManaged_
            interruptInners <- Promise.make[Nothing, Unit].toManaged_

            // - The driver stream forks an inner fiber for each stream created
            //   by f, with an upper bound of n concurrent fibers, enforced by the semaphore.
            //   - On completion, the driver stream tries to acquire all permits to verify
            //     that all inner fibers have finished.
            //     - If one of them failed (signalled by a promise), all other fibers are interrupted
            //     - If they all succeeded, Take.End is enqueued
            //   - On error, the driver stream interrupts all inner fibers and emits a
            //     Take.Fail value
            //   - Interruption is handled by running the finalizers which take care of cleanup
            // - Inner fibers enqueue Take values from their streams to the output queue
            //   - On error, an inner fiber enqueues a Take.Fail value and signals its failure
            //     with a promise. The driver will pick that up and interrupt all other fibers.
            //   - On interruption, an inner fiber does nothing
            //   - On completion, an inner fiber does nothing
            _ <- self.foreachManaged { a =>
                  for {
                    latch <- Promise.make[Nothing, Unit]
                    innerStream = Stream
                      .managed(permits.withPermitManaged)
                      .flatMap(_ => Stream.bracket(latch.succeed(()))(_ => UIO.unit))
                      .flatMap(_ => f(a))
                      .foreach(b => out.offer(Take.Value(b)).unit)
                      .foldCauseM(
                        cause => out.offer(Take.Fail(cause)) *> innerFailure.fail(cause).unit,
                        _ => ZIO.unit
                      )
                    _ <- (innerStream race interruptInners.await).fork
                    // Make sure that the current inner stream has actually succeeded in acquiring
                    // a permit before continuing. Otherwise we could reach the end of the stream and
                    // acquire the permits ourselves before the inners had a chance to start.
                    _ <- latch.await
                  } yield ()
                }.foldCauseM(
                    cause => (interruptInners.succeed(()) *> out.offer(Take.Fail(cause))).unit.toManaged_,
                    _ =>
                      innerFailure.await
                      // Important to use `withPermits` here because the finalizer below may interrupt
                      // the driver, and we want the permits to be released in that case
                        .raceWith(permits.withPermits(n.toLong)(ZIO.unit))(
                          // One of the inner fibers failed. It already enqueued its failure, so we
                          // signal the inner fibers to interrupt. The finalizer below will make sure
                          // that they actually end.
                          leftDone =
                            (_, permitAcquisition) => interruptInners.succeed(()) *> permitAcquisition.interrupt,
                          // All fibers completed successfully, so we signal that we're done.
                          rightDone = (_, failureAwait) => out.offer(Take.End) *> failureAwait.interrupt
                        )
                        .toManaged_
                  )
                  // This finalizer makes sure that in all cases, the driver stops spawning new streams
                  // and the inner fibers are signalled to interrupt and actually exit.
                  .ensuringFirst(interruptInners.succeed(()) *> permits.withPermits(n.toLong)(ZIO.unit))
                  .fork
            s <- ZStream.fromQueue(out).unTake.fold[R2, E2, B1, S].flatMap(fold => fold(s, cont, g))
          } yield s
        }
    }

<<<<<<< HEAD
            s <- ZStream.fromQueue(out).unTake.foldMapError[R2, E2, B1, S](e).flatMap(fold => fold(s, cont, g))
=======
  /**
   * Maps each element of this stream to another stream and returns the non-deterministic merge
   * of those streams, executing up to `n` inner streams concurrently. When a new stream is created
   * from an element of the source stream, the oldest executing stream is cancelled. Up to `bufferSize`
   * elements of the produced streams may be buffered in memory by this operator.
   */
  final def flatMapParSwitch[R1 <: R, E1 >: E, B](n: Int, bufferSize: Int = 16)(
    f: A => ZStream[R1, E1, B]
  ): ZStream[R1, E1, B] =
    new ZStream[R1, E1, B] {
      override def fold[R2 <: R1, E2 >: E1, B1 >: B, S]: Fold[R2, E2, B1, S] =
        ZManaged.succeedLazy { (s, cont, g) =>
          for {
            // Modeled after flatMapPar.
            out             <- Queue.bounded[Take[E1, B]](bufferSize).toManaged(_.shutdown)
            permits         <- Semaphore.make(n.toLong).toManaged_
            innerFailure    <- Promise.make[Cause[E1], Nothing].toManaged_
            interruptInners <- Promise.make[Nothing, Unit].toManaged_
            cancelers       <- Queue.bounded[Promise[Nothing, Unit]](n).toManaged(_.shutdown)
            _ <- self.foreachManaged { a =>
                  for {
                    canceler <- Promise.make[Nothing, Unit]
                    latch    <- Promise.make[Nothing, Unit]
                    size     <- cancelers.size
                    _ <- if (size < n) UIO.unit
                        else cancelers.take.flatMap(_.succeed(())).unit
                    _ <- cancelers.offer(canceler)
                    innerStream = Stream
                      .managed(permits.withPermitManaged)
                      .flatMap(_ => Stream.bracket(latch.succeed(()))(_ => UIO.unit))
                      .flatMap(_ => f(a))
                      .foreach(b => out.offer(Take.Value(b)).unit)
                      .foldCauseM(
                        cause => out.offer(Take.Fail(cause)) *> innerFailure.fail(cause).unit,
                        _ => UIO.unit
                      )
                    _ <- innerStream.raceAll(List(canceler.await, interruptInners.await)).fork
                    _ <- latch.await
                  } yield ()
                }.foldCauseM(
                    cause => (interruptInners.succeed(()) *> out.offer(Take.Fail(cause))).unit.toManaged_,
                    _ =>
                      innerFailure.await
                        .raceWith(permits.withPermits(n.toLong)(UIO.unit))(
                          leftDone =
                            (_, permitAcquisition) => interruptInners.succeed(()) *> permitAcquisition.interrupt.unit,
                          rightDone = (_, failureAwait) => out.offer(Take.End) *> failureAwait.interrupt.unit
                        )
                        .toManaged_
                  )
                  .ensuringFirst(interruptInners.succeed(()) *> permits.withPermits(n.toLong)(UIO.unit))
                  .fork
            s <- ZStream.fromQueue(out).unTake.fold[R2, E2, B1, S].flatMap(fold => fold(s, cont, g))
>>>>>>> 603949ba
          } yield s
        }
    }

  /**
   * Executes an effectful fold over the stream of values.
   */
  def fold[R1 <: R, E1 >: E, A1 >: A, S]: Fold[R1, E1, A1, S] =
    foldMapError(identity)

  /**
   * Reduces the elements in the stream to a value of type `S`
   */
  def foldLeft[A1 >: A, S](s: S)(f: (S, A1) => S): ZManaged[R, E, S] =
    fold[R, E, A1, S].flatMap(fold => fold(s, _ => true, (s, a) => ZIO.succeed(f(s, a))))

  /**
   * Consumes all elements of the stream, passing them to the specified callback.
   */
  final def foreach[R1 <: R, E1 >: E](f: A => ZIO[R1, E1, Unit]): ZIO[R1, E1, Unit] =
    foreachWhile(f.andThen(_.as(true)))

  /**
   * Like [[ZStream#foreach]], but returns a `ZManaged` so the finalization order
   * can be controlled.
   */
  final def foreachManaged[R1 <: R, E1 >: E](f: A => ZIO[R1, E1, Unit]): ZManaged[R1, E1, Unit] =
    foreachWhileManaged(f.andThen(_.as(true)))

  /**
   * Consumes elements of the stream, passing them to the specified callback,
   * and terminating consumption when the callback returns `false`.
   */
  final def foreachWhile[R1 <: R, E1 >: E](f: A => ZIO[R1, E1, Boolean]): ZIO[R1, E1, Unit] =
    foreachWhileManaged(f).use_(ZIO.unit)

  /**
   * Like [[ZStream#foreachWhile]], but returns a `ZManaged` so the finalization order
   * can be controlled.
   */
  final def foreachWhileManaged[R1 <: R, E1 >: E](f: A => ZIO[R1, E1, Boolean]): ZManaged[R1, E1, Unit] =
    self
      .fold[R1, E1, A, Boolean]
      .flatMap { fold =>
        fold(true, identity, (cont, a) => if (cont) f(a) else IO.succeed(cont)).unit
      }

  /**
   * Repeats this stream forever.
   */
  def forever: ZStream[R, E, A] =
    new ZStream[R, E, A] {
      override def foldMapError[R1 <: R, E1, A1 >: A, S](e: E => E1): Fold[R1, E1, A1, S] =
        ZManaged.succeedLazy { (s, cont, f) =>
          def loop(s: S): ZManaged[R1, E1, S] =
            self.foldMapError[R1, E1, A, S](e).flatMap { fold =>
              fold(s, cont, f).flatMap(s => if (cont(s)) loop(s) else ZManaged.succeed(s))
            }

          loop(s)
        }
    }

  /**
   * Enqueues elements of this stream into a queue. Stream failure and ending will also be
   * signalled.
   */
  def into[R1 <: R, E1 >: E, A1 >: A](queue: ZQueue[R1, E1, _, _, Take[E1, A1], _]): ZIO[R1, E1, Unit] =
    intoManaged(queue).use_(UIO.unit)

  /**
   * Like [[ZStream#into]], but provides the result as a [[ZManaged]] to allow for scope
   * composition.
   */
  def intoManaged[R1 <: R, E1 >: E, A1 >: A](queue: ZQueue[R1, E1, _, _, Take[E1, A1], _]): ZManaged[R1, E1, Unit] =
    self
      .foreachManaged(a => queue.offer(Take.Value(a)).unit)
      .foldCauseM(
        cause => queue.offer(Take.Fail(cause)).unit.toManaged_,
        _ => queue.offer(Take.End).unit.toManaged_
      )

  /**
   * Returns a stream made of the elements of this stream transformed with `f0`
   */
  def map[B](f0: A => B): ZStream[R, E, B] =
    new ZStream[R, E, B] {
      def foldMapError[R1 <: R, E1, B1 >: B, S](e: E => E1): Fold[R1, E1, B1, S] =
        ZManaged.succeedLazy { (s, cont, f) =>
          self.foldMapError[R1, E1, A, S](e).flatMap { fold =>
            fold(s, cont, (s, a) => f(s, f0(a)))
          }
        }
    }

  /**
   * Statefully maps over the elements of this stream to produce new elements.
   */
  def mapAccum[S1, B](s1: S1)(f1: (S1, A) => (S1, B)): ZStream[R, E, B] = new ZStream[R, E, B] {
    def foldMapError[R1 <: R, E1, B1 >: B, S](e: E => E1): Fold[R1, E1, B1, S] =
      ZManaged.succeedLazy { (s, cont, f) =>
        self.foldMapError[R1, E1, A, (S, S1)](e).flatMap { fold =>
          fold(s -> s1, tp => cont(tp._1), {
            case ((s, s1), a) =>
              val (s2, b) = f1(s1, a)

              f(s, b).map(s => s -> s2)
          }).map(_._1)
        }
      }
  }

  /**
   * Statefully and effectfully maps over the elements of this stream to produce
   * new elements.
   */
  final def mapAccumM[R1 <: R, E1 >: E, S1, B](s1: S1)(f1: (S1, A) => ZIO[R1, E1, (S1, B)]): ZStream[R1, E1, B] =
    new ZStream[R1, E1, B] {
      def foldMapError[R2 <: R1, E2, B1 >: B, S](e: E1 => E2): Fold[R2, E2, B1, S] =
        ZManaged.succeedLazy { (s, cont, f) =>
          self.foldMapError[R2, E2, A, (S, S1)](e).flatMap { fold =>
            fold(s -> s1, tp => cont(tp._1), {
              case ((s, s1), a) =>
                f1(s1, a).mapError(e).flatMap {
                  case (s1, b) =>
                    f(s, b).map(s => s -> s1)
                }
            }).map(_._1)
          }
        }
    }

  /**
   * Maps each element to a chunk, and flattens the chunks into the output of
   * this stream.
   */
  def mapConcat[B](f: A => Chunk[B]): ZStream[R, E, B] = new ZStream[R, E, B] {
    override def foldMapError[R1 <: R, E1, B1 >: B, S](e: E => E1): Fold[R1, E1, B1, S] =
      ZManaged.succeedLazy { (s, cont, g) =>
        self.foldMapError[R1, E1, A, S](e).flatMap(fold => fold(s, cont, (s, a) => f(a).foldMLazy(s)(cont)(g)))

      }
  }

  /**
   * Effectfully maps each element to a chunk, and flattens the chunks into
   * the output of this stream.
   */
  def mapConcatM[R1 <: R, E1 >: E, B](f: A => ZIO[R1, E1, Chunk[B]]): ZStream[R1, E1, B] =
    mapM(f).mapConcat(identity)

  /**
   * Returns a stream with its error mapped using the provided function.
   */
  final def mapError[E1](fe: E => E1): ZStream[R, E1, A] = new ZStream[R, E1, A] {
    def foldMapError[R1 <: R, E2, A1 >: A, S](e: E1 => E2): ZStream.Fold[R1, E2, A1, S] =
      self.foldMapError[R1, E2, A1, S](fe andThen e)
  }

  /**
   * Maps over elements of the stream with the specified effectful function.
   */
  final def mapM[R1 <: R, E1 >: E, B](f: A => ZIO[R1, E1, B]): ZStream[R1, E1, B] = new ZStream[R1, E1, B] {
    def foldMapError[R2 <: R1, E2, B1 >: B, S](e: E1 => E2): Fold[R2, E2, B1, S] =
      ZManaged.succeedLazy { (s, cont, g) =>
        self.foldMapError[R2, E2, A, S](e).flatMap(fold => fold(s, cont, (s, a) => f(a).mapError(e).flatMap(g(s, _))))
      }
  }

  /**
   * Maps over elements of the stream with the specified effectful function,
   * executing up to `n` invocations of `f` concurrently. Transformed elements
   * will be emitted in the original order.
   */
  final def mapMPar[R1 <: R, E1 >: E, B](n: Int)(f: A => ZIO[R1, E1, B]): ZStream[R1, E1, B] =
    new ZStream[R1, E1, B] {
      def foldMapError[R2 <: R1, E2, B1 >: B, S](e: E1 => E2): ZStream.Fold[R2, E2, B1, S] =
        ZManaged.succeedLazy { (s, cont, g) =>
          for {
            out              <- Queue.bounded[Take[E1, IO[E1, B]]](n).toManaged(_.shutdown)
            permits          <- Semaphore.make(n.toLong).toManaged_
            interruptWorkers <- Promise.make[Nothing, Unit].toManaged_
            _ <- self.foreachManaged { a =>
                  for {
                    p <- Promise.make[E1, B]
                    _ <- out.offer(Take.Value(p.await))
                    _ <- (permits.withPermit(f(a).to(p)) race interruptWorkers.await).fork
                  } yield ()
                }.foldCauseM(
                    c => (out.offer(Take.Fail(c)) *> ZIO.halt(c)).toManaged_,
                    _ => out.offer(Take.End).unit.toManaged_
                  )
                  .ensuring(interruptWorkers.succeed(()) *> permits.withPermits(n.toLong)(ZIO.unit))
                  .fork
            s <- Stream
                  .fromQueue(out)
                  .unTake
                  .mapM(identity)
                  .foldMapError[R2, E2, B1, S](e)
                  .flatMap(fold => fold(s, cont, g))
          } yield s
        }
    }

  /**
   * Maps over elements of the stream with the specified effectful function,
   * executing up to `n` invocations of `f` concurrently. The element order
   * is not enforced by this combinator, and elements may be reordered.
   */
  final def mapMParUnordered[R1 <: R, E1 >: E, B](n: Int)(f: A => ZIO[R1, E1, B]): ZStream[R1, E1, B] =
    self.flatMapPar[R1, E1, B](n)(a => ZStream.fromEffect(f(a)))

  /**
   * Merges this stream and the specified stream together.
   */
  final def merge[R1 <: R, E1 >: E, A1 >: A](that: ZStream[R1, E1, A1], capacity: Int = 2): ZStream[R1, E1, A1] =
    self.mergeWith[R1, E1, A1, A1](that, capacity)(identity, identity) // TODO: Dotty doesn't infer this properly

  /**
   * Merges this stream and the specified stream together to produce a stream of
   * eithers.
   */
  final def mergeEither[R1 <: R, E1 >: E, B](
    that: ZStream[R1, E1, B],
    capacity: Int = 2
  ): ZStream[R1, E1, Either[A, B]] =
    self.mergeWith(that, capacity)(Left(_), Right(_))

  /**
   * Merges this stream and the specified stream together to a common element
   * type with the specified mapping functions.
   */
  final def mergeWith[R1 <: R, E1 >: E, B, C](
    that: ZStream[R1, E1, B],
    capacity: Int = 2
  )(l: A => C, r: B => C): ZStream[R1, E1, C] =
    new ZStream[R1, E1, C] {
      def foldMapError[R2 <: R1, E2, C1 >: C, S](e: E1 => E2): Fold[R2, E2, C1, S] =
        ZManaged.succeedLazy { (s, cont, f) =>
          type Elem = Either[Take[E2, A], Take[E2, B]]

          def loop(leftDone: Boolean, rightDone: Boolean, s: S, queue: Queue[Elem]): ZIO[R2, E2, S] =
            if (!cont(s)) ZIO.succeed(s)
            else
              queue.take.flatMap {
                case Left(Take.Fail(e))  => IO.halt(e)
                case Right(Take.Fail(e)) => IO.halt(e)
                case Left(Take.End) =>
                  if (rightDone) IO.succeed(s)
                  else loop(true, rightDone, s, queue)
                case Left(Take.Value(a)) =>
                  f(s, l(a)).flatMap { s =>
                    if (cont(s)) loop(leftDone, rightDone, s, queue)
                    else IO.succeed(s)
                  }
                case Right(Take.End) =>
                  if (leftDone) IO.succeed(s)
                  else loop(leftDone, true, s, queue)
                case Right(Take.Value(b)) =>
                  f(s, r(b)).flatMap { s =>
                    if (cont(s)) loop(leftDone, rightDone, s, queue)
                    else IO.succeed(s)
                  }
              }

          for {
            queue <- ZManaged.make(Queue.bounded[Elem](capacity))(_.shutdown)
            _ <- self.foldMapError[R2, E2, A, Unit](e).flatMap { fold =>
                  fold((), _ => true, (_, a) => queue.offer(Left(Take.Value(a))).unit)
                    .foldCauseM(
                      e => ZManaged.fromEffect(queue.offer(Left(Take.Fail(e)))),
                      _ => ZManaged.fromEffect(queue.offer(Left(Take.End)))
                    )
                    .unit
                    .fork
                }

            _ <- that.foldMapError[R2, E2, B, Unit](e).flatMap { fold =>
                  fold((), _ => true, (_, a) => queue.offer(Right(Take.Value(a))).unit)
                    .foldCauseM(
                      e => ZManaged.fromEffect(queue.offer(Right(Take.Fail(e)))),
                      _ => ZManaged.fromEffect(queue.offer(Right(Take.End)))
                    )
                    .unit
                    .fork
                }

            s <- ZManaged.fromEffect(loop(false, false, s, queue))
          } yield s
        }
    }

  /**
   * Begin with the first stream and continue with the other stream
   * if the first fails.
   */
  final def orElse[R1 <: R, E1 >: E, A1 >: A](that: ZStream[R1, E1, A1]): ZStream[R1, E1, A1] =
    new ZStream[R1, E1, A1] {
      def foldMapError[R2 <: R1, E2, A2 >: A1, S](e: E1 => E2): Fold[R2, E2, A2, S] =
        ZManaged.succeedLazy { (s, cont, f) =>
          self.foldMapError[R2, E2, A2, S](e).flatMap { foldThis =>
            foldThis(s, cont, f).orElse {
              that.foldMapError[R2, E2, A2, S](e).flatMap { foldThat =>
                foldThat(s, cont, f)
              }
            }
          }
        }
  }

  /**
   * Peels off enough material from the stream to construct an `R` using the
   * provided `Sink`, and then returns both the `R` and the remainder of the
   * `Stream` in a managed resource. Like all `Managed` resources, the provided
   * remainder is valid only within the scope of `Managed`.
   */
  final def peel[R1 <: R, E1 >: E, A1 >: A, B](
    sink: ZSink[R1, E1, A1, A1, B]
  ): ZManaged[R1, E1, (B, ZStream[R1, E1, A1])] = {
    type Folder = (Any, A1) => IO[E1, Any]
    type Cont   = Any => Boolean
    type Fold   = (Any, Cont, Folder)
    type State  = Either[sink.State, Fold]
    type Result = (B, ZStream[R, E1, A1])

    def feed[R2 <: R1, S](chunk: Chunk[A1])(s: S, cont: S => Boolean, f: (S, A1) => ZIO[R2, E1, S]): ZIO[R2, E1, S] =
      chunk.foldMLazy(s)(cont)(f)

    def tail(resume: Promise[Nothing, Fold], done: Promise[E1, Any]): ZStream[R, E1, A1] =
      new ZStream[R, E1, A1] {
        def foldMapError[R2 <: R, E2, A2 >: A1, S](e: E1 => E2): ZStream.Fold[R2, E2, A2, S] =
          ZManaged.succeedLazy { (s, cont, f) =>
            if (!cont(s)) ZManaged.succeed(s)
            else
              ZManaged.fromEffect(
                resume.succeed((s, cont.asInstanceOf[Cont], f.asInstanceOf[Folder])) *>
                  done.await.asInstanceOf[IO[E2, S]]
              )
          }
      }

    def acquire(lstate: sink.State): ZManaged[R1, Nothing, (Fiber[E1, State], Promise[E1, Result])] =
      for {
        resume <- Promise.make[Nothing, Fold].toManaged_
        done   <- Promise.make[E1, Any].toManaged_
        result <- Promise.make[E1, Result].toManaged_
        fiber <- self
                  .fold[R1, E1, A1, State]
                  .flatMap { fold =>
                    fold(
                      Left(lstate), {
                        case Left(_)             => true
                        case Right((s, cont, _)) => cont(s)
                      }, {
                        case (Left(lstate), a) =>
                          sink.step(lstate, a).flatMap { step =>
                            if (ZSink.Step.cont(step)) IO.succeed(Left(ZSink.Step.state(step)))
                            else {
                              val lstate = ZSink.Step.state(step)
                              val as     = ZSink.Step.leftover(step)

                              sink.extract(lstate).flatMap { r =>
                                result.succeed(r -> tail(resume, done)) *>
                                  resume.await
                                    .flatMap(t => feed(as)(t._1, t._2, t._3).map(s => Right((s, t._2, t._3))))
                              }
                            }
                          }
                        case (Right((rstate, cont, f)), a) =>
                          f(rstate, a).flatMap { rstate =>
                            ZIO.succeed(Right((rstate, cont, f)))
                          }
                      }
                    )
                  }
                  .foldCauseM(
                    c => ZManaged.fromEffect(result.complete(IO.halt(c)).unit *> ZIO.halt(c)),
                    ZManaged.succeed(_)
                  )
                  .fork
        _ <- fiber.await.flatMap {
              case Exit.Success(Left(_)) =>
                done.complete(
                  IO.die(new Exception("Logic error: Stream.peel's inner stream ended with a Left"))
                )
              case Exit.Success(Right((rstate, _, _))) => done.succeed(rstate)
              case Exit.Failure(c)                     => done.complete(IO.halt(c))
            }.fork.unit.toManaged_
      } yield (fiber, result)

    ZManaged
      .fromEffect(sink.initial)
      .flatMap { step =>
        acquire(ZSink.Step.state(step)).flatMap { t =>
          ZManaged.fromEffect(t._2.await)
        }
      }
  }

  /**
   * Repeats the entire stream using the specified schedule. The stream will execute normally,
   * and then repeat again according to the provided schedule.
   */
  def repeat[R1 <: R](schedule: ZSchedule[R1, Unit, _]): ZStream[R1 with Clock, E, A] =
    new ZStream[R1 with Clock, E, A] {
      import clock.sleep

      def foldMapError[R2 <: R1 with Clock, E1, A1 >: A, S](e: E => E1): Fold[R2, E1, A1, S] =
        ZManaged.succeedLazy { (s, cont, f) =>
          def loop(s: S, sched: schedule.State): ZManaged[R2, E1, S] =
            self.foldMapError[R2, E1, A1, S](e).flatMap { fold =>
              fold(s, cont, f).zip(ZManaged.fromEffect(schedule.update((), sched))).flatMap {
                case (s, decision) =>
                  if (decision.cont && cont(s)) sleep(decision.delay).toManaged_ *> loop(s, decision.state)
                  else ZManaged.succeed(s)
              }
            }

          schedule.initial.toManaged_.flatMap(loop(s, _))
        }
    }

  /**
   * Runs the sink on the stream to produce either the sink's result or an error.
   */
  def run[R1 <: R, E1 >: E, A0, A1 >: A, B](sink: ZSink[R1, E1, A0, A1, B]): ZIO[R1, E1, B] =
    for {
      state <- sink.initial
      result <- self
                 .fold[R1, E1, A1, ZSink.Step[sink.State, A0]]
                 .flatMap(fold => fold(state, ZSink.Step.cont, (s, a) => sink.step(ZSink.Step.state(s), a)))
                 .use { step =>
                   sink.extract(ZSink.Step.state(step))
                 }
    } yield result

  /**
   * Runs the stream and collects all of its elements in a list.
   *
   * Equivalent to `run(Sink.collectAll[A])`.
   */
  def runCollect: ZIO[R, E, List[A]] = run(Sink.collectAll[A])

  /**
   * Runs the stream purely for its effects. Any elements emitted by
   * the stream are discarded.
   *
   * Equivalent to `run(Sink.drain)`.
   */
  def runDrain: ZIO[R, E, Unit] = run(Sink.drain)

  /**
   * Repeats each element of the stream using the provided schedule, additionally emitting schedule's output,
   * each time a schedule is completed.
   * Repeats are done in addition to the first execution, so that
   * `spaced(Schedule.once)` means "emit element and if not short circuited, repeat element once".
   */
  def spaced[R1 <: R, A1 >: A](schedule: ZSchedule[R1, A, A1]): ZStream[R1 with Clock, E, A1] =
    spacedEither(schedule).map(_.merge)

  /**
   * Analogical to `spaced` but with distinction of stream elements and schedule output represented by Either
   */
  def spacedEither[R1 <: R, B](schedule: ZSchedule[R1, A, B]): ZStream[R1 with Clock, E, Either[B, A]] =
    new ZStream[R1 with Clock, E, Either[B, A]] {

      def foldMapError[R2 <: R1 with Clock, E1, A1 >: Either[B, A], S](e: E => E1): Fold[R2, E1, A1, S] =
        ZManaged.succeedLazy { (s, cont, f) =>
          def loop(s: S, schedSt: schedule.State, a: A): ZIO[R2, E1, S] =
            if (!cont(s)) ZIO.succeed(s)
            else
              f(s, Right(a)).zip(schedule.update(a, schedSt)).flatMap {
                case (su, decision) if !decision.cont && cont(su) => f(su, Left(decision.finish()))
                case (su, decision) if decision.cont && cont(su) =>
                  loop(su, decision.state, a).delay(decision.delay)
                case (su, _) => IO.succeed(su)
              }

          schedule.initial.toManaged_.flatMap { schedSt =>
            self.foldMapError[R2, E1, A, S](e).flatMap { fl =>
              fl(s, cont, (s, a) => loop(s, schedSt, a))
            }
          }

        }

    }

  /**
   * Takes the specified number of elements from this stream.
   */
  final def take(n: Int): ZStream[R, E, A] =
    if (n <= 0) ZStream.empty
    else
      new ZStream[R, E, A] {
        def foldMapError[R1 <: R, E1, A1 >: A, S](e: E => E1): Fold[R1, E1, A1, S] =
          ZManaged.succeedLazy { (s, cont, f) =>
            self.zipWithIndex.foldMapError[R1, E1, (A, Int), (S, Boolean)](e).flatMap { fold =>
              fold(s -> true, tp => cont(tp._1) && tp._2, {
                case ((s, _), (a, i)) =>
                  f(s, a).map((_, i < n - 1))
              }).map(_._1)
            }
          }
      }

  /**
   * Takes all elements of the stream for as long as the specified predicate
   * evaluates to `true`.
   */
  def takeWhile(pred: A => Boolean): ZStream[R, E, A] = new ZStream[R, E, A] {
    def foldMapError[R1 <: R, E1, A1 >: A, S](e: E => E1): Fold[R1, E1, A1, S] =
      ZManaged.succeedLazy { (s, cont, f) =>
        self.foldMapError[R1, E1, A, (Boolean, S)](e).flatMap { fold =>
          fold(true -> s, tp => tp._1 && cont(tp._2), {
            case ((_, s), a) =>
              if (pred(a)) f(s, a).map(true -> _)
              else IO.succeed(false         -> s)
          }).map(_._2)
        }
      }
  }

  /**
   * Adds an effect to consumption of every element of the stream.
   */
  final def tap[R1 <: R, E1 >: E](f: A => ZIO[R1, E1, _]): ZStream[R1, E1, A] =
    new ZStream[R1, E1, A] {
      def foldMapError[R2 <: R1, E2, A1 >: A, S](e: E1 => E2): Fold[R2, E2, A1, S] =
        ZManaged.succeedLazy { (s, cont, g) =>
          self.foldMapError[R2, E2, A, S](e).flatMap { fold =>
            fold(s, cont, (s, a2) => f(a2).mapError(e) *> g(s, a2))
          }
        }
    }

  /**
   * Throttles elements of type A according to the given bandwidth parameters using the token bucket
   * algorithm. Allows for burst in the processing of elements by allowing the token bucket to accumulate
   * tokens up to a `units + burst` threshold. Elements that do not meet the bandwidth constraints are dropped.
   * The weight of each element is determined by the `costFn` function.
   */
  final def throttleEnforce(units: Long, duration: Duration, burst: Long = 0)(
    costFn: A => Long
  ): ZStream[R with Clock, E, A] =
    throttleEnforceM(units, duration, burst)(a => UIO.succeed(costFn(a)))

  /**
   * Throttles elements of type A according to the given bandwidth parameters using the token bucket
   * algorithm. Allows for burst in the processing of elements by allowing the token bucket to accumulate
   * tokens up to a `units + burst` threshold. Elements that do not meet the bandwidth constraints are dropped.
   * The weight of each element is determined by the `costFn` effectful function.
   */
  final def throttleEnforceM[R1 <: R, E1 >: E](units: Long, duration: Duration, burst: Long = 0)(
    costFn: A => ZIO[R1, E1, Long]
  ): ZStream[R1 with Clock, E1, A] =
    transduceManaged(ZSink.throttleEnforceM(units, duration, burst)(costFn)).collect { case Some(a) => a }

  /**
   * Delays elements of type A according to the given bandwidth parameters using the token bucket
   * algorithm. Allows for burst in the processing of elements by allowing the token bucket to accumulate
   * tokens up to a `units + burst` threshold. The weight of each element is determined by the `costFn` function.
   */
  final def throttleShape(units: Long, duration: Duration, burst: Long = 0)(
    costFn: A => Long
  ): ZStream[R with Clock, E, A] =
    throttleShapeM(units, duration, burst)(a => UIO.succeed(costFn(a)))

  /**
   * Delays elements of type A according to the given bandwidth parameters using the token bucket
   * algorithm. Allows for burst in the processing of elements by allowing the token bucket to accumulate
   * tokens up to a `units + burst` threshold. The weight of each element is determined by the `costFn`
   * effectful function.
   */
  final def throttleShapeM[R1 <: R, E1 >: E](units: Long, duration: Duration, burst: Long = 0)(
    costFn: A => ZIO[R1, E1, Long]
  ): ZStream[R1 with Clock, E1, A] =
    transduceManaged(ZSink.throttleShapeM(units, duration, burst)(costFn))

  /**
   * Converts the stream to a managed queue. After managed queue is used, the
   * queue will never again produce values and should be discarded.
   */
  final def toQueue[E1 >: E, A1 >: A](capacity: Int = 2): ZManaged[R, E1, Queue[Take[E1, A1]]] =
    for {
      queue <- ZManaged.make(Queue.bounded[Take[E1, A1]](capacity))(_.shutdown)
      _     <- self.intoManaged(queue).fork
    } yield queue

  /**
   * Applies a transducer to the stream, converting elements of type `A` into elements of type `C`, with a
   * managed resource of type `D` available.
   */
  final def transduceManaged[R1 <: R, E1 >: E, A1 >: A, C](
    managedSink: ZManaged[R1, E1, ZSink[R1, E1, A1, A1, C]]
  ): ZStream[R1, E1, C] =
    new ZStream[R1, E1, C] {
      override def foldMapError[R2 <: R1, E2, C1 >: C, S](e: E1 => E2): Fold[R2, E2, C1, S] =
        ZManaged.succeedLazy { (s: S, cont: S => Boolean, f: (S, C1) => ZIO[R2, E2, S]) =>
          def feed(
            sink: ZSink[R1, E2, A1, A1, C]
          )(s1: sink.State, s2: S, a: Chunk[A1]): ZIO[R2, E2, (sink.State, S, Boolean)] =
            sink.stepChunk(s1, a).flatMap { step =>
              if (ZSink.Step.cont(step)) {
                IO.succeed((ZSink.Step.state(step), s2, true))
              } else {
                sink.extract(ZSink.Step.state(step)).flatMap { c =>
                  f(s2, c).flatMap { s2 =>
                    val remaining = ZSink.Step.leftover(step)
                    sink.initial.flatMap { initStep =>
                      if (cont(s2) && !remaining.isEmpty) {
                        feed(sink)(ZSink.Step.state(initStep), s2, remaining)
                      } else {
                        IO.succeed((ZSink.Step.state(initStep), s2, false))
                      }
                    }
                  }
                }
              }
            }

          for {
            sink     <- managedSink.bimap(e, _.mapError(e))
            initStep <- sink.initial.toManaged_
            f0       <- self.foldMapError[R2, E2, A, (sink.State, S, Boolean)](e)
            result <- f0((ZSink.Step.state(initStep), s, false), stepState => cont(stepState._2), { (s, a) =>
                       val (s1, s2, _) = s
                       feed(sink)(s1, s2, Chunk(a))
                     }).mapM {
                       case (s1, s2, extractNeeded) =>
                         if (extractNeeded) {
                           sink.extract(s1).flatMap(f(s2, _))
                         } else {
                           IO.succeed(s2)
                         }
                     }
          } yield result
        }
    }

  /**
   * Applies a transducer to the stream, which converts one or more elements
   * of type `A` into elements of type `C`.
   */
  final def transduce[R1 <: R, E1 >: E, A1 >: A, C](sink: ZSink[R1, E1, A1, A1, C]): ZStream[R1, E1, C] =
    transduceManaged[R1, E1, A1, C](ZManaged.succeed(sink))

  /**
   * Zips this stream together with the specified stream.
   */
  final def zip[R1 <: R, E1 >: E, B](that: ZStream[R1, E1, B], lc: Int = 2, rc: Int = 2): ZStream[R1, E1, (A, B)] =
    self.zipWith(that, lc, rc)(
      (left, right) => left.flatMap(a => right.map(a -> _))
    )

  /**
   * Zips two streams together with a specified function.
   */
  final def zipWith[R1 <: R, E1 >: E, B, C](that: ZStream[R1, E1, B], lc: Int = 2, rc: Int = 2)(
    f0: (Option[A], Option[B]) => Option[C]
  ): ZStream[R1, E1, C] =
    new ZStream[R1, E1, C] {
      def foldMapError[R2 <: R1, E2, C1 >: C, S](e: E1 => E2): Fold[R2, E2, C1, S] =
        ZManaged.succeedLazy { (s, cont, f) =>
          def loop(
            leftDone: Boolean,
            rightDone: Boolean,
            q1: Queue[Take[E2, A]],
            q2: Queue[Take[E2, B]],
            s: S
          ): ZIO[R2, E2, S] = {
            val takeLeft: ZIO[R2, E2, Option[A]]  = if (leftDone) IO.succeed(None) else Take.option(q1.take)
            val takeRight: ZIO[R2, E2, Option[B]] = if (rightDone) IO.succeed(None) else Take.option(q2.take)

            def handleSuccess(left: Option[A], right: Option[B]): ZIO[R2, E2, S] =
              f0(left, right) match {
                case None => IO.succeed(s)
                case Some(c) =>
                  f(s, c).flatMap { s =>
                    if (cont(s)) loop(left.isEmpty, right.isEmpty, q1, q2, s)
                    else IO.succeed(s)
                  }
              }

            takeLeft.raceWith(takeRight)(
              (leftResult, rightFiber) =>
                leftResult.fold(
                  e => rightFiber.interrupt *> ZIO.halt(e),
                  l => rightFiber.join.flatMap(r => handleSuccess(l, r))
                ),
              (rightResult, leftFiber) =>
                rightResult.fold(
                  e => leftFiber.interrupt *> ZIO.halt(e),
                  r => leftFiber.join.flatMap(l => handleSuccess(l, r))
                )
            )
          }

          for {
            left  <- self.mapError(e).toQueue[E2, A](lc)
            right <- that.mapError(e).toQueue[E2, B](rc)
            s     <- ZManaged.fromEffect(loop(false, false, left, right, s))
          } yield s
        }
    }

  /**
   * Zips this stream together with the index of elements of the stream.
   */
  def zipWithIndex: ZStream[R, E, (A, Int)] = new ZStream[R, E, (A, Int)] {
    def foldMapError[R1 <: R, E1, A1 >: (A, Int), S](e: E => E1): Fold[R1, E1, A1, S] =
      ZManaged.succeedLazy { (s, cont, f) =>
        self.foldMapError[R1, E1, A, (S, Int)](e).flatMap { fold =>
          fold((s, 0), tp => cont(tp._1), {
            case ((s, index), a) => f(s, (a, index)).map(s => (s, index + 1))
          }).map(_._1)
        }
      }
  }
}

object ZStream extends ZStreamPlatformSpecific {

  /**
   * Describes an effectful fold over the elements of the stream. Conceptually it is an effectful state
   * transformation function in the `R` environment that can fail with a checked error `E`. It consumes
   * stream elements of type `A` and keeps state of type `S`. It consists of three main components:
   *
   *   1. The current state represented by `S`.
   *   2. A continuation signal function (`S => Boolean`). Decides whether the fold should continue based
   *      on the current state.
   *   3. Effectful step function (`(S, A) => ZIO[R, E, S]`) which takes as arguments the current state,
   *      the current stream element and effectfully produces the next state.
   */
  type Fold[R, E, +A, S] = ZManaged[R, Nothing, (S, S => Boolean, (S, A) => ZIO[R, E, S]) => ZManaged[R, E, S]]

  implicit class unTake[-R, +E, +A](val s: ZStream[R, E, Take[E, A]]) extends AnyVal {
    def unTake: ZStream[R, E, A] =
      s.mapM(t => Take.option(UIO.succeed(t))).collectWhile { case Some(v) => v }
  }

  /**
   * The empty stream
   */
  final val empty: Stream[Nothing, Nothing] =
    StreamPure.empty

  /**
   * The stream that never produces any value or fails with any error.
   */
  final val never: Stream[Nothing, Nothing] =
    new Stream[Nothing, Nothing] {
      def foldMapError[R1, E1, A1, S](e: Nothing => E1): Fold[R1, E1, A1, S] =
        ZManaged.succeedLazy { (s, cont, _) =>
          if (!cont(s)) ZManaged.succeed(s)
          else ZManaged.never
        }
    }

  /**
   * Creates a pure stream from a variable list of values
   */
  final def apply[A](as: A*): Stream[Nothing, A] = fromIterable(as)

  /**
   * Creates a stream from a single value that will get cleaned up after the
   * stream is consumed
   */
  final def bracket[R, E, A](acquire: ZIO[R, E, A])(release: A => ZIO[R, Nothing, _]): ZStream[R, E, A] =
    managed(ZManaged.make(acquire)(release))

  /**
   * The stream that always dies with `ex`.
   */
  final def die(ex: Throwable): Stream[Nothing, Nothing] =
    halt(Cause.die(ex))

  /**
   * The stream that always dies with an exception described by `msg`.
   */
  final def dieMessage(msg: String): Stream[Nothing, Nothing] =
    halt(Cause.die(new RuntimeException(msg)))

  /**
   * Creates a stream from an asynchronous callback that can be called multiple times.
   * The optionality of the error type `E` can be used to signal the end of the stream,
   * by setting it to `None`.
   */
  final def effectAsync[R, E, A](
    register: (ZIO[R, Option[E], A] => Unit) => Unit,
    outputBuffer: Int = 16
  ): ZStream[R, E, A] =
    effectAsyncMaybe(callback => {
      register(callback)
      None
    }, outputBuffer)

  /**
   * Creates a stream from an asynchronous callback that can be called multiple times.
   * The registration of the callback can possibly return the stream synchronously.
   * The optionality of the error type `E` can be used to signal the end of the stream,
   * by setting it to `None`.
   */
  final def effectAsyncMaybe[R, E, A](
    register: (ZIO[R, Option[E], A] => Unit) => Option[ZStream[R, E, A]],
    outputBuffer: Int = 16
  ): ZStream[R, E, A] =
    new ZStream[R, E, A] {
      override def fold[R1 <: R, E1 >: E, A1 >: A, S]: Fold[R1, E1, A1, S] =
        ZManaged.succeedLazy { (s, cont, g) =>
          for {
            output  <- Queue.bounded[Take[E1, A1]](outputBuffer).toManaged(_.shutdown)
            runtime <- ZIO.runtime[R].toManaged_
            maybeStream <- UIO(
                            register(
                              k =>
                                runtime.unsafeRunAsync_(
                                  k.foldCauseM(
                                    _.failureOrCause match {
                                      case Left(None)    => output.offer(Take.End).unit
                                      case Left(Some(e)) => output.offer(Take.Fail(Cause.fail(e))).unit
                                      case Right(cause)  => output.offer(Take.Fail(cause)).unit
                                    },
                                    a => output.offer(Take.Value(a)).unit
                                  )
                                )
                            )
                          ).toManaged_
            s <- maybeStream match {
                  case Some(stream) =>
                    output.shutdown.toManaged_ *>
                      stream.fold[R1, E1, A1, S].flatMap(fold => fold(s, cont, g))
                  case None => ZStream.fromQueue(output).unTake.fold[R1, E1, A1, S].flatMap(fold => fold(s, cont, g))
                }
          } yield s
        }
    }

  /**
   * Creates a stream from an asynchronous callback that can be called multiple times
   * The registration of the callback itself returns an effect. The optionality of the
   * error type `E` can be used to signal the end of the stream, by setting it to `None`.
   */
  final def effectAsyncM[R, E, A](
    register: (ZIO[R, Option[E], A] => Unit) => ZIO[R, E, _],
    outputBuffer: Int = 16
  ): ZStream[R, E, A] =
    new ZStream[R, E, A] {
      override def fold[R1 <: R, E1 >: E, A1 >: A, S]: Fold[R1, E1, A1, S] =
        ZManaged.succeedLazy { (s, cont, g) =>
          for {
            output  <- Queue.bounded[Take[E1, A1]](outputBuffer).toManaged(_.shutdown)
            runtime <- ZIO.runtime[R].toManaged_
            _ <- register(
                  k =>
                    runtime.unsafeRunAsync_(
                      k.foldCauseM(
                        _.failureOrCause match {
                          case Left(None)    => output.offer(Take.End).unit
                          case Left(Some(e)) => output.offer(Take.Fail(Cause.fail(e))).unit
                          case Right(cause)  => output.offer(Take.Fail(cause)).unit
                        },
                        a => output.offer(Take.Value(a)).unit
                      )
                    )
                ).toManaged_
            s <- ZStream.fromQueue(output).unTake.fold[R1, E1, A1, S].flatMap(fold => fold(s, cont, g))
          } yield s
        }
    }

  /**
   * Creates a stream from an asynchronous callback that can be called multiple times.
   * The registration of the callback returns either a canceler or synchronously returns a stream.
   * The optionality of the error type `E` can be used to signal the end of the stream, by
   * setting it to `None`.
   */
  final def effectAsyncInterrupt[R, E, A](
    register: (ZIO[R, Option[E], A] => Unit) => Either[Canceler, ZStream[R, E, A]],
    outputBuffer: Int = 16
  ): ZStream[R, E, A] =
    new ZStream[R, E, A] {
      override def fold[R1 <: R, E1 >: E, A1 >: A, S]: Fold[R1, E1, A1, S] =
        ZManaged.succeedLazy { (s, cont, g) =>
          for {
            output  <- Queue.bounded[Take[E1, A1]](outputBuffer).toManaged(_.shutdown)
            runtime <- ZIO.runtime[R].toManaged_
            eitherStream <- UIO {
                             register(
                               k =>
                                 runtime.unsafeRunAsync_(
                                   k.foldCauseM(
                                     _.failureOrCause match {
                                       case Left(None)    => output.offer(Take.End).unit
                                       case Left(Some(e)) => output.offer(Take.Fail(Cause.fail(e))).unit
                                       case Right(cause)  => output.offer(Take.Fail(cause)).unit
                                     },
                                     a => output.offer(Take.Value(a)).unit
                                   )
                                 )
                             )
                           }.toManaged_
            s <- eitherStream match {
                  case Right(stream) =>
                    output.shutdown.toManaged_ *>
                      stream.fold[R1, E1, A1, S].flatMap(fold => fold(s, cont, g))
                  case Left(canceler) =>
                    ZStream
                      .fromQueue(output)
                      .unTake
                      .fold[R1, E1, A1, S]
                      .flatMap(fold => fold(s, cont, g))
                      .ensuring(canceler)
                }
          } yield s
        }
    }

  /**
   * The stream that always fails with `error`
   */
  final def fail[E](error: E): Stream[E, Nothing] =
    halt(Cause.fail(error))

  /**
   * Creates a stream that emits no elements, never fails and executes
   * the finalizer before it ends.
   */
  final def finalizer[R](finalizer: ZIO[R, Nothing, _]): ZStream[R, Nothing, Nothing] =
    new ZStream[R, Nothing, Nothing] {
      def foldMapError[R1 <: R, E1, A1, S](e: Nothing => E1): ZStream.Fold[R1, E1, A1, S] =
        ZManaged.succeedLazy { (s, _, _) =>
          ZManaged.reserve(Reservation(UIO.succeed(s), _ => finalizer))
        }
    }

  /**
   * Flattens nested streams.
   */
  final def flatten[R, E, A](fa: ZStream[R, E, ZStream[R, E, A]]): ZStream[R, E, A] =
    fa.flatMap(identity)

  /**
   * Flattens a stream of streams into a stream by executing a non-deterministic
   * concurrent merge. Up to `n` streams may be consumed in parallel and up to
   * `outputBuffer` elements may be buffered by this operator.
   */
  final def flattenPar[R, E, A](n: Int, outputBuffer: Int = 16)(
    fa: ZStream[R, E, ZStream[R, E, A]]
  ): ZStream[R, E, A] =
    fa.flatMapPar(n, outputBuffer)(identity)

  /**
   * Creates a stream from a [[zio.Chunk]] of values
   */
  final def fromChunk[@specialized A](c: Chunk[A]): Stream[Nothing, A] =
    new StreamPure[A] {
      def foldPureLazy[A1 >: A, S](s: S)(cont: S => Boolean)(f: (S, A1) => S): S =
        c.foldLeftLazy(s)(cont)(f)

      def fold0[R, E, A1 >: A, S]: Fold[R, E, A1, S] =
        ZManaged.succeedLazy { (s, cont, f) =>
          ZManaged.fromEffect(c.foldMLazy(s)(cont)(f))
        }
    }

  /**
   * Creates a stream from an effect producing a value of type `A`
   */
  final def fromEffect[R, E, A](fa: ZIO[R, E, A]): ZStream[R, E, A] =
    new ZStream[R, E, A] {
      def foldMapError[R1 <: R, E1, A1 >: A, S](e: E => E1): Fold[R1, E1, A1, S] =
        ZManaged.succeedLazy { (s, cont, f) =>
          if (!cont(s)) ZManaged.succeed(s)
          else ZManaged.fromEffect(fa.mapError(e)).mapM(f(s, _))
        }
    }

  /**
   * Creates a stream from an effect producing a value of type `A` which repeats forever
   */
  final def repeatEffect[R, E, A](fa: ZIO[R, E, A]): ZStream[R, E, A] =
    fromEffect(fa).forever

  /**
   * Creates a stream from an effect producing a value of type `A` which repeats using the specified schedule
   */
  final def repeatEffectWith[R, E, A](
    fa: ZIO[R, E, A],
    schedule: ZSchedule[R, Unit, _]
  ): ZStream[R with Clock, E, A] =
    fromEffect(fa).repeat(schedule)

  /**
   * Creates a stream from an iterable collection of values
   */
  final def fromIterable[A](as: Iterable[A]): Stream[Nothing, A] =
    StreamPure.fromIterable(as)

  /**
   * Creates a stream from a [[zio.ZQueue]] of values
   */
  final def fromQueue[R, E, A](queue: ZQueue[_, _, R, E, _, A]): ZStream[R, E, A] =
    unfoldM(()) { _ =>
      queue.take
        .map(a => Some((a, ())))
        .foldCauseM(
          cause =>
            // Dequeueing from a shutdown queue will result in interruption,
            // so use that to signal the stream's end.
            if (cause.interrupted) ZIO.succeed(None)
            else ZIO.halt(cause),
          ZIO.succeed
        )
    }

  /**
   * The stream that always halts with `cause`.
   */
  final def halt[E](cause: Cause[E]): ZStream[Any, E, Nothing] = fromEffect(ZIO.halt(cause))

  /**
   * Creates a single-valued stream from a managed resource
   */
  final def managed[R, E, A](managed: ZManaged[R, E, A]): ZStream[R, E, A] =
    new ZStream[R, E, A] {
      def foldMapError[R1 <: R, E1, A1 >: A, S](e: E => E1): Fold[R1, E1, A1, S] =
        ZManaged.succeedLazy { (s, cont, f) =>
          if (!cont(s)) ZManaged.succeed(s)
          else managed.mapError(e).mapM(f(s, _))
        }
    }

  /**
   * Merges a variable list of streams in a non-deterministic fashion.
   * Up to `n` streams may be consumed in parallel and up to
   * `outputBuffer` elements may be buffered by this operator.
   */
  final def mergeAll[R, E, A](n: Int, outputBuffer: Int = 16)(
    streams: ZStream[R, E, A]*
  ): ZStream[R, E, A] =
    flattenPar(n, outputBuffer)(fromIterable(streams))

  /**
   * Constructs a stream from a range of integers (inclusive).
   */
  final def range(min: Int, max: Int): Stream[Nothing, Int] =
    unfold(min)(cur => if (cur > max) None else Some((cur, cur + 1)))

  /**
   * Creates a single-valued pure stream
   */
  final def succeed[A](a: A): Stream[Nothing, A] =
    StreamPure.succeed(a)

  /**
   * Creates a single, lazily-evaluated-valued pure stream
   */
  final def succeedLazy[A](a: => A): Stream[Nothing, A] =
    StreamPure.succeedLazy(a)

  /**
   * Creates a stream by peeling off the "layers" of a value of type `S`
   */
  final def unfold[S, A](s: S)(f0: S => Option[(A, S)]): Stream[Nothing, A] =
    new StreamPure[A] {
      def foldPureLazy[A1 >: A, S1](s1: S1)(cont: S1 => Boolean)(f: (S1, A1) => S1): S1 = {
        @tailrec
        def loop(s: S, s1: S1): (S, S1) =
          if (!cont(s1)) (s, s1)
          else f0(s) match {
            case None => (s, s1)
            case Some((a, s)) => loop(s, f(s1, a))
          }
        loop(s, s1)._2
      }

      def fold0[R, E, A1 >: A, S1]: Fold[R, E, A1, S1] =
        ZManaged.succeedLazy { (s1, cont, f) =>
          def loop(s: S, s1: S1): ZIO[R, E, (S, S1)] =
            if (!cont(s1)) ZIO.succeed((s, s1))
            else
              f0(s) match {
                case None => ZIO.succeed((s, s1))
                case Some((a, s)) =>
                  f(s1, a).flatMap(loop(s, _))
              }

          ZManaged.fromEffect(loop(s, s1).map(_._2))
      }
    }

  /**
   * Creates a stream by effectfully peeling off the "layers" of a value of type `S`
   */
  final def unfoldM[R, E, A, S](s: S)(f0: S => ZIO[R, E, Option[(A, S)]]): ZStream[R, E, A] =
    new ZStream[R, E, A] {
      def foldMapError[R1 <: R, E1, A1 >: A, S2](e: E => E1): Fold[R1, E1, A1, S2] =
        ZManaged.succeedLazy { (s2, cont, f) =>
          def loop(s: S, s2: S2): ZIO[R1, E1, (S, S2)] =
            if (!cont(s2)) ZIO.succeed(s -> s2)
            else
              f0(s).mapError(e).flatMap {
                case None => ZIO.succeed(s -> s2)
                case Some((a, s)) =>
                  f(s2, a).flatMap(loop(s, _))
              }

          ZManaged.fromEffect(loop(s, s2).map(_._2))
        }
    }

  /**
   * Creates a stream produced from an effect
   */
  final def unwrap[R, E, A](fa: ZIO[R, E, ZStream[R, E, A]]): ZStream[R, E, A] =
    flatten(fromEffect(fa))
}<|MERGE_RESOLUTION|>--- conflicted
+++ resolved
@@ -190,14 +190,14 @@
       }.flatten
 
     new ZStream[R1, E1, B] {
-      def fold[R2 <: R1, E2 >: E1, B1 >: B, S]: ZStream.Fold[R2, E2, B1, S] =
+      def foldMapError[R2 <: R1, E2, B1 >: B, S](e: E1 => E2): ZStream.Fold[R2, E2, B1, S] =
         ZManaged.succeedLazy { (s, cont, f) =>
           for {
-            initSink  <- sink.initial.map(Step.state(_)).toManaged_
+            initSink  <- sink.initial.mapError(e).map(Step.state(_)).toManaged_
             initAwait <- Promise.make[Nothing, Unit].toManaged_
             stateVar  <- Ref.make[State](State.Empty(initSink, initAwait)).toManaged_
             permits   <- Semaphore.make(1).toManaged_
-            producer <- self
+            producer  <- self
                          .foreachWhileManaged(produce(stateVar, permits, _))
                          .foldCauseM(
                            // At this point, we're done working but we can't just overwrite the
@@ -210,7 +210,7 @@
             s2 <- ZStream
                    .unfoldM(())(_ => consume(stateVar, permits).map(_.map((_, ()))))
                    .mapConcat(identity)
-                   .fold[R2, E2, B1, S]
+                   .foldMapError[R2, E2, B1, S](e)
                    .flatMap(_.apply(s, cont, f))
                    .ensuringFirst(producer.interrupt.fork)
           } yield s2
@@ -441,10 +441,10 @@
       }.flatten
 
     new ZStream[R1 with Clock, E1, Either[C, B]] {
-      def fold[R2 <: R1 with Clock, E2 >: E1, B1 >: Either[C, B], S]: ZStream.Fold[R2, E2, B1, S] =
+      def foldMapError[R2 <: R1 with Clock, E2, B1 >: Either[C, B], S](e: E1 => E2): ZStream.Fold[R2, E2, B1, S] =
         ZManaged.succeedLazy { (s, cont, f) =>
           for {
-            initSink  <- sink.initial.map(Step.state(_)).toManaged_
+            initSink  <- sink.initial.mapError(e).map(Step.state(_)).toManaged_
             initAwait <- Promise.make[Nothing, Unit].toManaged_
             permits   <- Semaphore.make(1).toManaged_
             stateVar  <- Ref.make[State](State.Empty(initSink, initAwait)).toManaged_
@@ -456,7 +456,7 @@
                          )
                          .fork
             s2 <- consumerStream(stateVar, permits)
-                   .fold[R2, E2, B1, S]
+                   .foldMapError[R2, E2, B1, S](e)
                    .flatMap(_.apply(s, cont, f))
                    .ensuringFirst(producer.interrupt.fork)
           } yield s2
@@ -476,7 +476,7 @@
     }
 
   /**
-   * Handels producer errors with the provided Stream
+   * Handle producer errors with the provided Stream
    */
   final def catchAll[R1 <: R, E1, A1 >: A](catcher: E => ZStream[R1, E1, A1], capacity: Int = 12): ZStream[R1, E1, A1] =
     new ZStream[R1, E1, A1] {
@@ -613,9 +613,9 @@
    */
   def ensuringFirst[R1 <: R](fin: ZIO[R1, Nothing, _]): ZStream[R1, E, A] =
     new ZStream[R1, E, A] {
-      def fold[R2 <: R1, E1 >: E, A1 >: A, S]: ZStream.Fold[R2, E1, A1, S] =
+      def foldMapError[R2 <: R1, E1, A1 >: A, S](e: E => E1): ZStream.Fold[R2, E1, A1, S] =
         ZManaged.succeedLazy { (s, cont, f) =>
-          self.fold[R2, E1, A1, S].flatMap { fold =>
+          self.foldMapError[R2, E1, A1, S](e).flatMap { fold =>
             fold(s, cont, f).ensuringFirst(fin)
           }
         }
@@ -745,14 +745,11 @@
                   // and the inner fibers are signalled to interrupt and actually exit.
                   .ensuringFirst(interruptInners.succeed(()) *> permits.withPermits(n.toLong)(ZIO.unit))
                   .fork
-            s <- ZStream.fromQueue(out).unTake.fold[R2, E2, B1, S].flatMap(fold => fold(s, cont, g))
+            s <- ZStream.fromQueue(out).unTake.foldMapError[R2, E2, B1, S](e).flatMap(fold => fold(s, cont, g))
           } yield s
         }
     }
 
-<<<<<<< HEAD
-            s <- ZStream.fromQueue(out).unTake.foldMapError[R2, E2, B1, S](e).flatMap(fold => fold(s, cont, g))
-=======
   /**
    * Maps each element of this stream to another stream and returns the non-deterministic merge
    * of those streams, executing up to `n` inner streams concurrently. When a new stream is created
@@ -763,7 +760,7 @@
     f: A => ZStream[R1, E1, B]
   ): ZStream[R1, E1, B] =
     new ZStream[R1, E1, B] {
-      override def fold[R2 <: R1, E2 >: E1, B1 >: B, S]: Fold[R2, E2, B1, S] =
+      def foldMapError[R2 <: R1, E2, B1 >: B, S](e: E1 => E2): Fold[R2, E2, B1, S] =
         ZManaged.succeedLazy { (s, cont, g) =>
           for {
             // Modeled after flatMapPar.
@@ -805,8 +802,7 @@
                   )
                   .ensuringFirst(interruptInners.succeed(()) *> permits.withPermits(n.toLong)(UIO.unit))
                   .fork
-            s <- ZStream.fromQueue(out).unTake.fold[R2, E2, B1, S].flatMap(fold => fold(s, cont, g))
->>>>>>> 603949ba
+            s <- ZStream.fromQueue(out).unTake.foldMapError[R2, E2, B1, S](e).flatMap(fold => fold(s, cont, g))
           } yield s
         }
     }
@@ -1100,17 +1096,16 @@
     }
 
   /**
-   * Begin with the first stream and continue with the other stream
-   * if the first fails.
+   * Process the first stream or the second one if the first one fails
    */
   final def orElse[R1 <: R, E1 >: E, A1 >: A](that: ZStream[R1, E1, A1]): ZStream[R1, E1, A1] =
     new ZStream[R1, E1, A1] {
       def foldMapError[R2 <: R1, E2, A2 >: A1, S](e: E1 => E2): Fold[R2, E2, A2, S] =
         ZManaged.succeedLazy { (s, cont, f) =>
           self.foldMapError[R2, E2, A2, S](e).flatMap { foldThis =>
-            foldThis(s, cont, f).orElse {
+            foldThis(s, cont, (s, a) => f(s, a)).orElse {
               that.foldMapError[R2, E2, A2, S](e).flatMap { foldThat =>
-                foldThat(s, cont, f)
+                foldThat(s, cont, (s, a) => f(s, a))
               }
             }
           }
@@ -1615,7 +1610,7 @@
     outputBuffer: Int = 16
   ): ZStream[R, E, A] =
     new ZStream[R, E, A] {
-      override def fold[R1 <: R, E1 >: E, A1 >: A, S]: Fold[R1, E1, A1, S] =
+      override def foldMapError[R1 <: R, E1, A1 >: A, S](fe: E => E1): Fold[R1, E1, A1, S] =
         ZManaged.succeedLazy { (s, cont, g) =>
           for {
             output  <- Queue.bounded[Take[E1, A1]](outputBuffer).toManaged(_.shutdown)
@@ -1627,7 +1622,7 @@
                                   k.foldCauseM(
                                     _.failureOrCause match {
                                       case Left(None)    => output.offer(Take.End).unit
-                                      case Left(Some(e)) => output.offer(Take.Fail(Cause.fail(e))).unit
+                                      case Left(Some(e)) => output.offer(Take.Fail(Cause.fail(fe(e)))).unit
                                       case Right(cause)  => output.offer(Take.Fail(cause)).unit
                                     },
                                     a => output.offer(Take.Value(a)).unit
@@ -1638,7 +1633,7 @@
             s <- maybeStream match {
                   case Some(stream) =>
                     output.shutdown.toManaged_ *>
-                      stream.fold[R1, E1, A1, S].flatMap(fold => fold(s, cont, g))
+                      stream.foldMapError[R1, E1, A1, S](fe).flatMap(fold => fold(s, cont, g))
                   case None => ZStream.fromQueue(output).unTake.fold[R1, E1, A1, S].flatMap(fold => fold(s, cont, g))
                 }
           } yield s
@@ -1655,7 +1650,7 @@
     outputBuffer: Int = 16
   ): ZStream[R, E, A] =
     new ZStream[R, E, A] {
-      override def fold[R1 <: R, E1 >: E, A1 >: A, S]: Fold[R1, E1, A1, S] =
+      def foldMapError[R1 <: R, E1, A1 >: A, S](fe: E => E1): Fold[R1, E1, A1, S] =
         ZManaged.succeedLazy { (s, cont, g) =>
           for {
             output  <- Queue.bounded[Take[E1, A1]](outputBuffer).toManaged(_.shutdown)
@@ -1666,13 +1661,13 @@
                       k.foldCauseM(
                         _.failureOrCause match {
                           case Left(None)    => output.offer(Take.End).unit
-                          case Left(Some(e)) => output.offer(Take.Fail(Cause.fail(e))).unit
+                          case Left(Some(e)) => output.offer(Take.Fail(Cause.fail(fe(e)))).unit
                           case Right(cause)  => output.offer(Take.Fail(cause)).unit
                         },
                         a => output.offer(Take.Value(a)).unit
                       )
                     )
-                ).toManaged_
+                ).mapError(fe).toManaged_
             s <- ZStream.fromQueue(output).unTake.fold[R1, E1, A1, S].flatMap(fold => fold(s, cont, g))
           } yield s
         }
@@ -1689,7 +1684,7 @@
     outputBuffer: Int = 16
   ): ZStream[R, E, A] =
     new ZStream[R, E, A] {
-      override def fold[R1 <: R, E1 >: E, A1 >: A, S]: Fold[R1, E1, A1, S] =
+      override def foldMapError[R1 <: R, E1, A1 >: A, S](fe: E => E1): Fold[R1, E1, A1, S] =
         ZManaged.succeedLazy { (s, cont, g) =>
           for {
             output  <- Queue.bounded[Take[E1, A1]](outputBuffer).toManaged(_.shutdown)
@@ -1701,18 +1696,18 @@
                                    k.foldCauseM(
                                      _.failureOrCause match {
                                        case Left(None)    => output.offer(Take.End).unit
-                                       case Left(Some(e)) => output.offer(Take.Fail(Cause.fail(e))).unit
+                                       case Left(Some(e)) => output.offer(Take.Fail(Cause.fail(fe(e)))).unit
                                        case Right(cause)  => output.offer(Take.Fail(cause)).unit
                                      },
                                      a => output.offer(Take.Value(a)).unit
                                    )
                                  )
                              )
-                           }.toManaged_
+                           }.mapError(fe).toManaged_
             s <- eitherStream match {
                   case Right(stream) =>
                     output.shutdown.toManaged_ *>
-                      stream.fold[R1, E1, A1, S].flatMap(fold => fold(s, cont, g))
+                      stream.foldMapError[R1, E1, A1, S](fe).flatMap(fold => fold(s, cont, g))
                   case Left(canceler) =>
                     ZStream
                       .fromQueue(output)
