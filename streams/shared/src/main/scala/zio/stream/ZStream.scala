--- conflicted
+++ resolved
@@ -1813,7 +1813,7 @@
    * Repeats the entire stream using the specified schedule. The stream will execute normally,
    * and then repeat again according to the provided schedule.
    */
-  final def repeat[R1 <: R, B, C](schedule: ZSchedule[R1, Unit, B]): ZStream[R1 with Clock, E, A] =
+  final def repeat[R1 <: R, B, C](schedule: ZSchedule[R1, Unit, B]): ZStream[R1, E, A] =
     repeatEither(schedule) collect { case Right(a) => a }
 
   /**
@@ -1821,7 +1821,7 @@
    * and then repeat again according to the provided schedule. The schedule output will be emitted at
    * the end of each repetition.
    */
-  final def repeatEither[R1 <: R, B](schedule: ZSchedule[R1, Unit, B]): ZStream[R1 with Clock, E, Either[B, A]] =
+  final def repeatEither[R1 <: R, B](schedule: ZSchedule[R1, Unit, B]): ZStream[R1, E, Either[B, A]] =
     repeatWith(schedule)(Right(_), Left(_))
 
   /**
@@ -1831,34 +1831,16 @@
    */
   final def repeatWith[R1 <: R, B, C](
     schedule: ZSchedule[R1, Unit, B]
-  )(f: A => C, g: B => C): ZStream[R1 with Clock, E, C] =
-    ZStream[R1 with Clock, E, C] {
+  )(f: A => C, g: B => C): ZStream[R1, E, C] =
+    ZStream[R1, E, C] {
       for {
         scheduleInit  <- schedule.initial.toManaged_
         schedStateRef <- Ref.make(scheduleInit).toManaged_
-<<<<<<< HEAD
-        stream = {
-          def repeated: ZStream[R1 with Clock, E, C] = ZStream.unwrap {
-            for {
-              scheduleState <- schedStateRef.get
-              s2 <- schedule
-                     .update((), scheduleState)
-                     .fold(
-                       _ => Stream.empty,
-                       state =>
-                         ZStream
-                           .fromEffect(schedStateRef.set(state))
-                           .drain ++ self.map(f) ++ Stream.succeed(g(schedule.extract((), state))) ++ repeated
-                     )
-            } yield s2
-          }
-          self.map(f) ++ repeated
-=======
-        switchPull    <- ZManaged.switchable[R1 with Clock, E, Pull[R1 with Clock, E, C]]
+        switchPull    <- ZManaged.switchable[R1, E, Pull[R1, E, C]]
         currPull      <- switchPull(self.map(f).process).flatMap(as => Ref.make(as)).toManaged_
         doneRef       <- Ref.make(false).toManaged_
         pull = {
-          def go: ZIO[R1 with Clock, Option[E], C] =
+          def go: ZIO[R1, Option[E], C] =
             doneRef.get.flatMap { done =>
               if (done) Pull.end
               else
@@ -1868,24 +1850,18 @@
                     case None =>
                       schedStateRef.get
                         .flatMap(schedule.update((), _))
-                        .flatMap { decision =>
-                          if (!decision.cont) doneRef.set(true) *> Pull.end
-                          else {
-                            val nextPull =
-                              (ZStream.fromEffect(clock.sleep(decision.delay)).drain ++
-                                self.map(f) ++ Stream.succeed(g(decision.finish()))).process
-
-                            switchPull(nextPull).mapError(Some(_)).tap(currPull.set(_)) *>
-                              schedStateRef.set(decision.state) *> go
-                          }
-                        }
+                        .foldM(
+                          _ => doneRef.set(true) *> Pull.end,
+                          state =>
+                            switchPull((self.map(f) ++ Stream.succeed(g(schedule.extract((), state)))).process)
+                              .mapError(Some(_))
+                              .tap(currPull.set(_)) *> schedStateRef.set(state) *> go
+                        )
                   },
                   ZIO.succeed
                 )
             }
-
           go
->>>>>>> 983511e7
         }
       } yield pull
     }
@@ -2963,7 +2939,7 @@
   final def repeatEffectWith[R, E, A](
     fa: ZIO[R, E, A],
     schedule: ZSchedule[R, Unit, _]
-  ): ZStream[R with Clock, E, A] =
+  ): ZStream[R, E, A] =
     fromEffect(fa).repeat(schedule)
 
   /**
