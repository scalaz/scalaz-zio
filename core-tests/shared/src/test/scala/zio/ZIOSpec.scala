--- conflicted
+++ resolved
@@ -7,11 +7,7 @@
 import zio.test._
 import zio.test.mock.live
 import zio.test.Assertion._
-<<<<<<< HEAD
-import zio.test.TestAspect.nonFlaky
-=======
 import zio.test.TestAspect.{ jvm, nonFlaky }
->>>>>>> ef23e758
 
 import scala.annotation.tailrec
 import scala.util.{ Failure, Success }
@@ -737,11 +733,7 @@
           testM("par regression") {
             val io = IO.succeed[Int](1).zipPar(IO.succeed[Int](2)).flatMap(t => IO.succeed(t._1 + t._2)).map(_ == 3)
             assertM(io, isTrue)
-<<<<<<< HEAD
-          } @@ nonFlaky(100),
-=======
           } @@ jvm(nonFlaky(100)),
->>>>>>> ef23e758
           testM("par of now values") {
             def countdown(n: Int): UIO[Int] =
               if (n == 0) IO.succeed(0)
@@ -1030,11 +1022,7 @@
               } yield exit.interrupted == true || finished == true
 
             assertM(io, isTrue)
-<<<<<<< HEAD
-          } @@ nonFlaky(100),
-=======
           } @@ jvm(nonFlaky(100)),
->>>>>>> ef23e758
           testM("bracket use inherits interrupt status") {
             val io =
               for {
@@ -1139,11 +1127,7 @@
               } yield v.contains(exec)
 
             assertM(io, isTrue)
-<<<<<<< HEAD
-          } @@ nonFlaky(100),
-=======
           } @@ jvm(nonFlaky(100)),
->>>>>>> ef23e758
           testM("supervision is heritable") {
             val io =
               for {
@@ -1154,11 +1138,7 @@
               } yield v == SuperviseStatus.Supervised
 
             assertM(io, isTrue)
-<<<<<<< HEAD
-          } @@ nonFlaky(100),
-=======
           } @@ jvm(nonFlaky(100)),
->>>>>>> ef23e758
           testM("supervision inheritance") {
             def forkAwaitStart[A](io: UIO[A], refs: Ref[List[Fiber[_, _]]]): UIO[Fiber[Nothing, A]] =
               withLatch(release => (release *> io).fork.tap(f => refs.update(f :: _)))
@@ -1171,11 +1151,7 @@
               } yield fibs.size == 1).supervised
 
             assertM(io, isTrue)
-<<<<<<< HEAD
-          } @@ nonFlaky(100)
-=======
           } @@ jvm(nonFlaky(100))
->>>>>>> ef23e758
         )
       )
     )
