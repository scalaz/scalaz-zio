package zio

import zio.LatchOps._
import zio.ZIOSpecHelper._
import zio.clock.Clock
import zio.duration._
import zio.test._
import zio.test.environment._
import zio.test.Assertion._
import zio.test.TestAspect.{ flaky, ignore, jvm, nonFlaky }

import scala.annotation.tailrec
import scala.util.{ Failure, Success }

object ZIOSpec
    extends ZIOBaseSpec(
      suite("ZIO")(
        suite("forkAll")(
          testM("happy-path") {
            val list = (1 to 1000).toList
            assertM(ZIO.forkAll(list.map(a => ZIO.effectTotal(a))).flatMap(_.join), equalTo(list))
          },
          testM("empty input") {
            assertM(ZIO.forkAll(List.empty).flatMap(_.join), equalTo(List.empty))
          },
          testM("propagate failures") {
            val boom = new Exception
            for {
              fiber  <- ZIO.forkAll(List(ZIO.fail(boom)))
              result <- fiber.join.flip
            } yield assert(result, equalTo(boom))
          },
          testM("propagates defects") {
            val boom = new Exception("boom")
            for {
              fiber  <- ZIO.forkAll(List(ZIO.die(boom)))
              result <- fiber.join.sandbox.flip
            } yield assert(result, equalTo(Cause.die(boom)))
          }
        ),
        suite("parallelErrors")(
          testM("oneFailure") {
            for {
              f1     <- IO.fail("error1").fork
              f2     <- IO.succeed("success1").fork
              errors <- f1.zip(f2).join.parallelErrors[String].flip
            } yield assert(errors, equalTo(List("error1")))
          },
          testM("allFailures") {
            for {
              f1     <- IO.fail("error1").fork
              f2     <- IO.fail("error2").fork
              errors <- f1.zip(f2).join.parallelErrors[String].flip
            } yield assert(errors, equalTo(List("error1", "error2")))
          }
        ),
        suite("raceAll")(
          testM("returns first success") {
            assertM(ZIO.fail("Fail").raceAll(List(IO.succeed(24))), equalTo(24))
          },
          testM("returns last failure") {
            assertM(live(ZIO.sleep(100.millis) *> ZIO.fail(24)).raceAll(List(ZIO.fail(25))).flip, equalTo(24))
          },
          testM("returns success when it happens after failure") {
            assertM(ZIO.fail(42).raceAll(List(IO.succeed(24) <* live(ZIO.sleep(100.millis)))), equalTo(24))
          }
        ),
<<<<<<< HEAD
        suite("foreachPar")(
          testM("runs effects in parallel") {
            assertM(for {
              p <- Promise.make[Nothing, Unit]
              _ <- UIO.foreachPar(List(UIO.never, p.succeed(())))(a => a).fork
              _ <- p.await
            } yield true, isTrue)
          },
          testM("propagates error") {
            val ints = List(1, 2, 3, 4, 5, 6)
            val odds = ZIO.foreachPar(ints) { n =>
              if (n % 2 != 0) ZIO.succeed(n) else ZIO.fail("not odd")
            }
            assertM(odds.flip, equalTo("not odd"))
          },
          testM("interrupts effects on first failure") {
            for {
              ref     <- Ref.make(false)
              promise <- Promise.make[Nothing, Unit]
              actions = List(
                ZIO.never,
                ZIO.succeed(1),
                ZIO.fail("C"),
                promise.await *> ref.set(true)
              )
              e <- ZIO.foreachPar(actions)(a => a).flip
              v <- ref.get
            } yield assert(e, equalTo("C")) && assert(v, isFalse)
=======
        suite("option")(
          testM("return success in Some") {
            assertM(ZIO.succeed(11).option, equalTo[Option[Int]](Some(11)))
          },
          testM("return failure as None") {
            assertM(ZIO.fail(123).option, equalTo[Option[Int]](None))
          },
          testM("not catch throwable") {
            assertM(ZIO.die(ExampleError).option.run, dies(equalTo(ExampleError)))
          },
          testM("catch throwable after sandboxing") {
            assertM(ZIO.die(ExampleError).sandbox.option, equalTo[Option[Int]](None))
          }
        ),
        suite("RTS synchronous correctness")(
          testM("widen Nothing") {
            val op1 = IO.effectTotal[String]("1")
            val op2 = IO.effectTotal[String]("2")

            assertM(op1.zipWith(op2)(_ + _), equalTo("12"))
          },
          testM("now must be eager") {
            val io =
              try {
                IO.succeed(throw ExampleError)
                IO.succeed(false)
              } catch {
                case _: Throwable => IO.succeed(true)
              }

            assertM(io, isTrue)
          },
          testM("effectSuspend must be lazy") {
            val io =
              try {
                IO.effectSuspend(throw ExampleError)
                IO.succeed(false)
              } catch {
                case _: Throwable => IO.succeed(true)
              }

            assertM(io, isFalse)
          },
          testM("effectSuspendTotal must not catch throwable") {
            val io = ZIO.effectSuspendTotal[Any, Nothing, Any](throw ExampleError).sandbox.either
            assertM(io, isLeft(equalTo(Cause.die(ExampleError))))
          },
          testM("effectSuspend must catch throwable") {
            val io = ZIO.effectSuspend[Any, Nothing](throw ExampleError).either
            assertM(io, isLeft(equalTo(ExampleError)))
          },
          testM("effectSuspendWith must catch throwable") {
            val io = ZIO.effectSuspendWith[Any, Nothing](_ => throw ExampleError).either
            assertM(io, isLeft(equalTo(ExampleError)))
          },
          testM("effectSuspendTotal must be evaluatable") {
            assertM(IO.effectSuspendTotal(IO.effectTotal(42)), equalTo(42))
          },
          testM("point, bind, map") {
            def fibIo(n: Int): Task[BigInt] =
              if (n <= 1) IO.succeed(n)
              else
                for {
                  a <- fibIo(n - 1)
                  b <- fibIo(n - 2)
                } yield a + b

            assertM(fibIo(10), equalTo(fib(10)))
          },
          testM("effect, bind, map") {
            def fibIo(n: Int): Task[BigInt] =
              if (n <= 1) IO.effect(n)
              else
                for {
                  a <- fibIo(n - 1)
                  b <- fibIo(n - 2)
                } yield a + b

            assertM(fibIo(10), equalTo(fib(10)))
          },
          testM("effect, bind, map, redeem") {
            def fibIo(n: Int): Task[BigInt] =
              if (n <= 1) Task.effect[BigInt](throw ExampleError).catchAll(_ => Task.effect(n))
              else
                for {
                  a <- fibIo(n - 1)
                  b <- fibIo(n - 2)
                } yield a + b

            assertM(fibIo(10), equalTo(fib(10)))
          },
          testM("sync effect") {
            def sumIo(n: Int): Task[Int] =
              if (n <= 0) IO.effectTotal(0)
              else IO.effectTotal(n).flatMap(b => sumIo(n - 1).map(a => a + b))

            assertM(sumIo(1000), equalTo(sum(1000)))
          },
          testM("deep effects") {
            def incLeft(n: Int, ref: Ref[Int]): Task[Int] =
              if (n <= 0) ref.get
              else incLeft(n - 1, ref) <* ref.update(_ + 1)

            def incRight(n: Int, ref: Ref[Int]): Task[Int] =
              if (n <= 0) ref.get
              else ref.update(_ + 1) *> incRight(n - 1, ref)

            val l =
              for {
                ref <- Ref.make(0)
                v   <- incLeft(100, ref)
              } yield v == 0

            val r =
              for {
                ref <- Ref.make(0)
                v   <- incRight(1000, ref)
              } yield v == 1000

            assertM(l.zipWith(r)(_ && _), isTrue)
          },
          testM("flip must make error into value") {
            val io = IO.fail(ExampleError).flip
            assertM(io, equalTo(ExampleError))
          },
          testM("flip must make value into error") {
            val io = IO.succeed(42).flip
            assertM(io.either, isLeft(equalTo(42)))
          },
          testM("flipping twice returns identical value") {
            val io = IO.succeed(42)
            assertM(io.flip.flip, equalTo(42))
          }
        ),
        suite("RTS failure")(
          testM("error in sync effect") {
            val io = IO.effect[Unit](throw ExampleError).fold[Option[Throwable]](Some(_), _ => None)
            assertM(io, isSome(equalTo(ExampleError)))
          },
          testM("attempt . fail") {
            val io1 = TaskExampleError.either
            val io2 = IO.effectSuspendTotal(IO.effectSuspendTotal(TaskExampleError).either)

            io1.zipWith(io2) {
              case (r1, r2) =>
                assert(r1, isLeft(equalTo(ExampleError))) && assert(r2, isLeft(equalTo(ExampleError)))
            }
          },
          testM("deep attempt sync effect error") {
            assertM(deepErrorEffect(100).either, isLeft(equalTo(ExampleError)))
          },
          testM("deep attempt fail error") {
            assertM(deepErrorFail(100).either, isLeft(equalTo(ExampleError)))
          },
          testM("attempt . sandbox . terminate") {
            val io = IO.effectTotal[Int](throw ExampleError).sandbox.either
            assertM(io, isLeft(equalTo(Cause.die(ExampleError))))
          },
          testM("fold . sandbox . terminate") {
            val io = IO.effectTotal[Int](throw ExampleError).sandbox.fold(Some(_), Function.const(None))
            assertM(io, isSome(equalTo(Cause.die(ExampleError))))
          },
          testM("catch sandbox terminate") {
            val io = IO.effectTotal(throw ExampleError).sandbox.fold(identity, identity)
            assertM(io, equalTo(Cause.die(ExampleError)))
          },
          testM("uncaught fail") {
            assertM(TaskExampleError.run, fails(equalTo(ExampleError)))
          },
          testM("uncaught fail supervised") {
            val io = Task.fail(ExampleError).interruptChildren
            assertM(io.run, fails(equalTo(ExampleError)))
          },
          testM("uncaught sync effect error") {
            val io = IO.effectTotal[Int](throw ExampleError)
            assertM(io.run, dies(equalTo(ExampleError)))
          },
          testM("uncaught supervised sync effect error") {
            val io = IO.effectTotal[Int](throw ExampleError).interruptChildren
            assertM(io.run, dies(equalTo(ExampleError)))
          },
          testM("deep uncaught sync effect error") {
            assertM(deepErrorEffect(100).run, fails(equalTo(ExampleError)))
          },
          testM("catch failing finalizers with fail") {
            val io = IO
              .fail(ExampleError)
              .ensuring(IO.effectTotal(throw InterruptCause1))
              .ensuring(IO.effectTotal(throw InterruptCause2))
              .ensuring(IO.effectTotal(throw InterruptCause3))

            val expectedCause = Cause.fail(ExampleError) ++
              Cause.die(InterruptCause1) ++
              Cause.die(InterruptCause2) ++
              Cause.die(InterruptCause3)

            assertM(io.run, equalTo(Exit.halt(expectedCause)))
          },
          testM("catch failing finalizers with terminate") {
            val io = IO
              .die(ExampleError)
              .ensuring(IO.effectTotal(throw InterruptCause1))
              .ensuring(IO.effectTotal(throw InterruptCause2))
              .ensuring(IO.effectTotal(throw InterruptCause3))

            val expectedCause = Cause.die(ExampleError) ++
              Cause.die(InterruptCause1) ++
              Cause.die(InterruptCause2) ++
              Cause.die(InterruptCause3)

            assertM(io.run, equalTo(Exit.halt(expectedCause)))
          },
          testM("run preserves interruption status") {
            for {
              p    <- Promise.make[Nothing, Unit]
              f    <- (p.succeed(()) *> IO.never).run.fork
              _    <- p.await
              _    <- f.interrupt
              test <- f.await.map(_.interrupted)
            } yield assert(test, isTrue)
          },
          testM("run swallows inner interruption") {
            for {
              p   <- Promise.make[Nothing, Int]
              _   <- IO.interrupt.run *> p.succeed(42)
              res <- p.await
            } yield assert(res, equalTo(42))
          },
          testM("timeout a long computation") {
            val io = (clock.sleep(5.seconds) *> IO.succeed(true)).timeout(10.millis)
            assertM(io.provide(Clock.Live), isNone)
          },
          testM("catchAllCause") {
            val io =
              for {
                _ <- ZIO.succeed(42)
                f <- ZIO.fail("Uh oh!")
              } yield f

            assertM(io.catchAllCause(ZIO.succeed), equalTo(Cause.fail("Uh oh!")))
          },
          testM("exception in fromFuture does not kill fiber") {
            val io = ZIO.fromFuture(_ => throw ExampleError).either
            assertM(io, isLeft(equalTo(ExampleError)))
          }
        ),
        suite("RTS finalizers")(
          testM("fail ensuring") {
            var finalized = false

            val io = Task.fail(ExampleError).ensuring(IO.effectTotal { finalized = true; () })

            for {
              a1 <- assertM(io.run, fails(equalTo(ExampleError)))
              a2 = assert(finalized, isTrue)
            } yield a1 && a2
          },
          testM("fail on error") {
            @volatile var finalized = false

            val cleanup: Cause[Throwable] => UIO[Unit] =
              _ => IO.effectTotal[Unit] { finalized = true; () }

            val io = Task.fail(ExampleError).onError(cleanup)

            for {
              a1 <- assertM(io.run, fails(equalTo(ExampleError)))
              a2 = assert(finalized, isTrue)
            } yield a1 && a2
          },
          testM("finalizer errors not caught") {
            val e2 = new Error("e2")
            val e3 = new Error("e3")

            val io = TaskExampleError.ensuring(IO.die(e2)).ensuring(IO.die(e3))

            val expectedCause: Cause[Throwable] =
              Cause.Then(Cause.fail(ExampleError), Cause.Then(Cause.die(e2), Cause.die(e3)))

            assertM(io.sandbox.flip, equalTo(expectedCause))
          },
          testM("finalizer errors reported") {
            @volatile var reported: Exit[Nothing, Int] = null

            val io = IO
              .succeed[Int](42)
              .ensuring(IO.die(ExampleError))
              .fork
              .flatMap(_.await.flatMap[Any, Nothing, Any](e => UIO.effectTotal { reported = e }))

            for {
              a1 <- assertM(io, isUnit)
              a2 = assert(reported.succeeded, isFalse)
            } yield a1 && a2
          },
          testM("bracket exit is usage result") {
            val io = IO.bracket(IO.unit)(_ => IO.unit)(_ => IO.succeed[Int](42))
            assertM(io, equalTo(42))
          },
          testM("error in just acquisition") {
            val io = IO.bracket(TaskExampleError)(_ => IO.unit)(_ => IO.unit)
            assertM(io.run, fails(equalTo(ExampleError)))
          },
          testM("error in just release") {
            val io = IO.bracket(IO.unit)(_ => IO.die(ExampleError))(_ => IO.unit)
            assertM(io.run, dies(equalTo(ExampleError)))
          },
          testM("error in just usage") {
            val io = IO.bracket(IO.unit)(_ => IO.unit)(_ => IO.fail(ExampleError))
            assertM(io.run, fails(equalTo(ExampleError)))
          },
          testM("rethrown caught error in acquisition") {
            val io = IO.absolve(IO.bracket(TaskExampleError)(_ => IO.unit)(_ => IO.unit).either)
            assertM(io.flip, equalTo(ExampleError))
          },
          testM("rethrown caught error in release") {
            val io = IO.bracket(IO.unit)(_ => IO.die(ExampleError))(_ => IO.unit)
            assertM(io.run, dies(equalTo(ExampleError)))
          },
          testM("rethrown caught error in usage") {
            val io = IO.absolve(IO.unit.bracket_(IO.unit)(TaskExampleError).either)
            assertM(io.run, fails(equalTo(ExampleError)))
          },
          testM("test eval of async fail") {
            val io1 = IO.unit.bracket_(AsyncUnit[Nothing])(asyncExampleError[Unit])
            val io2 = AsyncUnit[Throwable].bracket_(IO.unit)(asyncExampleError[Unit])

            for {
              a1 <- assertM(io1.run, fails(equalTo(ExampleError)))
              a2 <- assertM(io2.run, fails(equalTo(ExampleError)))
              a3 <- assertM(IO.absolve(io1.either).run, fails(equalTo(ExampleError)))
              a4 <- assertM(IO.absolve(io2.either).run, fails(equalTo(ExampleError)))
            } yield a1 && a2 && a3 && a4
          },
          testM("bracket regression 1") {
            def makeLogger: Ref[List[String]] => String => UIO[Unit] =
              (ref: Ref[List[String]]) => (line: String) => ref.update(_ ::: List(line)).unit

            val io =
              for {
                ref <- Ref.make[List[String]](Nil)
                log = makeLogger(ref)
                f <- ZIO
                      .bracket(
                        ZIO.bracket(ZIO.unit)(_ => log("start 1") *> clock.sleep(10.millis) *> log("release 1"))(
                          _ => ZIO.unit
                        )
                      )(_ => log("start 2") *> clock.sleep(10.millis) *> log("release 2"))(_ => ZIO.unit)
                      .fork
                _ <- (ref.get <* clock.sleep(1.millis)).repeat(ZSchedule.doUntil[List[String]](_.contains("start 1")))
                _ <- f.interrupt
                _ <- (ref.get <* clock.sleep(1.millis)).repeat(ZSchedule.doUntil[List[String]](_.contains("release 2")))
                l <- ref.get
              } yield l

            assertM(io.provide(Clock.Live), hasSameElements(List("start 1", "release 1", "start 2", "release 2")))
          },
          testM("interrupt waits for finalizer") {
            val io =
              for {
                r  <- Ref.make(false)
                p1 <- Promise.make[Nothing, Unit]
                p2 <- Promise.make[Nothing, Int]
                s <- (p1.succeed(()) *> p2.await)
                      .ensuring(r.set(true) *> clock.sleep(10.millis))
                      .fork
                _    <- p1.await
                _    <- s.interrupt
                test <- r.get
              } yield test

            assertM(io.provide(Clock.Live), isTrue)
          }
        ),
        suite("RTS synchronous stack safety")(
          testM("deep map of now") {
            assertM(deepMapNow(10000), equalTo(10000))
          },
          testM("deep map of sync effect") {
            assertM(deepMapEffect(10000), equalTo(10000))
          },
          testM("deep attempt") {
            val io = (0 until 10000).foldLeft(IO.effect(())) { (acc, _) =>
              acc.either.unit
            }
            assertM(io, equalTo(()))
          },
          testM("deep flatMap") {
            def fib(n: Int, a: BigInt = 0, b: BigInt = 1): IO[Error, BigInt] =
              IO.succeed(a + b).flatMap { b2 =>
                if (n > 0)
                  fib(n - 1, b, b2)
                else
                  IO.succeed(b2)
              }

            val expected = BigInt(
              "113796925398360272257523782552224175572745930353730513145086634176691092536145985470146129334641866902783673042322088625863396052888690096969577173696370562180400527049497109023054114771394568040040412172632376"
            )

            assertM(fib(1000), equalTo(expected))
          },
          testM("deep absolve/attempt is identity") {
            val io = (0 until 1000).foldLeft(IO.succeed(42)) { (acc, _) =>
              IO.absolve(acc.either)
            }

            assertM(io, equalTo(42))
          },
          testM("deep async absolve/attempt is identity") {
            val io = (0 until 1000).foldLeft(IO.effectAsync[Int, Int](k => k(IO.succeed(42)))) { (acc, _) =>
              IO.absolve(acc.either)
            }

            assertM(io, equalTo(42))
          }
        ),
        suite("RTS asynchronous correctness")(
          testM("simple async must return") {
            val io = IO.effectAsync[Throwable, Int](k => k(IO.succeed(42)))
            assertM(io, equalTo(42))
          },
          testM("simple asyncIO must return") {
            val io = IO.effectAsyncM[Throwable, Int](k => IO.effectTotal(k(IO.succeed(42))))
            assertM(io, equalTo(42))
          },
          testM("deep asyncIO doesn't block threads") {
            def stackIOs(clock: Clock.Service[Any], count: Int): UIO[Int] =
              if (count <= 0) IO.succeed(42)
              else asyncIO(clock, stackIOs(clock, count - 1))

            def asyncIO(clock: Clock.Service[Any], cont: UIO[Int]): UIO[Int] =
              IO.effectAsyncM[Nothing, Int] { k =>
                clock.sleep(5.millis) *> cont *> IO.effectTotal(k(IO.succeed(42)))
              }

            val procNum = java.lang.Runtime.getRuntime.availableProcessors()

            val io = clock.clockService.flatMap(stackIOs(_, procNum + 1))

            assertM(io.provide(Clock.Live), equalTo(42))
          },
          testM("interrupt of asyncPure register") {
            for {
              release <- Promise.make[Nothing, Unit]
              acquire <- Promise.make[Nothing, Unit]
              fiber <- IO
                        .effectAsyncM[Nothing, Unit] { _ =>
                          acquire.succeed(()).bracket(_ => release.succeed(()))(_ => IO.never)
                        }
                        .fork
              _ <- acquire.await
              _ <- fiber.interrupt.fork
              a <- release.await
            } yield assert(a, isUnit)
          },
          testM("sleep 0 must return") {
            assertM(clock.sleep(1.nanos).provide(Clock.Live), isUnit)
          },
          testM("shallow bind of async chain") {
            val io = (0 until 10).foldLeft[Task[Int]](IO.succeed[Int](0)) { (acc, _) =>
              acc.flatMap(n => IO.effectAsync[Throwable, Int](_(IO.succeed(n + 1))))
            }

            assertM(io, equalTo(10))
          },
          testM("effectAsyncM can fail before registering") {
            val zio = ZIO
              .effectAsyncM[Any, String, Nothing](_ => ZIO.fail("Ouch"))
              .flip

            assertM(zio, equalTo("Ouch"))
          },
          testM("effectAsyncM can defect before registering") {
            val zio = ZIO
              .effectAsyncM[Any, String, Unit](_ => ZIO.effectTotal(throw new Error("Ouch")))
              .run
              .map(_.fold(_.defects.headOption.map(_.getMessage), _ => None))

            assertM(zio, isSome(equalTo("Ouch")))
          }
        ),
        suite("RTS concurrency correctness")(
          testM("shallow fork/join identity") {
            for {
              f <- IO.succeed(42).fork
              r <- f.join
            } yield assert(r, equalTo(42))
          },
          testM("deep fork/join identity") {
            val n = 20
            assertM(concurrentFib(n), equalTo(fib(n)))
          },
          testM("asyncPure creation is interruptible") {
            for {
              release <- Promise.make[Nothing, Int]
              acquire <- Promise.make[Nothing, Unit]
              task = IO.effectAsyncM[Nothing, Unit] { _ =>
                IO.bracket(acquire.succeed(()))(_ => release.succeed(42).unit)(_ => IO.never)
              }
              fiber <- task.fork
              _     <- acquire.await
              _     <- fiber.interrupt
              a     <- release.await
            } yield assert(a, equalTo(42))
          },
          testM("asyncInterrupt runs cancel token on interrupt") {
            for {
              release <- Promise.make[Nothing, Int]
              latch   = scala.concurrent.Promise[Unit]()
              async = IO.effectAsyncInterrupt[Nothing, Nothing] { _ =>
                latch.success(()); Left(release.succeed(42).unit)
              }
              fiber <- async.fork
              _ <- IO.effectAsync[Throwable, Unit] { k =>
                    latch.future.onComplete {
                      case Success(a) => k(IO.succeed(a))
                      case Failure(t) => k(IO.fail(t))
                    }(scala.concurrent.ExecutionContext.global)
                  }
              _      <- fiber.interrupt
              result <- release.await
            } yield assert(result, equalTo(42))
          },
          testM("supervising returns fiber refs") {
            def forkAwaitStart(ref: Ref[List[Fiber[_, _]]]) =
              withLatch(release => (release *> UIO.never).fork.tap(fiber => ref.update(fiber :: _)))

            val io =
              for {
                ref <- Ref.make(List.empty[Fiber[_, _]])
                f1  <- ZIO.children
                _   <- forkAwaitStart(ref)
                f2  <- ZIO.children
                _   <- forkAwaitStart(ref)
                f3  <- ZIO.children
              } yield assert(f1, isEmpty) && assert(f2, hasSize(equalTo(1))) && assert(f3, hasSize(equalTo(2)))

            io.supervised
          } @@ flaky,
          testM("supervising in unsupervised returns Nil") {
            for {
              ref  <- Ref.make(Option.empty[Fiber[_, _]])
              _    <- withLatch(release => (release *> UIO.never).fork.tap(fiber => ref.set(Some(fiber))))
              fibs <- ZIO.children
            } yield assert(fibs, isEmpty)
          } @@ flaky,
          testM("supervise fibers") {
            def makeChild(n: Int, fibers: Ref[List[Fiber[_, _]]]) =
              (clock.sleep(20.millis * n.toDouble) *> IO.unit).fork.tap(fiber => fibers.update(fiber :: _))

            val io =
              for {
                fibers  <- Ref.make(List.empty[Fiber[_, _]])
                counter <- Ref.make(0)
                _ <- (makeChild(1, fibers) *> makeChild(2, fibers)).handleChildrenWith { fs =>
                      fs.foldLeft(IO.unit)((io, f) => io *> f.join.either *> counter.update(_ + 1).unit)
                    }
                value <- counter.get
              } yield value

            assertM(io.provide(Clock.Live), equalTo(2))
          } @@ flaky,
          testM("supervise fibers in supervised") {
            for {
              pa <- Promise.make[Nothing, Int]
              pb <- Promise.make[Nothing, Int]
              _ <- (for {
                    p1 <- Promise.make[Nothing, Unit]
                    p2 <- Promise.make[Nothing, Unit]
                    _  <- p1.succeed(()).bracket_(pa.succeed(1).unit)(IO.never).fork
                    _  <- p2.succeed(()).bracket_(pb.succeed(2).unit)(IO.never).fork
                    _  <- p1.await *> p2.await
                  } yield ()).interruptChildren
              r <- pa.await zip pb.await
            } yield assert(r, equalTo((1, 2)))
          } @@ ignore,
          testM("supervise fibers in race") {
            for {
              pa <- Promise.make[Nothing, Int]
              pb <- Promise.make[Nothing, Int]

              p1 <- Promise.make[Nothing, Unit]
              p2 <- Promise.make[Nothing, Unit]
              f <- (
                    p1.succeed(()).bracket_(pa.succeed(1).unit)(IO.never) race
                      p2.succeed(()).bracket_(pb.succeed(2).unit)(IO.never)
                  ).interruptChildren.fork
              _ <- p1.await *> p2.await

              _ <- f.interrupt
              r <- pa.await zip pb.await
            } yield assert(r, equalTo((1, 2)))
          } @@ flaky,
          testM("supervise fibers in fork") {
            val io =
              for {
                pa <- Promise.make[Nothing, Int]
                pb <- Promise.make[Nothing, Int]

                p1 <- Promise.make[Nothing, Unit]
                p2 <- Promise.make[Nothing, Unit]
                f <- (
                      p1.succeed(()).bracket_(pa.succeed(1).unit)(IO.never).fork *>
                        p2.succeed(()).bracket_(pb.succeed(2).unit)(IO.never).fork *>
                        IO.never
                    ).interruptChildren.fork
                _ <- p1.await *> p2.await

                _ <- f.interrupt
                r <- pa.await zip pb.await
              } yield r

            assertM(io.eventually, equalTo((1, 2)))
          } @@ ignore,
          testM("race of fail with success") {
            val io = IO.fail(42).race(IO.succeed(24)).either
            assertM(io, isRight(equalTo(24)))
          },
          testM("race of terminate with success") {
            val io = IO.die(new Throwable {}).race(IO.succeed(24)).either
            assertM(io, isRight(equalTo(24)))
          },
          testM("race of fail with fail") {
            val io = IO.fail(42).race(IO.fail(42)).either
            assertM(io, isLeft(equalTo(42)))
          },
          testM("race of value & never") {
            val io = IO.effectTotal(42).race(IO.never)
            assertM(io, equalTo(42))
          },
          testM("firstSuccessOf of values") {
            val io = IO.firstSuccessOf(IO.fail(0), List(IO.succeed(100))).either
            assertM(io, isRight(equalTo(100)))
          },
          testM("firstSuccessOf of failures") {
            val io = ZIO.firstSuccessOf(IO.fail(0).delay(10.millis), List(IO.fail(101))).either
            assertM(io.provide(Clock.Live), isLeft(equalTo(101)))
          },
          testM("firstSuccessOF of failures & 1 success") {
            val io = ZIO.firstSuccessOf(IO.fail(0), List(IO.succeed(102).delay(1.millis))).either
            assertM(io.provide(Clock.Live), isRight(equalTo(102)))
          },
          testM("raceAttempt interrupts loser on success") {
            for {
              s      <- Promise.make[Nothing, Unit]
              effect <- Promise.make[Nothing, Int]
              winner = s.await *> IO.fromEither(Right(()))
              loser  = IO.bracket(s.succeed(()))(_ => effect.succeed(42))(_ => IO.never)
              race   = winner raceAttempt loser
              _      <- race.either
              b      <- effect.await
            } yield assert(b, equalTo(42))
          },
          testM("raceAttempt interrupts loser on failure") {
            for {
              s      <- Promise.make[Nothing, Unit]
              effect <- Promise.make[Nothing, Int]
              winner = s.await *> IO.fromEither(Left(new Exception))
              loser  = IO.bracket(s.succeed(()))(_ => effect.succeed(42))(_ => IO.never)
              race   = winner raceAttempt loser
              _      <- race.either
              b      <- effect.await
            } yield assert(b, equalTo(42))
          },
          testM("par regression") {
            val io = IO.succeed[Int](1).zipPar(IO.succeed[Int](2)).flatMap(t => IO.succeed(t._1 + t._2)).map(_ == 3)
            assertM(io, isTrue)
          } @@ jvm(nonFlaky(100)),
          testM("par of now values") {
            def countdown(n: Int): UIO[Int] =
              if (n == 0) IO.succeed(0)
              else
                IO.succeed[Int](1).zipPar(IO.succeed[Int](2)).flatMap(t => countdown(n - 1).map(y => t._1 + t._2 + y))

            assertM(countdown(50), equalTo(150))
          },
          testM("mergeAll") {
            val io = IO.mergeAll(List("a", "aa", "aaa", "aaaa").map(IO.succeed[String](_)))(0) { (b, a) =>
              b + a.length
            }

            assertM(io, equalTo(10))
          },
          testM("mergeAllEmpty") {
            val io = IO.mergeAll(List.empty[UIO[Int]])(0)(_ + _)
            assertM(io, equalTo(0))
          },
          testM("reduceAll") {
            val io = IO.reduceAll(IO.effectTotal(1), List(2, 3, 4).map(IO.succeed[Int](_)))(_ + _)
            assertM(io, equalTo(10))
          },
          testM("reduceAll Empty List") {
            val io = IO.reduceAll(IO.effectTotal(1), Seq.empty)(_ + _)
            assertM(io, equalTo(1))
          },
          testM("timeout of failure") {
            val io = IO.fail("Uh oh").timeout(1.hour)
            assertM(io.provide(Clock.Live).run, fails(equalTo("Uh oh")))
          },
          testM("timeout of terminate") {
            val io: ZIO[Clock, Nothing, Option[Int]] = IO.die(ExampleError).timeout(1.hour)
            assertM(io.provide(Clock.Live).run, dies(equalTo(ExampleError)))
          }
        ),
        suite("RTS option tests")(
          testM("lifting a value to an option") {
            assertM(ZIO.some(42), isSome(equalTo(42)))
          },
          testM("using the none value") {
            assertM(ZIO.none, isNone)
          }
        ),
        suite("RTS either helper tests")(
          testM("lifting a value into right") {
            assertM(ZIO.right(42), isRight(equalTo(42)))
          },
          testM("lifting a value into left") {
            assertM(ZIO.left(42), isLeft(equalTo(42)))
          }
        ),
        suite("RTS interruption")(
          testM("sync forever is interruptible") {
            val io =
              for {
                f <- IO.effectTotal[Int](1).forever.fork
                _ <- f.interrupt
              } yield true

            assertM(io, isTrue)
          },
          testM("interrupt of never") {
            val io =
              for {
                fiber <- IO.never.fork
                _     <- fiber.interrupt
              } yield 42

            assertM(io, equalTo(42))
          },
          testM("asyncPure is interruptible") {
            val io =
              for {
                fiber <- IO.effectAsyncM[Nothing, Nothing](_ => IO.never).fork
                _     <- fiber.interrupt
              } yield 42

            assertM(io, equalTo(42))
          },
          testM("async is interruptible") {
            val io =
              for {
                fiber <- IO.effectAsync[Nothing, Nothing](_ => ()).fork
                _     <- fiber.interrupt
              } yield 42

            assertM(io, equalTo(42))
          },
          testM("bracket is uninterruptible") {
            val io =
              for {
                promise <- Promise.make[Nothing, Unit]
                fiber   <- (promise.succeed(()) <* IO.never).bracket(_ => IO.unit)(_ => IO.unit).fork
                res     <- promise.await *> fiber.interrupt.timeoutTo(42)(_ => 0)(1.second)
              } yield res

            assertM(io.provide(Clock.Live), equalTo(42))
          },
          testM("bracketExit is uninterruptible") {
            val io =
              for {
                promise <- Promise.make[Nothing, Unit]
                fiber <- IO
                          .bracketExit(promise.succeed(()) *> IO.never *> IO.succeed(1))((_, _: Exit[_, _]) => IO.unit)(
                            _ => IO.unit: IO[Nothing, Unit]
                          )
                          .fork
                res <- promise.await *> fiber.interrupt.timeoutTo(42)(_ => 0)(1.second)
              } yield res

            assertM(io.provide(Clock.Live), equalTo(42))
          },
          testM("bracket use is interruptible") {
            for {
              fiber <- IO.unit.bracket(_ => IO.unit)(_ => IO.never).fork
              res   <- fiber.interrupt
            } yield assert(res, isInterrupted)
          },
          testM("bracketExit use is interruptible") {
            for {
              fiber <- IO.bracketExit(IO.unit)((_, _: Exit[_, _]) => IO.unit)(_ => IO.never).fork
              res   <- fiber.interrupt.timeoutTo(42)(_ => 0)(1.second)
            } yield assert(res, equalTo(0))
          },
          testM("bracket release called on interrupt") {
            val io =
              for {
                p1    <- Promise.make[Nothing, Unit]
                p2    <- Promise.make[Nothing, Unit]
                fiber <- IO.bracket(IO.unit)(_ => p2.succeed(()) *> IO.unit)(_ => p1.succeed(()) *> IO.never).fork
                _     <- p1.await
                _     <- fiber.interrupt
                _     <- p2.await
              } yield ()

            assertM(io.timeoutTo(42)(_ => 0)(1.second), equalTo(0))
          },
          testM("bracketExit release called on interrupt") {
            for {
              done <- Promise.make[Nothing, Unit]
              fiber <- withLatch { release =>
                        IO.bracketExit(IO.unit)((_, _: Exit[_, _]) => done.succeed(()))(
                            _ => release *> IO.never
                          )
                          .fork
                      }

              _ <- fiber.interrupt
              r <- done.await.timeoutTo(42)(_ => 0)(60.second)
            } yield assert(r, equalTo(0))
          },
          testM("redeem + ensuring + interrupt") {
            for {
              cont <- Promise.make[Nothing, Unit]
              p1   <- Promise.make[Nothing, Boolean]
              f1   <- (cont.succeed(()) *> IO.never).catchAll(IO.fail).ensuring(p1.succeed(true)).fork
              _    <- cont.await
              _    <- f1.interrupt
              res  <- p1.await
            } yield assert(res, isTrue)
          },
          testM("finalizer can detect interruption") {
            for {
              p1  <- Promise.make[Nothing, Boolean]
              c   <- Promise.make[Nothing, Unit]
              f1  <- (c.succeed(()) *> IO.never).ensuring(IO.descriptor.flatMap(d => p1.succeed(d.interrupted))).fork
              _   <- c.await
              _   <- f1.interrupt
              res <- p1.await
            } yield assert(res, isTrue)
          },
          testM("interruption of raced") {
            for {
              ref   <- Ref.make(0)
              cont1 <- Promise.make[Nothing, Unit]
              cont2 <- Promise.make[Nothing, Unit]
              make  = (p: Promise[Nothing, Unit]) => (p.succeed(()) *> IO.never).onInterrupt(ref.update(_ + 1))
              raced <- (make(cont1) race (make(cont2))).fork
              _     <- cont1.await *> cont2.await
              _     <- raced.interrupt
              count <- ref.get
            } yield assert(count, equalTo(2))
          },
          testM("recovery of error in finalizer") {
            for {
              recovered <- Ref.make(false)
              fiber <- withLatch { release =>
                        (release *> ZIO.never)
                          .ensuring(
                            (ZIO.unit *> ZIO.fail("Uh oh")).catchAll(_ => recovered.set(true))
                          )
                          .fork
                      }
              _     <- fiber.interrupt
              value <- recovered.get
            } yield assert(value, isTrue)
          },
          testM("recovery of interruptible") {
            for {
              recovered <- Ref.make(false)
              fiber <- withLatch { release =>
                        (release *> ZIO.never.interruptible)
                          .foldCauseM(
                            cause => recovered.set(cause.interrupted),
                            _ => recovered.set(false)
                          )
                          .uninterruptible
                          .fork
                      }
              _     <- fiber.interrupt
              value <- recovered.get
            } yield assert(value, isTrue)
          },
          testM("sandbox of interruptible") {
            for {
              recovered <- Ref.make[Option[Either[Cause[Nothing], Any]]](None)
              fiber <- withLatch { release =>
                        (release *> ZIO.never.interruptible).sandbox.either
                          .flatMap(exit => recovered.set(Some(exit)))
                          .uninterruptible
                          .fork
                      }
              _     <- fiber.interrupt
              value <- recovered.get
            } yield assert(value, isSome(isLeft(equalTo(Cause.interrupt))))
          },
          testM("run of interruptible") {
            for {
              recovered <- Ref.make[Option[Exit[Nothing, Any]]](None)
              fiber <- withLatch { release =>
                        (release *> ZIO.never.interruptible).run
                          .flatMap(exit => recovered.set(Some(exit)))
                          .uninterruptible
                          .fork
                      }
              _     <- fiber.interrupt
              value <- recovered.get
            } yield assert(value, isSome(isInterrupted))
          },
          testM("alternating interruptibility") {
            for {
              counter <- Ref.make(0)
              fiber <- withLatch { release =>
                        ((((release *> ZIO.never.interruptible.run *> counter
                          .update(_ + 1)).uninterruptible).interruptible).run
                          *> counter.update(_ + 1)).uninterruptible.fork
                      }
              _     <- fiber.interrupt
              value <- counter.get
            } yield assert(value, equalTo(2))
          },
          testM("interruption after defect") {
            for {
              ref <- Ref.make(false)
              fiber <- withLatch { release =>
                        (ZIO.effect(throw new Error).run *> release *> ZIO.never)
                          .ensuring(ref.set(true))
                          .fork
                      }
              _     <- fiber.interrupt
              value <- ref.get
            } yield assert(value, isTrue)
          },
          testM("interruption after defect 2") {
            for {
              ref <- Ref.make(false)
              fiber <- withLatch { release =>
                        (ZIO.effect(throw new Error).run *> release *> ZIO.unit.forever)
                          .ensuring(ref.set(true))
                          .fork
                      }
              _     <- fiber.interrupt
              value <- ref.get
            } yield assert(value, isTrue)
          },
          testM("cause reflects interruption") {
            val io =
              for {
                finished <- Ref.make(false)
                fiber <- withLatch { release =>
                          (release *> ZIO.fail("foo")).catchAll(_ => finished.set(true)).fork
                        }
                exit     <- fiber.interrupt
                finished <- finished.get
              } yield exit.interrupted == true || finished == true

            assertM(io, isTrue)
          } @@ jvm(nonFlaky(100)),
          testM("bracket use inherits interrupt status") {
            val io =
              for {
                ref <- Ref.make(false)
                fiber1 <- withLatch { (release2, await2) =>
                           withLatch { release1 =>
                             release1
                               .bracket_(ZIO.unit, await2 *> clock.sleep(10.millis) *> ref.set(true))
                               .uninterruptible
                               .fork
                           } <* release2
                         }
                _     <- fiber1.interrupt
                value <- ref.get
              } yield value

            assertM(io.provide(Clock.Live), isTrue)
          },
          testM("bracket use inherits interrupt status 2") {
            val io =
              for {
                latch1 <- Promise.make[Nothing, Unit]
                latch2 <- Promise.make[Nothing, Unit]
                ref    <- Ref.make(false)
                fiber1 <- latch1
                           .succeed(())
                           .bracketExit[Clock, Nothing, Unit](
                             (_: Boolean, _: Exit[_, _]) => ZIO.unit,
                             (_: Boolean) => latch2.await *> clock.sleep(10.millis) *> ref.set(true).unit
                           )
                           .uninterruptible
                           .fork
                _     <- latch1.await
                _     <- latch2.succeed(())
                _     <- fiber1.interrupt
                value <- ref.get
              } yield value

            assertM(io.provide(Clock.Live), isTrue)
          },
          testM("async can be uninterruptible") {
            val io =
              for {
                ref <- Ref.make(false)
                fiber <- withLatch { release =>
                          (release *> clock.sleep(10.millis) *> ref.set(true).unit).uninterruptible.fork
                        }
                _     <- fiber.interrupt
                value <- ref.get
              } yield value

            assertM(io.provide(Clock.Live), isTrue)
          }
        ),
        suite("RTS environment")(
          testM("provide is modular") {
            val zio =
              for {
                v1 <- ZIO.environment[Int]
                v2 <- ZIO.environment[Int].provide(2)
                v3 <- ZIO.environment[Int]
              } yield (v1, v2, v3)

            assertM(zio.provide(4), equalTo((4, 2, 4)))
          },
          testM("provideManaged is modular") {
            def managed(v: Int): ZManaged[Any, Nothing, Int] =
              ZManaged.make(IO.succeed(v))(_ => IO.effectTotal(()))

            val zio =
              for {
                v1 <- ZIO.environment[Int]
                v2 <- ZIO.environment[Int].provideManaged(managed(2))
                v3 <- ZIO.environment[Int]
              } yield (v1, v2, v3)

            assertM(zio.provideManaged(managed(4)), equalTo((4, 2, 4)))
          },
          testM("effectAsync can use environment") {
            val zio = ZIO.effectAsync[Int, Nothing, Int](cb => cb(ZIO.environment[Int]))
            assertM(zio.provide(10), equalTo(10))
          }
        ),
        suite("RTS forking inheritability")(
          testM("interruption status is heritable") {
            for {
              latch <- Promise.make[Nothing, Unit]
              ref   <- Ref.make(InterruptStatus.interruptible)
              _     <- ZIO.uninterruptible((ZIO.checkInterruptible(ref.set) *> latch.succeed(())).fork *> latch.await)
              v     <- ref.get
            } yield assert(v, equalTo(InterruptStatus.uninterruptible))
          },
          testM("executor is heritable") {
            val io =
              for {
                ref  <- Ref.make(Option.empty[internal.Executor])
                exec = internal.Executor.fromExecutionContext(100)(scala.concurrent.ExecutionContext.Implicits.global)
                _ <- withLatch(
                      release => IO.descriptor.map(_.executor).flatMap(e => ref.set(Some(e)) *> release).fork.lock(exec)
                    )
                v <- ref.get
              } yield v.contains(exec)

            assertM(io, isTrue)
          } @@ jvm(nonFlaky(100)),
          testM("supervision is heritable") {
            val io =
              for {
                latch <- Promise.make[Nothing, Unit]
                ref   <- Ref.make(SuperviseStatus.unsupervised)
                _     <- ((ZIO.checkSupervised(ref.set) *> latch.succeed(())).fork *> latch.await).supervised
                v     <- ref.get
              } yield v == SuperviseStatus.Supervised

            assertM(io, isTrue)
          } @@ flaky,
          testM("supervision inheritance") {
            def forkAwaitStart[A](io: UIO[A], refs: Ref[List[Fiber[_, _]]]): UIO[Fiber[Nothing, A]] =
              withLatch(release => (release *> io).fork.tap(f => refs.update(f :: _)))

            val io =
              (for {
                ref  <- Ref.make[List[Fiber[_, _]]](Nil) // To make strong ref
                _    <- forkAwaitStart(forkAwaitStart(forkAwaitStart(IO.succeed(()), ref), ref), ref)
                fibs <- ZIO.children
              } yield fibs.size == 1).supervised

            assertM(io, isTrue)
          } @@ flaky
        ),
        suite("timeoutFork")(
          testM("returns `Right` with the produced value if the effect completes before the timeout elapses") {
            assertM(ZIO.unit.timeoutFork(100.millis), isRight(isUnit))
          },
          testM("returns `Left` with the interrupting fiber otherwise") {
            for {
              fiber  <- ZIO.never.uninterruptible.timeoutFork(100.millis).fork
              _      <- TestClock.adjust(100.millis)
              result <- fiber.join
            } yield assert(result, isLeft(anything))
          }
        ),
        suite("unsandbox")(
          testM("no information is lost during composition") {
            val causes = Gen.causes(Gen.anyString, Gen.throwable)
            def cause[R, E](zio: ZIO[R, E, Nothing]): ZIO[R, Nothing, Cause[E]] =
              zio.foldCauseM(ZIO.succeed, ZIO.fail)
            checkM(causes) { c =>
              for {
                result <- cause(ZIO.halt(c).sandbox.mapErrorCause(e => e.untraced).unsandbox)
              } yield assert(result, equalTo(c)) &&
                assert(result.prettyPrint, equalTo(c.prettyPrint))
            }
>>>>>>> d2cbceda
          }
        )
      )
    )

object ZIOSpecHelper {
  val ExampleError    = new Throwable("Oh noes!")
  val InterruptCause1 = new Throwable("Oh noes 1!")
  val InterruptCause2 = new Throwable("Oh noes 2!")
  val InterruptCause3 = new Throwable("Oh noes 3!")

  val TaskExampleError: Task[Int] = IO.fail[Throwable](ExampleError)

  def asyncExampleError[A]: Task[A] =
    IO.effectAsync[Throwable, A](_(IO.fail(ExampleError)))

  def sum(n: Int): Int =
    if (n <= 0) 0
    else n + sum(n - 1)

  def deepMapNow(n: Int): UIO[Int] = {
    @tailrec
    def loop(n: Int, acc: UIO[Int]): UIO[Int] =
      if (n <= 0) acc
      else loop(n - 1, acc.map(_ + 1))

    loop(n, IO.succeed(0))
  }

  def deepMapEffect(n: Int): UIO[Int] = {
    @tailrec
    def loop(n: Int, acc: UIO[Int]): UIO[Int] =
      if (n <= 0) acc
      else loop(n - 1, acc.map(_ + 1))

    loop(n, IO.effectTotal(0))
  }

  def deepErrorEffect(n: Int): Task[Unit] =
    if (n == 0) IO.effect(throw ExampleError)
    else IO.unit *> deepErrorEffect(n - 1)

  def deepErrorFail(n: Int): Task[Unit] =
    if (n == 0) IO.fail(ExampleError)
    else IO.unit *> deepErrorFail(n - 1)

  def fib(n: Int): BigInt =
    if (n <= 1) n
    else fib(n - 1) + fib(n - 2)

  def concurrentFib(n: Int): Task[BigInt] =
    if (n <= 1) IO.succeed[BigInt](n)
    else
      for {
        f1 <- concurrentFib(n - 1).fork
        f2 <- concurrentFib(n - 2).fork
        v1 <- f1.join
        v2 <- f2.join
      } yield v1 + v2

  def AsyncUnit[E] = IO.effectAsync[E, Unit](_(IO.unit))
}<|MERGE_RESOLUTION|>--- conflicted
+++ resolved
@@ -65,7 +65,6 @@
             assertM(ZIO.fail(42).raceAll(List(IO.succeed(24) <* live(ZIO.sleep(100.millis)))), equalTo(24))
           }
         ),
-<<<<<<< HEAD
         suite("foreachPar")(
           testM("runs effects in parallel") {
             assertM(for {
@@ -94,7 +93,6 @@
               e <- ZIO.foreachPar(actions)(a => a).flip
               v <- ref.get
             } yield assert(e, equalTo("C")) && assert(v, isFalse)
-=======
         suite("option")(
           testM("return success in Some") {
             assertM(ZIO.succeed(11).option, equalTo[Option[Int]](Some(11)))
@@ -1206,7 +1204,6 @@
               } yield assert(result, equalTo(c)) &&
                 assert(result.prettyPrint, equalTo(c.prettyPrint))
             }
->>>>>>> d2cbceda
           }
         )
       )
