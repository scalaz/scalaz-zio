--- conflicted
+++ resolved
@@ -3364,15 +3364,9 @@
       }
     ),
     suite("validatePar_")(testM("returns all errors if never valid") {
-<<<<<<< HEAD
-      val in                            = List.fill(10)(0)
-      def fail[A](a: A): IO[A, Nothing] = IO.fail(a)
-      val res                           = IO.validatePar_(in)(fail).flip
-=======
       val in                      = List.fill(10)(0)
       def fail[A](a: A): IO[A, Nothing] = IO.fail(a)
       val res                     = IO.validatePar_(in)(fail).flip
->>>>>>> 6fa22240
       assertM(res)(equalTo(in))
     } @@ zioTag(errors)),
     suite("validateFirst")(
