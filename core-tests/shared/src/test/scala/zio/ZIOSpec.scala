--- conflicted
+++ resolved
@@ -1153,7 +1153,6 @@
             assertM(io, isTrue)
           } @@ flaky
         ),
-<<<<<<< HEAD
         suite("timeoutFork")(
           testM("returns `Right` with the produced value if the effect completes before the timeout elapses") {
             assertM(ZIO.unit.timeoutFork(100.millis), isRight(isUnit))
@@ -1164,7 +1163,8 @@
               _      <- MockClock.adjust(100.millis)
               result <- fiber.join
             } yield assert(result, isLeft(anything))
-=======
+          }
+        ),
         suite("unsandbox")(
           testM("no information is lost during composition") {
             val causes = Gen.causes(Gen.anyString, Gen.throwable)
@@ -1176,7 +1176,6 @@
               } yield assert(result, equalTo(c)) &&
                 assert(result.prettyPrint, equalTo(c.prettyPrint))
             }
->>>>>>> 2e743b6a
           }
         )
       )
