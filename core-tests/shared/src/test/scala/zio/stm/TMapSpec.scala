/*
 * Copyright 2017-2019 John A. De Goes and the ZIO Contributors
 *
 * Licensed under the Apache License, Version 2.0 (the "License");
 * you may not use this file except in compliance with the License.
 * You may obtain a copy of the License at
 *
 *     http://www.apache.org/licenses/LICENSE-2.0
 *
 * Unless required by applicable law or agreed to in writing, software
 * distributed under the License is distributed on an "AS IS" BASIS,
 * WITHOUT WARRANTIES OR CONDITIONS OF ANY KIND, either express or implied.
 * See the License for the specific language governing permissions and
 * limitations under the License.
 */

package zio.stm

import zio.test.Assertion._
import zio.test._
import zio.ZIOBaseSpec

<<<<<<< HEAD
object TMapSpec extends ZIOBaseSpec {

  def spec = suite("TMap")(
    suite("factories")(
      testM("apply") {
        val tx = TMap.make("a" -> 1, "b" -> 2, "c" -> 2, "b" -> 3).flatMap(_.toList)
        assertM(tx.commit, hasSameElements(List("a" -> 1, "b" -> 3, "c" -> 2)))
      },
      testM("empty") {
        val tx = TMap.empty[String, Int].flatMap(_.toList)
        assertM(tx.commit, isEmpty)
      },
      testM("fromIterable") {
        val tx = TMap.fromIterable(List("a" -> 1, "b" -> 2, "c" -> 2, "b" -> 3)).flatMap(_.toList)
        assertM(tx.commit, hasSameElements(List("a" -> 1, "b" -> 3, "c" -> 2)))
      }
    ),
    suite("lookups")(
      testM("get existing element") {
        val tx = TMap.make("a" -> 1, "b" -> 2).flatMap(_.get("a"))
        assertM(tx.commit, isSome(equalTo(1)))
      },
      testM("get non-existing element") {
        val tx = TMap.empty[String, Int].flatMap(_.get("a"))
        assertM(tx.commit, isNone)
      },
      testM("getOrElse existing element") {
        val tx = TMap.make("a" -> 1, "b" -> 2).flatMap(_.getOrElse("a", 10))
        assertM(tx.commit, equalTo(1))
      },
      testM("getOrElse non-existing element") {
        val tx = TMap.empty[String, Int].flatMap(_.getOrElse("a", 10))
        assertM(tx.commit, equalTo(10))
      },
      testM("contains existing element") {
        val tx = TMap.make("a" -> 1, "b" -> 2).flatMap(_.contains("a"))
        assertM(tx.commit, isTrue)
      },
      testM("contains non-existing element") {
        val tx = TMap.empty[String, Int].flatMap(_.contains("a"))
        assertM(tx.commit, isFalse)
      },
      testM("collect all elements") {
        val tx = TMap.make("a" -> 1, "b" -> 2, "c" -> 3).flatMap(_.toList)
        assertM(tx.commit, hasSameElements(List("a" -> 1, "b" -> 2, "c" -> 3)))
      },
      testM("collect all keys") {
        val tx = TMap.make("a" -> 1, "b" -> 2, "c" -> 3).flatMap(_.keys)
        assertM(tx.commit, hasSameElements(List("a", "b", "c")))
      },
      testM("collect all values") {
        val tx = TMap.make("a" -> 1, "b" -> 2, "c" -> 3).flatMap(_.values)
        assertM(tx.commit, hasSameElements(List(1, 2, 3)))
      }
    ),
    suite("insertion and removal")(
      testM("add new element") {
        val tx =
          for {
            tmap <- TMap.empty[String, Int]
            _    <- tmap.put("a", 1)
            e    <- tmap.get("a")
          } yield e

        assertM(tx.commit, isSome(equalTo(1)))
      },
      testM("overwrite existing element") {
        val tx =
          for {
            tmap <- TMap.make("a" -> 1, "b" -> 2)
            _    <- tmap.put("a", 10)
            e    <- tmap.get("a")
          } yield e

        assertM(tx.commit, isSome(equalTo(10)))
      },
      testM("remove existing element") {
        val tx =
          for {
            tmap <- TMap.make("a" -> 1, "b" -> 2)
            _    <- tmap.delete("a")
            e    <- tmap.get("a")
          } yield e

        assertM(tx.commit, isNone)
      },
      testM("remove non-existing element") {
        val tx =
          for {
            tmap <- TMap.empty[String, Int]
            _    <- tmap.delete("a")
            e    <- tmap.get("a")
          } yield e

        assertM(tx.commit, isNone)
      }
    ),
    suite("transformations")(
      testM("merge") {
        val tx =
          for {
            tmap <- TMap.make("a" -> 1)
            a    <- tmap.merge("a", 2)(_ + _)
            b    <- tmap.merge("b", 2)(_ + _)
          } yield (a, b)

        assertM(tx.commit, equalTo((3, 2)))
      },
      testM("retainIf") {
        val tx =
          for {
            tmap <- TMap.make("a" -> 1, "aa" -> 2, "aaa" -> 3)
            _    <- tmap.retainIf((k, _) => k == "aa")
            a    <- tmap.contains("a")
            aa   <- tmap.contains("aa")
            aaa  <- tmap.contains("aaa")
          } yield (a, aa, aaa)

        assertM(tx.commit, equalTo((false, true, false)))
      },
      testM("removeIf") {
        val tx =
          for {
            tmap <- TMap.make("a" -> 1, "aa" -> 2, "aaa" -> 3)
            _    <- tmap.removeIf((k, _) => k == "aa")
            a    <- tmap.contains("a")
            aa   <- tmap.contains("aa")
            aaa  <- tmap.contains("aaa")
          } yield (a, aa, aaa)

        assertM(tx.commit, equalTo((true, false, true)))
      },
      testM("transform") {
        val tx =
          for {
            tmap <- TMap.make("a" -> 1, "aa" -> 2, "aaa" -> 3)
            _    <- tmap.transform((k, v) => k.replaceAll("a", "b") -> v * 2)
            res  <- tmap.toList
          } yield res

        assertM(tx.commit, hasSameElements(List("b" -> 2, "bb" -> 4, "bbb" -> 6)))
      },
      testM("transformM") {
        val tx =
          for {
            tmap <- TMap.make("a" -> 1, "aa" -> 2, "aaa" -> 3)
            _    <- tmap.transformM((k, v) => STM.succeed(k.replaceAll("a", "b") -> v * 2))
            res  <- tmap.toList
          } yield res

        assertM(tx.commit, hasSameElements(List("b" -> 2, "bb" -> 4, "bbb" -> 6)))
      },
      testM("transformValues") {
        val tx =
          for {
            tmap <- TMap.make("a" -> 1, "aa" -> 2, "aaa" -> 3)
            _    <- tmap.transformValues(_ * 2)
            res  <- tmap.toList
          } yield res

        assertM(tx.commit, hasSameElements(List("a" -> 2, "aa" -> 4, "aaa" -> 6)))
      },
      testM("transformValuesM") {
        val tx =
          for {
            tmap <- TMap.make("a" -> 1, "aa" -> 2, "aaa" -> 3)
            _    <- tmap.transformValuesM(v => STM.succeed(v * 2))
            res  <- tmap.toList
          } yield res

        assertM(tx.commit, hasSameElements(List("a" -> 2, "aa" -> 4, "aaa" -> 6)))
      }
    ),
    suite("folds")(
      testM("fold on non-empty map") {
        val tx =
          for {
            tmap <- TMap.make("a" -> 1, "b" -> 2, "c" -> 3)
            res  <- tmap.fold(0)((acc, kv) => acc + kv._2)
          } yield res

        assertM(tx.commit, equalTo(6))
      },
      testM("fold on empty map") {
        val tx =
          for {
            tmap <- TMap.empty[String, Int]
            res  <- tmap.fold(0)((acc, kv) => acc + kv._2)
          } yield res

        assertM(tx.commit, equalTo(0))
      },
      testM("foldM on non-empty map") {
        val tx =
          for {
            tmap <- TMap.make("a" -> 1, "b" -> 2, "c" -> 3)
            res  <- tmap.foldM(0)((acc, kv) => STM.succeed(acc + kv._2))
          } yield res

        assertM(tx.commit, equalTo(6))
      },
      testM("foldM on empty map") {
        val tx =
          for {
            tmap <- TMap.empty[String, Int]
            res  <- tmap.foldM(0)((acc, kv) => STM.succeed(acc + kv._2))
          } yield res

        assertM(tx.commit, equalTo(0))
      }
    )
  )
=======
object TMapSpec
    extends ZIOBaseSpec(
      suite("TMap")(
        suite("factories")(
          testM("apply") {
            val tx = TMap.make("a" -> 1, "b" -> 2, "c" -> 2, "b" -> 3).flatMap(_.toList)
            assertM(tx.commit, hasSameElements(List("a" -> 1, "b" -> 3, "c" -> 2)))
          },
          testM("empty") {
            val tx = TMap.empty[String, Int].flatMap(_.toList)
            assertM(tx.commit, isEmpty)
          },
          testM("fromIterable") {
            val tx = TMap.fromIterable(List("a" -> 1, "b" -> 2, "c" -> 2, "b" -> 3)).flatMap(_.toList)
            assertM(tx.commit, hasSameElements(List("a" -> 1, "b" -> 3, "c" -> 2)))
          }
        ),
        suite("lookups")(
          testM("get existing element") {
            val tx = TMap.make("a" -> 1, "b" -> 2).flatMap(_.get("a"))
            assertM(tx.commit, isSome(equalTo(1)))
          },
          testM("get non-existing element") {
            val tx = TMap.empty[String, Int].flatMap(_.get("a"))
            assertM(tx.commit, isNone)
          },
          testM("getOrElse existing element") {
            val tx = TMap.make("a" -> 1, "b" -> 2).flatMap(_.getOrElse("a", 10))
            assertM(tx.commit, equalTo(1))
          },
          testM("getOrElse non-existing element") {
            val tx = TMap.empty[String, Int].flatMap(_.getOrElse("a", 10))
            assertM(tx.commit, equalTo(10))
          },
          testM("contains existing element") {
            val tx = TMap.make("a" -> 1, "b" -> 2).flatMap(_.contains("a"))
            assertM(tx.commit, isTrue)
          },
          testM("contains non-existing element") {
            val tx = TMap.empty[String, Int].flatMap(_.contains("a"))
            assertM(tx.commit, isFalse)
          },
          testM("collect all elements") {
            val tx = TMap.make("a" -> 1, "b" -> 2, "c" -> 3).flatMap(_.toList)
            assertM(tx.commit, hasSameElements(List("a" -> 1, "b" -> 2, "c" -> 3)))
          },
          testM("collect all keys") {
            val tx = TMap.make("a" -> 1, "b" -> 2, "c" -> 3).flatMap(_.keys)
            assertM(tx.commit, hasSameElements(List("a", "b", "c")))
          },
          testM("collect all values") {
            val tx = TMap.make("a" -> 1, "b" -> 2, "c" -> 3).flatMap(_.values)
            assertM(tx.commit, hasSameElements(List(1, 2, 3)))
          }
        ),
        suite("insertion and removal")(
          testM("add new element") {
            val tx =
              for {
                tmap <- TMap.empty[String, Int]
                _    <- tmap.put("a", 1)
                e    <- tmap.get("a")
              } yield e

            assertM(tx.commit, isSome(equalTo(1)))
          },
          testM("overwrite existing element") {
            val tx =
              for {
                tmap <- TMap.make("a" -> 1, "b" -> 2)
                _    <- tmap.put("a", 10)
                e    <- tmap.get("a")
              } yield e

            assertM(tx.commit, isSome(equalTo(10)))
          },
          testM("remove existing element") {
            val tx =
              for {
                tmap <- TMap.make("a" -> 1, "b" -> 2)
                _    <- tmap.delete("a")
                e    <- tmap.get("a")
              } yield e

            assertM(tx.commit, isNone)
          },
          testM("remove non-existing element") {
            val tx =
              for {
                tmap <- TMap.empty[String, Int]
                _    <- tmap.delete("a")
                e    <- tmap.get("a")
              } yield e

            assertM(tx.commit, isNone)
          },
          testM("add many keys with negative hash codes") {
            val expected = Range(1, 1000).map(i => HashContainer(-i) -> i).toList

            val tx =
              for {
                tmap <- TMap.empty[HashContainer, Int]
                _    <- STM.collectAll(expected.map(i => tmap.put(i._1, i._2)))
                e    <- tmap.toList
              } yield e

            assertM(tx.commit, hasSameElements(expected))
          }
        ),
        suite("transformations")(
          testM("merge") {
            val tx =
              for {
                tmap <- TMap.make("a" -> 1)
                a    <- tmap.merge("a", 2)(_ + _)
                b    <- tmap.merge("b", 2)(_ + _)
              } yield (a, b)

            assertM(tx.commit, equalTo((3, 2)))
          },
          testM("retainIf") {
            val tx =
              for {
                tmap <- TMap.make("a" -> 1, "aa" -> 2, "aaa" -> 3)
                _    <- tmap.retainIf((k, _) => k == "aa")
                a    <- tmap.contains("a")
                aa   <- tmap.contains("aa")
                aaa  <- tmap.contains("aaa")
              } yield (a, aa, aaa)

            assertM(tx.commit, equalTo((false, true, false)))
          },
          testM("removeIf") {
            val tx =
              for {
                tmap <- TMap.make("a" -> 1, "aa" -> 2, "aaa" -> 3)
                _    <- tmap.removeIf((k, _) => k == "aa")
                a    <- tmap.contains("a")
                aa   <- tmap.contains("aa")
                aaa  <- tmap.contains("aaa")
              } yield (a, aa, aaa)

            assertM(tx.commit, equalTo((true, false, true)))
          },
          testM("transform") {
            val tx =
              for {
                tmap <- TMap.make("a" -> 1, "aa" -> 2, "aaa" -> 3)
                _    <- tmap.transform((k, v) => k.replaceAll("a", "b") -> v * 2)
                res  <- tmap.toList
              } yield res

            assertM(tx.commit, hasSameElements(List("b" -> 2, "bb" -> 4, "bbb" -> 6)))
          },
          testM("transform with keys with negative hashCodes") {
            val tx =
              for {
                tmap <- TMap.make(HashContainer(-1) -> 1, HashContainer(-2) -> 2, HashContainer(-3) -> 3)
                _    <- tmap.transform((k, v) => HashContainer(k.i * -2) -> v * 2)
                res  <- tmap.toList
              } yield res

            assertM(
              tx.commit,
              hasSameElements(List(HashContainer(2) -> 2, HashContainer(4) -> 4, HashContainer(6) -> 6))
            )
          },
          testM("transformM") {
            val tx =
              for {
                tmap <- TMap.make("a" -> 1, "aa" -> 2, "aaa" -> 3)
                _    <- tmap.transformM((k, v) => STM.succeed(k.replaceAll("a", "b") -> v * 2))
                res  <- tmap.toList
              } yield res

            assertM(tx.commit, hasSameElements(List("b" -> 2, "bb" -> 4, "bbb" -> 6)))
          },
          testM("transformValues") {
            val tx =
              for {
                tmap <- TMap.make("a" -> 1, "aa" -> 2, "aaa" -> 3)
                _    <- tmap.transformValues(_ * 2)
                res  <- tmap.toList
              } yield res

            assertM(tx.commit, hasSameElements(List("a" -> 2, "aa" -> 4, "aaa" -> 6)))
          },
          testM("transformValuesM") {
            val tx =
              for {
                tmap <- TMap.make("a" -> 1, "aa" -> 2, "aaa" -> 3)
                _    <- tmap.transformValuesM(v => STM.succeed(v * 2))
                res  <- tmap.toList
              } yield res

            assertM(tx.commit, hasSameElements(List("a" -> 2, "aa" -> 4, "aaa" -> 6)))
          }
        ),
        suite("folds")(
          testM("fold on non-empty map") {
            val tx =
              for {
                tmap <- TMap.make("a" -> 1, "b" -> 2, "c" -> 3)
                res  <- tmap.fold(0)((acc, kv) => acc + kv._2)
              } yield res

            assertM(tx.commit, equalTo(6))
          },
          testM("fold on empty map") {
            val tx =
              for {
                tmap <- TMap.empty[String, Int]
                res  <- tmap.fold(0)((acc, kv) => acc + kv._2)
              } yield res

            assertM(tx.commit, equalTo(0))
          },
          testM("foldM on non-empty map") {
            val tx =
              for {
                tmap <- TMap.make("a" -> 1, "b" -> 2, "c" -> 3)
                res  <- tmap.foldM(0)((acc, kv) => STM.succeed(acc + kv._2))
              } yield res

            assertM(tx.commit, equalTo(6))
          },
          testM("foldM on empty map") {
            val tx =
              for {
                tmap <- TMap.empty[String, Int]
                res  <- tmap.foldM(0)((acc, kv) => STM.succeed(acc + kv._2))
              } yield res

            assertM(tx.commit, equalTo(0))
          }
        )
      )
    )

private final class HashContainer(val i: Int) {
  override def hashCode(): Int = i

  override def equals(obj: Any): Boolean = obj match {
    case o: HashContainer => i == o.i
    case _                => false
  }

  override def toString: String = s"HashContainer($i)"
}

private object HashContainer {
  def apply(hc: Int) = new HashContainer(hc)
>>>>>>> 6c6a1ca2
}<|MERGE_RESOLUTION|>--- conflicted
+++ resolved
@@ -20,7 +20,6 @@
 import zio.test._
 import zio.ZIOBaseSpec
 
-<<<<<<< HEAD
 object TMapSpec extends ZIOBaseSpec {
 
   def spec = suite("TMap")(
@@ -116,6 +115,18 @@
           } yield e
 
         assertM(tx.commit, isNone)
+      },
+      testM("add many keys with negative hash codes") {
+        val expected = Range(1, 1000).map(i => HashContainer(-i) -> i).toList
+
+        val tx =
+          for {
+            tmap <- TMap.empty[HashContainer, Int]
+            _    <- STM.collectAll(expected.map(i => tmap.put(i._1, i._2)))
+            e    <- tmap.toList
+          } yield e
+
+        assertM(tx.commit, hasSameElements(expected))
       }
     ),
     suite("transformations")(
@@ -163,6 +174,19 @@
 
         assertM(tx.commit, hasSameElements(List("b" -> 2, "bb" -> 4, "bbb" -> 6)))
       },
+      testM("transform with keys with negative hashCodes") {
+        val tx =
+          for {
+            tmap <- TMap.make(HashContainer(-1) -> 1, HashContainer(-2) -> 2, HashContainer(-3) -> 3)
+            _    <- tmap.transform((k, v) => HashContainer(k.i * -2) -> v * 2)
+            res  <- tmap.toList
+          } yield res
+
+        assertM(
+          tx.commit,
+          hasSameElements(List(HashContainer(2) -> 2, HashContainer(4) -> 4, HashContainer(6) -> 6))
+        )
+      },
       testM("transformM") {
         val tx =
           for {
@@ -233,245 +257,7 @@
       }
     )
   )
-=======
-object TMapSpec
-    extends ZIOBaseSpec(
-      suite("TMap")(
-        suite("factories")(
-          testM("apply") {
-            val tx = TMap.make("a" -> 1, "b" -> 2, "c" -> 2, "b" -> 3).flatMap(_.toList)
-            assertM(tx.commit, hasSameElements(List("a" -> 1, "b" -> 3, "c" -> 2)))
-          },
-          testM("empty") {
-            val tx = TMap.empty[String, Int].flatMap(_.toList)
-            assertM(tx.commit, isEmpty)
-          },
-          testM("fromIterable") {
-            val tx = TMap.fromIterable(List("a" -> 1, "b" -> 2, "c" -> 2, "b" -> 3)).flatMap(_.toList)
-            assertM(tx.commit, hasSameElements(List("a" -> 1, "b" -> 3, "c" -> 2)))
-          }
-        ),
-        suite("lookups")(
-          testM("get existing element") {
-            val tx = TMap.make("a" -> 1, "b" -> 2).flatMap(_.get("a"))
-            assertM(tx.commit, isSome(equalTo(1)))
-          },
-          testM("get non-existing element") {
-            val tx = TMap.empty[String, Int].flatMap(_.get("a"))
-            assertM(tx.commit, isNone)
-          },
-          testM("getOrElse existing element") {
-            val tx = TMap.make("a" -> 1, "b" -> 2).flatMap(_.getOrElse("a", 10))
-            assertM(tx.commit, equalTo(1))
-          },
-          testM("getOrElse non-existing element") {
-            val tx = TMap.empty[String, Int].flatMap(_.getOrElse("a", 10))
-            assertM(tx.commit, equalTo(10))
-          },
-          testM("contains existing element") {
-            val tx = TMap.make("a" -> 1, "b" -> 2).flatMap(_.contains("a"))
-            assertM(tx.commit, isTrue)
-          },
-          testM("contains non-existing element") {
-            val tx = TMap.empty[String, Int].flatMap(_.contains("a"))
-            assertM(tx.commit, isFalse)
-          },
-          testM("collect all elements") {
-            val tx = TMap.make("a" -> 1, "b" -> 2, "c" -> 3).flatMap(_.toList)
-            assertM(tx.commit, hasSameElements(List("a" -> 1, "b" -> 2, "c" -> 3)))
-          },
-          testM("collect all keys") {
-            val tx = TMap.make("a" -> 1, "b" -> 2, "c" -> 3).flatMap(_.keys)
-            assertM(tx.commit, hasSameElements(List("a", "b", "c")))
-          },
-          testM("collect all values") {
-            val tx = TMap.make("a" -> 1, "b" -> 2, "c" -> 3).flatMap(_.values)
-            assertM(tx.commit, hasSameElements(List(1, 2, 3)))
-          }
-        ),
-        suite("insertion and removal")(
-          testM("add new element") {
-            val tx =
-              for {
-                tmap <- TMap.empty[String, Int]
-                _    <- tmap.put("a", 1)
-                e    <- tmap.get("a")
-              } yield e
-
-            assertM(tx.commit, isSome(equalTo(1)))
-          },
-          testM("overwrite existing element") {
-            val tx =
-              for {
-                tmap <- TMap.make("a" -> 1, "b" -> 2)
-                _    <- tmap.put("a", 10)
-                e    <- tmap.get("a")
-              } yield e
-
-            assertM(tx.commit, isSome(equalTo(10)))
-          },
-          testM("remove existing element") {
-            val tx =
-              for {
-                tmap <- TMap.make("a" -> 1, "b" -> 2)
-                _    <- tmap.delete("a")
-                e    <- tmap.get("a")
-              } yield e
-
-            assertM(tx.commit, isNone)
-          },
-          testM("remove non-existing element") {
-            val tx =
-              for {
-                tmap <- TMap.empty[String, Int]
-                _    <- tmap.delete("a")
-                e    <- tmap.get("a")
-              } yield e
-
-            assertM(tx.commit, isNone)
-          },
-          testM("add many keys with negative hash codes") {
-            val expected = Range(1, 1000).map(i => HashContainer(-i) -> i).toList
-
-            val tx =
-              for {
-                tmap <- TMap.empty[HashContainer, Int]
-                _    <- STM.collectAll(expected.map(i => tmap.put(i._1, i._2)))
-                e    <- tmap.toList
-              } yield e
-
-            assertM(tx.commit, hasSameElements(expected))
-          }
-        ),
-        suite("transformations")(
-          testM("merge") {
-            val tx =
-              for {
-                tmap <- TMap.make("a" -> 1)
-                a    <- tmap.merge("a", 2)(_ + _)
-                b    <- tmap.merge("b", 2)(_ + _)
-              } yield (a, b)
-
-            assertM(tx.commit, equalTo((3, 2)))
-          },
-          testM("retainIf") {
-            val tx =
-              for {
-                tmap <- TMap.make("a" -> 1, "aa" -> 2, "aaa" -> 3)
-                _    <- tmap.retainIf((k, _) => k == "aa")
-                a    <- tmap.contains("a")
-                aa   <- tmap.contains("aa")
-                aaa  <- tmap.contains("aaa")
-              } yield (a, aa, aaa)
-
-            assertM(tx.commit, equalTo((false, true, false)))
-          },
-          testM("removeIf") {
-            val tx =
-              for {
-                tmap <- TMap.make("a" -> 1, "aa" -> 2, "aaa" -> 3)
-                _    <- tmap.removeIf((k, _) => k == "aa")
-                a    <- tmap.contains("a")
-                aa   <- tmap.contains("aa")
-                aaa  <- tmap.contains("aaa")
-              } yield (a, aa, aaa)
-
-            assertM(tx.commit, equalTo((true, false, true)))
-          },
-          testM("transform") {
-            val tx =
-              for {
-                tmap <- TMap.make("a" -> 1, "aa" -> 2, "aaa" -> 3)
-                _    <- tmap.transform((k, v) => k.replaceAll("a", "b") -> v * 2)
-                res  <- tmap.toList
-              } yield res
-
-            assertM(tx.commit, hasSameElements(List("b" -> 2, "bb" -> 4, "bbb" -> 6)))
-          },
-          testM("transform with keys with negative hashCodes") {
-            val tx =
-              for {
-                tmap <- TMap.make(HashContainer(-1) -> 1, HashContainer(-2) -> 2, HashContainer(-3) -> 3)
-                _    <- tmap.transform((k, v) => HashContainer(k.i * -2) -> v * 2)
-                res  <- tmap.toList
-              } yield res
-
-            assertM(
-              tx.commit,
-              hasSameElements(List(HashContainer(2) -> 2, HashContainer(4) -> 4, HashContainer(6) -> 6))
-            )
-          },
-          testM("transformM") {
-            val tx =
-              for {
-                tmap <- TMap.make("a" -> 1, "aa" -> 2, "aaa" -> 3)
-                _    <- tmap.transformM((k, v) => STM.succeed(k.replaceAll("a", "b") -> v * 2))
-                res  <- tmap.toList
-              } yield res
-
-            assertM(tx.commit, hasSameElements(List("b" -> 2, "bb" -> 4, "bbb" -> 6)))
-          },
-          testM("transformValues") {
-            val tx =
-              for {
-                tmap <- TMap.make("a" -> 1, "aa" -> 2, "aaa" -> 3)
-                _    <- tmap.transformValues(_ * 2)
-                res  <- tmap.toList
-              } yield res
-
-            assertM(tx.commit, hasSameElements(List("a" -> 2, "aa" -> 4, "aaa" -> 6)))
-          },
-          testM("transformValuesM") {
-            val tx =
-              for {
-                tmap <- TMap.make("a" -> 1, "aa" -> 2, "aaa" -> 3)
-                _    <- tmap.transformValuesM(v => STM.succeed(v * 2))
-                res  <- tmap.toList
-              } yield res
-
-            assertM(tx.commit, hasSameElements(List("a" -> 2, "aa" -> 4, "aaa" -> 6)))
-          }
-        ),
-        suite("folds")(
-          testM("fold on non-empty map") {
-            val tx =
-              for {
-                tmap <- TMap.make("a" -> 1, "b" -> 2, "c" -> 3)
-                res  <- tmap.fold(0)((acc, kv) => acc + kv._2)
-              } yield res
-
-            assertM(tx.commit, equalTo(6))
-          },
-          testM("fold on empty map") {
-            val tx =
-              for {
-                tmap <- TMap.empty[String, Int]
-                res  <- tmap.fold(0)((acc, kv) => acc + kv._2)
-              } yield res
-
-            assertM(tx.commit, equalTo(0))
-          },
-          testM("foldM on non-empty map") {
-            val tx =
-              for {
-                tmap <- TMap.make("a" -> 1, "b" -> 2, "c" -> 3)
-                res  <- tmap.foldM(0)((acc, kv) => STM.succeed(acc + kv._2))
-              } yield res
-
-            assertM(tx.commit, equalTo(6))
-          },
-          testM("foldM on empty map") {
-            val tx =
-              for {
-                tmap <- TMap.empty[String, Int]
-                res  <- tmap.foldM(0)((acc, kv) => STM.succeed(acc + kv._2))
-              } yield res
-
-            assertM(tx.commit, equalTo(0))
-          }
-        )
-      )
-    )
+}
 
 private final class HashContainer(val i: Int) {
   override def hashCode(): Int = i
@@ -486,5 +272,4 @@
 
 private object HashContainer {
   def apply(hc: Int) = new HashContainer(hc)
->>>>>>> 6c6a1ca2
 }