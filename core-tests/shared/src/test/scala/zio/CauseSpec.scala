package zio

import zio.Cause.{ Both, Then }
import zio.random.Random
import zio.test._
import zio.test.Assertion._

object CauseSpec extends ZIOBaseSpec {

<<<<<<< HEAD
  def spec = suite("CauseSpec")(
    suite("Cause")(
      testM("`Cause#died` and `Cause#stripFailures` are consistent") {
        check(causes) { c =>
          assert(c.stripFailures, if (c.died) isSome(anything) else isNone)
        }
      },
      testM("`Cause.equals` is symmetric") {
        check(causes, causes) { (a, b) =>
          assert(a == b, equalTo(b == a))
        }
      },
      testM("`Cause.equals` and `Cause.hashCode` satisfy the contract") {
        check(equalCauses) {
          case (a, b) =>
            assert(a.hashCode, equalTo(b.hashCode))
        }
      },
      testM("`Cause#untraced` removes all traces") {
        check(causes) { c =>
          assert(c.untraced.traces.headOption, isNone)
        }
      },
      zio.test.test("`Cause.failures is stack safe") {
        val n     = 100000
        val cause = List.fill(n)(Cause.fail("fail")).reduce(_ && _)
        assert(cause.failures.length, equalTo(n))
      }
    ),
    suite("Then")(
      testM("`Then.equals` satisfies associativity") {
        check(causes, causes, causes) { (a, b, c) =>
          assert(Then(Then(a, b), c), equalTo(Then(a, Then(b, c)))) &&
          assert(Then(a, Then(b, c)), equalTo(Then(Then(a, b), c)))
        }
      },
      testM("`Then.equals` satisfies distributivity") {
        check(causes, causes, causes) { (a, b, c) =>
          assert(Then(a, Both(b, c)), equalTo(Both(Then(a, b), Then(a, c)))) &&
          assert(Then(Both(a, b), c), equalTo(Both(Then(a, c), Then(b, c))))
        }
      }
    ),
    suite("Both")(
      testM("`Both.equals` satisfies associativity") {
        check(causes, causes, causes) { (a, b, c) =>
          assert(Both(Both(a, b), c), equalTo(Both(a, Both(b, c)))) &&
          assert(Both(a, Both(b, c)), equalTo(Both(Both(a, b), c)))
        }
      },
      testM("`Both.equals` satisfies distributivity") {
        check(causes, causes, causes) { (a, b, c) =>
          assert(Both(Then(a, b), Then(a, c)), equalTo(Then(a, Both(b, c)))) &&
          assert(Both(Then(a, c), Then(b, c)), equalTo(Then(Both(a, b), c)))
        }
      },
      testM("`Both.equals` satisfies commutativity") {
        check(causes, causes) { (a, b) =>
          assert(Both(a, b), equalTo(Both(b, a)))
        }
      }
    ),
    suite("Meta")(
      testM("`Meta` is excluded from equals") {
        check(causes) { c =>
          assert(Cause.stackless(c), equalTo(c)) &&
          assert(c, equalTo(Cause.stackless(c)))
        }
      },
      testM("`Meta` is excluded from hashCode") {
        check(causes) { c =>
          assert(Cause.stackless(c).hashCode, equalTo(c.hashCode))
        }
      }
    ),
    suite("Monad Laws:")(
      testM("Left identity") {
        check(causes) { c =>
          assert(c.flatMap(Cause.fail), equalTo(c))
        }
      },
      testM("Right identity") {
        check(errors, errorCauseFunctions) { (e, f) =>
          assert(Cause.fail(e).flatMap(f), equalTo(f(e)))
        }
      },
      testM("Associativity") {
        check(causes, errorCauseFunctions, errorCauseFunctions) { (c, f, g) =>
          assert(c.flatMap(f).flatMap(g), equalTo(c.flatMap(e => f(e).flatMap(g))))
        }
      }
=======
object CauseSpec
    extends ZIOBaseSpec(
      suite("CauseSpec")(
        suite("Cause")(
          testM("`Cause#died` and `Cause#stripFailures` are consistent") {
            check(causes) { c =>
              assert(c.stripFailures, if (c.died) isSome(anything) else isNone)
            }
          },
          testM("`Cause.equals` is symmetric") {
            check(causes, causes) { (a, b) =>
              assert(a == b, equalTo(b == a))
            }
          },
          testM("`Cause.equals` and `Cause.hashCode` satisfy the contract") {
            check(equalCauses) {
              case (a, b) =>
                assert(a.hashCode, equalTo(b.hashCode))
            }
          },
          testM("`Cause#untraced` removes all traces") {
            check(causes) { c =>
              assert(c.untraced.traces.headOption, isNone)
            }
          },
          zio.test.test("`Cause.failures is stack safe") {
            val n     = 100000
            val cause = List.fill(n)(Cause.fail("fail")).reduce(_ && _)
            assert(cause.failures.length, equalTo(n))
          }
        ),
        suite("Then")(
          testM("`Then.equals` satisfies associativity") {
            check(causes, causes, causes) { (a, b, c) =>
              assert(Then(Then(a, b), c), equalTo(Then(a, Then(b, c)))) &&
              assert(Then(a, Then(b, c)), equalTo(Then(Then(a, b), c)))
            }
          },
          testM("`Then.equals` satisfies distributivity") {
            check(causes, causes, causes) { (a, b, c) =>
              assert(Then(a, Both(b, c)), equalTo(Both(Then(a, b), Then(a, c)))) &&
              assert(Then(Both(a, b), c), equalTo(Both(Then(a, c), Then(b, c))))
            }
          }
        ),
        suite("Both")(
          testM("`Both.equals` satisfies associativity") {
            check(causes, causes, causes) { (a, b, c) =>
              assert(Both(Both(a, b), c), equalTo(Both(a, Both(b, c)))) &&
              assert(Both(a, Both(b, c)), equalTo(Both(Both(a, b), c)))
            }
          },
          testM("`Both.equals` satisfies distributivity") {
            check(causes, causes, causes) { (a, b, c) =>
              assert(Both(Then(a, b), Then(a, c)), equalTo(Then(a, Both(b, c)))) &&
              assert(Both(Then(a, c), Then(b, c)), equalTo(Then(Both(a, b), c)))
            }
          },
          testM("`Both.equals` satisfies commutativity") {
            check(causes, causes) { (a, b) =>
              assert(Both(a, b), equalTo(Both(b, a)))
            }
          }
        ),
        suite("Meta")(
          testM("`Meta` is excluded from equals") {
            check(causes) { c =>
              assert(Cause.stackless(c), equalTo(c)) &&
              assert(c, equalTo(Cause.stackless(c)))
            }
          },
          testM("`Meta` is excluded from hashCode") {
            check(causes) { c =>
              assert(Cause.stackless(c).hashCode, equalTo(c.hashCode))
            }
          }
        ),
        suite("Empty")(
          testM("`Empty` is empty element for `Then`") {
            check(causes) { c =>
              assert(Then(c, Cause.empty), equalTo(c)) &&
              assert(Then(Cause.empty, c), equalTo(c))
            }
          },
          testM("`Empty` is empty element for `Both`") {
            check(causes) { c =>
              assert(Both(c, Cause.empty), equalTo(c)) &&
              assert(Both(Cause.empty, c), equalTo(c))
            }
          }
        ),
        suite("Monad Laws:")(
          testM("Left identity") {
            check(causes) { c =>
              assert(c.flatMap(Cause.fail), equalTo(c))
            }
          },
          testM("Right identity") {
            check(errors, errorCauseFunctions) { (e, f) =>
              assert(Cause.fail(e).flatMap(f), equalTo(f(e)))
            }
          },
          testM("Associativity") {
            check(causes, errorCauseFunctions, errorCauseFunctions) { (c, f, g) =>
              assert(c.flatMap(f).flatMap(g), equalTo(c.flatMap(e => f(e).flatMap(g))))
            }
          }
        )
      )
>>>>>>> 6c6a1ca2
    )
  )

  val causes: Gen[Random with Sized, Cause[String]] =
    Gen.causes(Gen.anyString, Gen.anyString.map(s => new RuntimeException(s)))

  val equalCauses: Gen[Random with Sized, (Cause[String], Cause[String])] =
    (causes <*> causes <*> causes).flatMap {
      case ((a, b), c) =>
        Gen.elements(
          (a, a),
          (a, Cause.traced(a, ZTrace(Fiber.Id(0L, 0L), Nil, Nil, None))),
          (Then(Then(a, b), c), Then(a, Then(b, c))),
          (Then(a, Both(b, c)), Both(Then(a, b), Then(a, c))),
          (Both(Both(a, b), c), Both(a, Both(b, c))),
          (Both(Then(a, c), Then(b, c)), Then(Both(a, b), c)),
          (Both(a, b), Both(b, a)),
          (a, Cause.stackless(a)),
          (a, Then(a, Cause.empty)),
          (a, Both(a, Cause.empty))
        )
    }

  val errorCauseFunctions: Gen[Random with Sized, String => Cause[String]] =
    Gen.function(causes)

  val errors: Gen[Random with Sized, String] =
    Gen.anyString
}<|MERGE_RESOLUTION|>--- conflicted
+++ resolved
@@ -7,7 +7,6 @@
 
 object CauseSpec extends ZIOBaseSpec {
 
-<<<<<<< HEAD
   def spec = suite("CauseSpec")(
     suite("Cause")(
       testM("`Cause#died` and `Cause#stripFailures` are consistent") {
@@ -83,6 +82,20 @@
         }
       }
     ),
+    suite("Empty")(
+      testM("`Empty` is empty element for `Then`") {
+        check(causes) { c =>
+          assert(Then(c, Cause.empty), equalTo(c)) &&
+          assert(Then(Cause.empty, c), equalTo(c))
+        }
+      },
+      testM("`Empty` is empty element for `Both`") {
+        check(causes) { c =>
+          assert(Both(c, Cause.empty), equalTo(c)) &&
+          assert(Both(Cause.empty, c), equalTo(c))
+        }
+      }
+    ),
     suite("Monad Laws:")(
       testM("Left identity") {
         check(causes) { c =>
@@ -99,117 +112,6 @@
           assert(c.flatMap(f).flatMap(g), equalTo(c.flatMap(e => f(e).flatMap(g))))
         }
       }
-=======
-object CauseSpec
-    extends ZIOBaseSpec(
-      suite("CauseSpec")(
-        suite("Cause")(
-          testM("`Cause#died` and `Cause#stripFailures` are consistent") {
-            check(causes) { c =>
-              assert(c.stripFailures, if (c.died) isSome(anything) else isNone)
-            }
-          },
-          testM("`Cause.equals` is symmetric") {
-            check(causes, causes) { (a, b) =>
-              assert(a == b, equalTo(b == a))
-            }
-          },
-          testM("`Cause.equals` and `Cause.hashCode` satisfy the contract") {
-            check(equalCauses) {
-              case (a, b) =>
-                assert(a.hashCode, equalTo(b.hashCode))
-            }
-          },
-          testM("`Cause#untraced` removes all traces") {
-            check(causes) { c =>
-              assert(c.untraced.traces.headOption, isNone)
-            }
-          },
-          zio.test.test("`Cause.failures is stack safe") {
-            val n     = 100000
-            val cause = List.fill(n)(Cause.fail("fail")).reduce(_ && _)
-            assert(cause.failures.length, equalTo(n))
-          }
-        ),
-        suite("Then")(
-          testM("`Then.equals` satisfies associativity") {
-            check(causes, causes, causes) { (a, b, c) =>
-              assert(Then(Then(a, b), c), equalTo(Then(a, Then(b, c)))) &&
-              assert(Then(a, Then(b, c)), equalTo(Then(Then(a, b), c)))
-            }
-          },
-          testM("`Then.equals` satisfies distributivity") {
-            check(causes, causes, causes) { (a, b, c) =>
-              assert(Then(a, Both(b, c)), equalTo(Both(Then(a, b), Then(a, c)))) &&
-              assert(Then(Both(a, b), c), equalTo(Both(Then(a, c), Then(b, c))))
-            }
-          }
-        ),
-        suite("Both")(
-          testM("`Both.equals` satisfies associativity") {
-            check(causes, causes, causes) { (a, b, c) =>
-              assert(Both(Both(a, b), c), equalTo(Both(a, Both(b, c)))) &&
-              assert(Both(a, Both(b, c)), equalTo(Both(Both(a, b), c)))
-            }
-          },
-          testM("`Both.equals` satisfies distributivity") {
-            check(causes, causes, causes) { (a, b, c) =>
-              assert(Both(Then(a, b), Then(a, c)), equalTo(Then(a, Both(b, c)))) &&
-              assert(Both(Then(a, c), Then(b, c)), equalTo(Then(Both(a, b), c)))
-            }
-          },
-          testM("`Both.equals` satisfies commutativity") {
-            check(causes, causes) { (a, b) =>
-              assert(Both(a, b), equalTo(Both(b, a)))
-            }
-          }
-        ),
-        suite("Meta")(
-          testM("`Meta` is excluded from equals") {
-            check(causes) { c =>
-              assert(Cause.stackless(c), equalTo(c)) &&
-              assert(c, equalTo(Cause.stackless(c)))
-            }
-          },
-          testM("`Meta` is excluded from hashCode") {
-            check(causes) { c =>
-              assert(Cause.stackless(c).hashCode, equalTo(c.hashCode))
-            }
-          }
-        ),
-        suite("Empty")(
-          testM("`Empty` is empty element for `Then`") {
-            check(causes) { c =>
-              assert(Then(c, Cause.empty), equalTo(c)) &&
-              assert(Then(Cause.empty, c), equalTo(c))
-            }
-          },
-          testM("`Empty` is empty element for `Both`") {
-            check(causes) { c =>
-              assert(Both(c, Cause.empty), equalTo(c)) &&
-              assert(Both(Cause.empty, c), equalTo(c))
-            }
-          }
-        ),
-        suite("Monad Laws:")(
-          testM("Left identity") {
-            check(causes) { c =>
-              assert(c.flatMap(Cause.fail), equalTo(c))
-            }
-          },
-          testM("Right identity") {
-            check(errors, errorCauseFunctions) { (e, f) =>
-              assert(Cause.fail(e).flatMap(f), equalTo(f(e)))
-            }
-          },
-          testM("Associativity") {
-            check(causes, errorCauseFunctions, errorCauseFunctions) { (c, f, g) =>
-              assert(c.flatMap(f).flatMap(g), equalTo(c.flatMap(e => f(e).flatMap(g))))
-            }
-          }
-        )
-      )
->>>>>>> 6c6a1ca2
     )
   )
 
