--- conflicted
+++ resolved
@@ -262,11 +262,7 @@
         case class A(name: String, value: Int)
         case class B(name: String)
         val l1: Layer[Nothing, Has[A]]               = ZLayer.succeed(A("name", 1))
-<<<<<<< HEAD
-        val l2: ZLayer[Has[String], Nothing, Has[B]] = (B.apply _).toLayer
-=======
         val l2: ZLayer[Has[String], Nothing, Has[B]] = ZLayer.fromService(B.apply)
->>>>>>> f252f4fb
         val live: Layer[Nothing, Has[B]]             = l1.map(a => Has(a.get[A].name)) >>> l2
         assertM(ZIO.access[Has[B]](_.get).inject(live))(equalTo(B("name")))
       },
