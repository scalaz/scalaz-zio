package zio

import zio.test._
import zio.test.Assertion._
import zio.LatchOps._
import FiberSpecData._

object FiberSpec
    extends ZIOBaseSpec(
      suite("FiberSpec")(
        suite("Create a new Fiber and")(testM("lift it into Managed") {
          for {
            ref <- Ref.make(false)
            fiber <- withLatch { release =>
                      (release *> IO.unit).bracket_(ref.set(true))(IO.never).fork
                    }
            _     <- fiber.toManaged.use(_ => IO.unit)
            _     <- fiber.await
            value <- ref.get
          } yield assert(value, isTrue)
        }),
        suite("`inheritLocals` works for Fiber created using:")(
          testM("`map`") {
            for {
              fiberRef <- FiberRef.make(initial)
              child <- withLatch { release =>
                        (fiberRef.set(update) *> release).fork
                      }
              _     <- child.map(_ => ()).inheritFiberRefs
              value <- fiberRef.get
            } yield assert(value, equalTo(update))
          },
          testM("`orElse`") {
            for {
              fiberRef  <- FiberRef.make(initial)
              semaphore <- Semaphore.make(2)
              _         <- semaphore.acquireN(2)
              child1    <- (fiberRef.set("child1") *> semaphore.release).fork
              child2    <- (fiberRef.set("child2") *> semaphore.release).fork
              _         <- semaphore.acquireN(2)
              _         <- child1.orElse(child2).inheritFiberRefs
              value     <- fiberRef.get
            } yield assert(value, equalTo("child1"))
          },
          testM("`zip`") {
            for {
              fiberRef  <- FiberRef.make(initial)
              semaphore <- Semaphore.make(2)
              _         <- semaphore.acquireN(2)
              child1    <- (fiberRef.set("child1") *> semaphore.release).fork
              child2    <- (fiberRef.set("child2") *> semaphore.release).fork
              _         <- semaphore.acquireN(2)
              _         <- child1.zip(child2).inheritFiberRefs
              value     <- fiberRef.get
            } yield assert(value, equalTo("child1"))
          }
        ),
        suite("`Fiber.join` on interrupted Fiber")(
          testM("is inner interruption") {
            for {
              exit <- Fiber.interrupt.join.run
            } yield assert(exit, equalTo(Exit.interrupt))
          }
        )
      )
    )

<<<<<<< HEAD
  def e3 =
    for {
      fiberRef <- FiberRef.make(initial)
      latch1   <- Promise.make[Nothing, Unit]
      latch2   <- Promise.make[Nothing, Unit]
      child1   <- (fiberRef.set("child1") *> latch1.succeed(())).fork
      child2   <- (fiberRef.set("child2") *> latch2.succeed(())).fork
      _        <- latch1.await *> latch2.await *> child1.orElse(child2).inheritFiberRefs
      value    <- fiberRef.get
    } yield value must beTheSameAs("child1")

  def e4 =
    for {
      fiberRef <- FiberRef.make(initial)
      latch1   <- Promise.make[Nothing, Unit]
      latch2   <- Promise.make[Nothing, Unit]
      child1   <- (fiberRef.set("child1") *> latch1.succeed(())).fork
      child2   <- (fiberRef.set("child2") *> latch2.succeed(())).fork
      _        <- latch1.await *> latch2.await *> child1.zip(child2).inheritFiberRefs
      value    <- fiberRef.get
    } yield value must beTheSameAs("child1")
=======
object FiberSpecData {
  val (initial, update) = ("initial", "update")
>>>>>>> 1fce9981
}<|MERGE_RESOLUTION|>--- conflicted
+++ resolved
@@ -32,26 +32,26 @@
           },
           testM("`orElse`") {
             for {
-              fiberRef  <- FiberRef.make(initial)
-              semaphore <- Semaphore.make(2)
-              _         <- semaphore.acquireN(2)
-              child1    <- (fiberRef.set("child1") *> semaphore.release).fork
-              child2    <- (fiberRef.set("child2") *> semaphore.release).fork
-              _         <- semaphore.acquireN(2)
-              _         <- child1.orElse(child2).inheritFiberRefs
-              value     <- fiberRef.get
+              fiberRef <- FiberRef.make(initial)
+              latch1   <- Promise.make[Nothing, Unit]
+              latch2   <- Promise.make[Nothing, Unit]
+              child1   <- (fiberRef.set("child1") *> latch1.succeed(())).fork
+              child2   <- (fiberRef.set("child2") *> latch2.succeed(())).fork
+              _        <- latch1.await *> latch2.await
+              _        <- child1.orElse(child2).inheritFiberRefs
+              value    <- fiberRef.get
             } yield assert(value, equalTo("child1"))
           },
           testM("`zip`") {
             for {
-              fiberRef  <- FiberRef.make(initial)
-              semaphore <- Semaphore.make(2)
-              _         <- semaphore.acquireN(2)
-              child1    <- (fiberRef.set("child1") *> semaphore.release).fork
-              child2    <- (fiberRef.set("child2") *> semaphore.release).fork
-              _         <- semaphore.acquireN(2)
-              _         <- child1.zip(child2).inheritFiberRefs
-              value     <- fiberRef.get
+              fiberRef <- FiberRef.make(initial)
+              latch1   <- Promise.make[Nothing, Unit]
+              latch2   <- Promise.make[Nothing, Unit]
+              child1   <- (fiberRef.set("child1") *> latch1.succeed(())).fork
+              child2   <- (fiberRef.set("child2") *> latch2.succeed(())).fork
+              _        <- latch1.await *> latch2.await
+              _        <- child1.zip(child2).inheritFiberRefs
+              value    <- fiberRef.get
             } yield assert(value, equalTo("child1"))
           }
         ),
@@ -65,30 +65,6 @@
       )
     )
 
-<<<<<<< HEAD
-  def e3 =
-    for {
-      fiberRef <- FiberRef.make(initial)
-      latch1   <- Promise.make[Nothing, Unit]
-      latch2   <- Promise.make[Nothing, Unit]
-      child1   <- (fiberRef.set("child1") *> latch1.succeed(())).fork
-      child2   <- (fiberRef.set("child2") *> latch2.succeed(())).fork
-      _        <- latch1.await *> latch2.await *> child1.orElse(child2).inheritFiberRefs
-      value    <- fiberRef.get
-    } yield value must beTheSameAs("child1")
-
-  def e4 =
-    for {
-      fiberRef <- FiberRef.make(initial)
-      latch1   <- Promise.make[Nothing, Unit]
-      latch2   <- Promise.make[Nothing, Unit]
-      child1   <- (fiberRef.set("child1") *> latch1.succeed(())).fork
-      child2   <- (fiberRef.set("child2") *> latch2.succeed(())).fork
-      _        <- latch1.await *> latch2.await *> child1.zip(child2).inheritFiberRefs
-      value    <- fiberRef.get
-    } yield value must beTheSameAs("child1")
-=======
 object FiberSpecData {
   val (initial, update) = ("initial", "update")
->>>>>>> 1fce9981
 }