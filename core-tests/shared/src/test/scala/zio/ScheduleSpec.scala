--- conflicted
+++ resolved
@@ -13,83 +13,6 @@
 
   import ZIOTag._
 
-<<<<<<< HEAD
-  def spec =
-    suite("ScheduleSpec")(
-      /**
-       * Retry `once` means that we try to exec `io`, get and error,
-       * try again to exec `io`, and whatever the output is, we return that
-       * second result.
-       * The three following tests test retry when:
-       * - the first time succeeds (no retry)
-       * - the first time fails and the second succeeds (one retry, result success)
-       * - both first time and retry fail (one retry, result failure)
-       */
-      suite("Repeat on success according to a provided strategy")(
-        testM("for 'recurs(a negative number)' repeats 0 additional time") {
-          // A repeat with a negative number of times should not repeat the action at all
-          checkRepeat(Schedule.recurs(-5), expected = 0)
-        },
-        testM("for 'recurs(0)' does repeat 0 additional time") {
-          // A repeat with 0 number of times should not repeat the action at all
-          checkRepeat(Schedule.recurs(0), expected = 0)
-        },
-        testM("for 'recurs(1)' does repeat 1 additional time") {
-          checkRepeat(Schedule.recurs(1), expected = 1)
-        },
-        testM("for 'once' does repeats 1 additional time") {
-          for {
-            ref <- Ref.make(0)
-            _   <- ref.update(_ + 1).repeat(Schedule.once)
-            res <- ref.get
-          } yield assert(res)(equalTo(2))
-        },
-        testM("for 'recurs(a positive given number)' repeats that additional number of time") {
-          checkRepeat(Schedule.recurs(42), expected = 42)
-        },
-        testM("for 'recurWhile(cond)' repeats while the cond still holds") {
-          def cond: Int => Boolean = _ < 10
-          checkRepeat(Schedule.recurWhile(cond), expected = 10)
-        },
-        testM("for 'recurWhileM(cond)' repeats while the effectful cond still holds") {
-          def cond: Int => UIO[Boolean] = x => IO.succeed(x > 10)
-          checkRepeat(Schedule.recurWhileM(cond), expected = 1)
-        },
-        testM("for 'recurWhileEquals(cond)' repeats while the cond is equal") {
-          checkRepeat(Schedule.recurWhileEquals(1), expected = 2)
-        },
-        testM("for 'recurUntil(cond)' repeats until the cond is satisfied") {
-          def cond: Int => Boolean = _ < 10
-          checkRepeat(Schedule.recurUntil(cond), expected = 1)
-        },
-        testM("for 'recurUntilM(cond)' repeats until the effectful cond is satisfied") {
-          def cond: Int => UIO[Boolean] = x => IO.succeed(x > 10)
-          checkRepeat(Schedule.recurUntilM(cond), expected = 11)
-        },
-        testM("for 'recurUntilEquals(cond)' repeats until the cond is equal") {
-          checkRepeat(Schedule.recurUntilEquals(1), expected = 1)
-        }
-      ),
-      suite("Collect all inputs into a list")(
-        testM("as long as the condition f holds") {
-          def cond: Int => Boolean = _ < 10
-          checkRepeat(Schedule.collectWhile(cond), expected = List(1, 2, 3, 4, 5, 6, 7, 8, 9))
-        },
-        testM("as long as the effectful condition f holds") {
-          def cond = (x: Int) => IO.succeed(x > 10)
-          checkRepeat(Schedule.collectWhileM(cond), expected = Nil)
-        },
-        testM("until the effectful condition f fails") {
-          def cond = (i: Int) => i < 10 && i > 1
-          checkRepeat(Schedule.collectUntil(cond), expected = Chunk(1))
-        },
-        testM("until the effectful condition f fails") {
-          def cond = (x: Int) => IO.succeed(x > 10)
-          checkRepeat(Schedule.collectUntilM(cond), expected = List(1, 2, 3, 4, 5, 6, 7, 8, 9, 10))
-        }
-      ),
-      testM("Repeat on failure does not actually repeat") {
-=======
   def spec = suite("ScheduleSpec")(
     /**
      * Retry `once` means that we try to exec `io`, get and error,
@@ -222,292 +145,161 @@
         } yield assert(i)(equalTo(1))
       },
       testM("retry 0 time for `recurs(0)`") {
->>>>>>> 1a3ceab8
         val failed = (for {
           ref <- Ref.make(0)
-          _   <- alwaysFail(ref).repeat(Schedule.recurs(42))
+          i   <- alwaysFail(ref).retry(Schedule.recurs(0))
+        } yield i)
+          .foldM[Clock, Int, String](
+            err => IO.succeed(err),
+            _ => IO.succeed("it should not be a success")
+          )
+        failed.map(actual => assert(actual)(equalTo("Error: 1")))
+      },
+      testM("retry exactly one time for `once` when second time succeeds") {
+        // one retry on failure
+        for {
+          ref <- Ref.make(0)
+          _   <- failOn0(ref).retry(Schedule.once)
+          r   <- ref.get
+        } yield assert(r)(equalTo(2))
+      },
+      testM("retry exactly one time for `once` even if still in error") {
+        // no more than one retry on retry `once`
+        val retried = (for {
+          ref <- Ref.make(0)
+          _   <- alwaysFail(ref).retry(Schedule.once)
         } yield ()).foldM[Clock, Int, String](
           err => IO.succeed(err),
-          _ => IO.succeed("it should not be a success at all")
-        )
-        assertM(failed)(equalTo("Error: 1"))
-      } @@ zioTag(errors),
-      testM("Repeat a scheduled repeat repeats the whole number") {
-        val n = 42
-        for {
-          ref <- Ref.make(0)
-          io  = ref.update(_ + 1).repeat(Schedule.recurs(n))
-          _   <- io.repeat(Schedule.recurs(1))
-          res <- ref.get
-        } yield assert(res)(equalTo((n + 1) * 2))
-      },
-      suite("Repeat an action 2 times and call `ensuring` should")(
-        testM("run the specified finalizer as soon as the schedule is complete") {
-          for {
-            p          <- Promise.make[Nothing, Unit]
-            r          <- Ref.make(0)
-            _          <- r.update(_ + 2).repeat(Schedule.recurs(2)).ensuring(p.succeed(()))
-            v          <- r.get
-            finalizerV <- p.poll
-          } yield assert(v)(equalTo(6)) && assert(finalizerV.isDefined)(equalTo(true))
+          _ => IO.succeed("A failure was expected")
+        )
+        assertM(retried)(equalTo("Error: 2"))
+      },
+      testM("for a given number of times with random jitter in (0, 1)") {
+        val schedule  = Schedule.spaced(500.millis).jittered(0, 1)
+        val scheduled = run(schedule >>> Schedule.elapsed)(List.fill(5)(()))
+        val expected  = Chunk(0.millis, 250.millis, 500.millis, 750.millis, 1000.millis)
+        assertM(TestRandom.feedDoubles(0.5, 0.5, 0.5, 0.5, 0.5) *> scheduled)(equalTo(expected))
+      },
+      testM("for a given number of times with random jitter in custom interval") {
+        val schedule  = Schedule.spaced(500.millis).jittered(2, 4)
+        val scheduled = run(schedule >>> Schedule.elapsed)((List.fill(5)(())))
+        val expected  = Chunk(0, 1500, 3000, 5000, 7000).map(_.millis)
+        assertM(TestRandom.feedDoubles(0.5, 0.5, 1, 1, 0.5) *> scheduled)(equalTo(expected))
+      },
+      testM("fixed delay with error predicate") {
+        var i = 0
+        val io = IO.effectTotal(i += 1).flatMap[Any, String, Unit] { _ =>
+          if (i < 5) IO.fail("KeepTryingError") else IO.fail("GiveUpError")
         }
-      ),
-      suite("Simulate a schedule")(
-        testM("without timing out") {
-          val schedule  = Schedule.exponential(1.minute)
-          val scheduled = clock.currentDateTime.orDie.flatMap(schedule.run(_, List.fill(5)(())))
-          val expected  = Chunk(1.minute, 2.minute, 4.minute, 8.minute, 16.minute)
-          assertM(scheduled)(equalTo(expected))
-        } @@ timeout(1.seconds),
-        testM("respect Schedule.recurs even if more input is provided than needed") {
-          val schedule  = Schedule.recurs(2) && Schedule.exponential(1.minute)
-          val scheduled = clock.currentDateTime.orDie.flatMap(schedule.run(_, 1 to 10))
-          val expected  = Chunk((0L, 1.minute), (1L, 2.minute), (2L, 4.minute))
-          assertM(scheduled)(equalTo(expected))
-        },
-        testM("free from stack overflow") {
-          assertM(ZStream.fromSchedule(Schedule.forever *> Schedule.recurs(1000000)).runCount)(
-            equalTo(1000000L)
-          )
-        }
-      ),
-      suite("Retry on failure according to a provided strategy")(
-        testM("retry 0 time for `once` when first time succeeds") {
-          implicit val canFail = CanFail
-          for {
-            ref <- Ref.make(0)
-            _   <- ref.update(_ + 1).retry(Schedule.once)
-            i   <- ref.get
-          } yield assert(i)(equalTo(1))
-        },
-        testM("retry 0 time for `recurs(0)`") {
-          val failed = (for {
-            ref <- Ref.make(0)
-            i   <- alwaysFail(ref).retry(Schedule.recurs(0))
-          } yield i)
-            .foldM[Clock, Int, String](
-              err => IO.succeed(err),
-              _ => IO.succeed("it should not be a success")
-            )
-          failed.map(actual => assert(actual)(equalTo("Error: 1")))
-        },
-        testM("retry exactly one time for `once` when second time succeeds") {
-          // one retry on failure
-          for {
-            ref <- Ref.make(0)
-            _   <- failOn0(ref).retry(Schedule.once)
-            r   <- ref.get
-          } yield assert(r)(equalTo(2))
-        },
-        testM("retry exactly one time for `once` even if still in error") {
-          // no more than one retry on retry `once`
-          val retried = (for {
-            ref <- Ref.make(0)
-            _   <- alwaysFail(ref).retry(Schedule.once)
-          } yield ()).foldM[Clock, Int, String](
+        val strategy = Schedule.spaced(200.millis).whileInput[String](_ == "KeepTryingError")
+        val expected = (800.millis, "GiveUpError", 4L)
+        val result = io.retryOrElseEither(
+          strategy,
+          (e: String, r: Long) => clock.nanoTime.map(nanos => (Duration.fromNanos(nanos), e, r))
+        )
+        assertM(run(result))(isLeft(equalTo(expected)))
+      },
+      testM("fibonacci delay") {
+        assertM(run(Schedule.fibonacci(100.millis) >>> Schedule.elapsed)(List.fill(5)(())))(
+          equalTo(Chunk(0, 1, 2, 4, 7).map(i => (i * 100).millis))
+        )
+      },
+      testM("linear delay") {
+        assertM(run(Schedule.linear(100.millis) >>> Schedule.elapsed)(List.fill(5)(())))(
+          equalTo(Chunk(0, 1, 3, 6, 10).map(i => (i * 100).millis))
+        )
+      },
+      testM("spaced delay") {
+        assertM(run(Schedule.spaced(100.millis) >>> Schedule.elapsed)(List.fill(5)(())))(
+          equalTo(Chunk(0, 1, 2, 3, 4).map(i => (i * 100).millis))
+        )
+      },
+      testM("fixed delay") {
+        assertM(run(Schedule.fixed(100.millis) >>> Schedule.elapsed)(List.fill(5)(())))(
+          equalTo(Chunk(0, 1, 2, 3, 4).map(i => (i * 100).millis))
+        )
+      },
+      testM("windowed") {
+        assertM(run(Schedule.windowed(100.millis) >>> Schedule.elapsed)(List.fill(5)(())))(
+          equalTo(Chunk(0, 1, 2, 3, 4).map(i => (i * 100).millis))
+        )
+      },
+      testM("modified linear delay") {
+        assertM(
+          run(Schedule.linear(100.millis).modifyDelayM { case (_, d) => ZIO.succeed(d * 2) } >>> Schedule.elapsed)(
+            List.fill(5)(())
+          )
+        )(equalTo(Chunk(0, 1, 3, 6, 10).map(i => (i * 200).millis)))
+      },
+      testM("exponential delay with default factor") {
+        assertM(run(Schedule.exponential(100.millis) >>> Schedule.elapsed)(List.fill(5)(())))(
+          equalTo(Chunk(0, 1, 3, 7, 15).map(i => (i * 100).millis))
+        )
+      },
+      testM("exponential delay with other factor") {
+        assertM(run(Schedule.exponential(100.millis, 3.0) >>> Schedule.elapsed)(List.fill(5)(())))(
+          equalTo(Chunk(0, 1, 4, 13, 40).map(i => (i * 100).millis))
+        )
+      },
+      testM("fromDurations") {
+        val schedule = Schedule.fromDurations(4.seconds, 7.seconds, 12.seconds, 19.seconds)
+        val expected = Chunk(0.seconds, 4.seconds, 11.seconds, 23.seconds, 42.seconds)
+        val actual   = run(schedule >>> Schedule.elapsed)(List.fill(5)(()))
+        assertM(actual)(equalTo(expected))
+      }
+    ) @@ zioTag(errors),
+    suite("Retry according to a provided strategy")(
+      testM("for up to 10 times") {
+        var i        = 0
+        val strategy = Schedule.recurs(10)
+        val io       = IO.effectTotal(i += 1).flatMap(_ => if (i < 5) IO.fail("KeepTryingError") else IO.succeed(i))
+        assertM(io.retry(strategy))(equalTo(5))
+      }
+    ) @@ zioTag(errors),
+    suite("Return the result of the fallback after failing and no more retries left")(
+      testM("if fallback succeed - retryOrElse") {
+        for {
+          ref <- Ref.make(0)
+          o   <- alwaysFail(ref).retryOrElse(Schedule.once, ioSucceed)
+        } yield assert(o)(equalTo("OrElse": Any))
+      },
+      testM("if fallback failed - retryOrElse") {
+        val failed = (for {
+          ref <- Ref.make(0)
+          i   <- alwaysFail(ref).retryOrElse(Schedule.once, ioFail)
+        } yield i)
+          .foldM[Clock, Int, String](
             err => IO.succeed(err),
-            _ => IO.succeed("A failure was expected")
-          )
-          assertM(retried)(equalTo("Error: 2"))
-        },
-        testM("for a given number of times with random jitter in (0, 1)") {
-          val schedule  = Schedule.spaced(500.millis).jittered(0, 1)
-          val scheduled = run(schedule >>> Schedule.elapsed)(List.fill(5)(()))
-          val expected  = Chunk(0.millis, 250.millis, 500.millis, 750.millis, 1000.millis)
-          assertM(TestRandom.feedDoubles(0.5, 0.5, 0.5, 0.5, 0.5) *> scheduled)(equalTo(expected))
-        },
-        testM("for a given number of times with random jitter in custom interval") {
-          val schedule  = Schedule.spaced(500.millis).jittered(2, 4)
-          val scheduled = run(schedule >>> Schedule.elapsed)((List.fill(5)(())))
-          val expected  = Chunk(0, 1500, 3000, 5000, 7000).map(_.millis)
-          assertM(TestRandom.feedDoubles(0.5, 0.5, 1, 1, 0.5) *> scheduled)(equalTo(expected))
-        },
-        testM("fixed delay with error predicate") {
-          var i = 0
-          val io = IO.effectTotal(i += 1).flatMap[Any, String, Unit] { _ =>
-            if (i < 5) IO.fail("KeepTryingError") else IO.fail("GiveUpError")
-          }
-          val strategy = Schedule.spaced(200.millis).whileInput[String](_ == "KeepTryingError")
-          val expected = (800.millis, "GiveUpError", 4L)
-          val result = io.retryOrElseEither(
-            strategy,
-            (e: String, r: Long) => clock.nanoTime.map(nanos => (Duration.fromNanos(nanos), e, r))
-          )
-          assertM(run(result))(isLeft(equalTo(expected)))
-        },
-        testM("fibonacci delay") {
-          assertM(run(Schedule.fibonacci(100.millis) >>> Schedule.elapsed)(List.fill(5)(())))(
-            equalTo(Chunk(0, 1, 2, 4, 7).map(i => (i * 100).millis))
-          )
-        },
-        testM("linear delay") {
-          assertM(run(Schedule.linear(100.millis) >>> Schedule.elapsed)(List.fill(5)(())))(
-            equalTo(Chunk(0, 1, 3, 6, 10).map(i => (i * 100).millis))
-          )
-        },
-        testM("spaced delay") {
-          assertM(run(Schedule.spaced(100.millis) >>> Schedule.elapsed)(List.fill(5)(())))(
-            equalTo(Chunk(0, 1, 2, 3, 4).map(i => (i * 100).millis))
-          )
-        },
-        testM("fixed delay") {
-          assertM(run(Schedule.fixed(100.millis) >>> Schedule.elapsed)(List.fill(5)(())))(
-            equalTo(Chunk(0, 1, 2, 3, 4).map(i => (i * 100).millis))
-          )
-        },
-        testM("windowed") {
-          assertM(run(Schedule.windowed(100.millis) >>> Schedule.elapsed)(List.fill(5)(())))(
-            equalTo(Chunk(0, 1, 2, 3, 4).map(i => (i * 100).millis))
-          )
-        },
-        testM("modified linear delay") {
-          assertM(
-            run(Schedule.linear(100.millis).modifyDelayM { case (_, d) => ZIO.succeed(d * 2) } >>> Schedule.elapsed)(
-              List.fill(5)(())
-            )
-          )(equalTo(Chunk(0, 1, 3, 6, 10).map(i => (i * 200).millis)))
-        },
-        testM("exponential delay with default factor") {
-          assertM(run(Schedule.exponential(100.millis) >>> Schedule.elapsed)(List.fill(5)(())))(
-            equalTo(Chunk(0, 1, 3, 7, 15).map(i => (i * 100).millis))
-          )
-        },
-        testM("exponential delay with other factor") {
-          assertM(run(Schedule.exponential(100.millis, 3.0) >>> Schedule.elapsed)(List.fill(5)(())))(
-            equalTo(Chunk(0, 1, 4, 13, 40).map(i => (i * 100).millis))
-          )
-        },
-        testM("fromDurations") {
-          val schedule = Schedule.fromDurations(4.seconds, 7.seconds, 12.seconds, 19.seconds)
-          val expected = Chunk(0.seconds, 4.seconds, 11.seconds, 23.seconds, 42.seconds)
-          val actual   = run(schedule >>> Schedule.elapsed)(List.fill(5)(()))
-          assertM(actual)(equalTo(expected))
-        }
-      ) @@ zioTag(errors),
-      suite("Retry according to a provided strategy")(
-        testM("for up to 10 times") {
-          var i        = 0
-          val strategy = Schedule.recurs(10)
-          val io       = IO.effectTotal(i += 1).flatMap(_ => if (i < 5) IO.fail("KeepTryingError") else IO.succeed(i))
-          assertM(io.retry(strategy))(equalTo(5))
-        }
-      ) @@ zioTag(errors),
-      suite("Return the result of the fallback after failing and no more retries left")(
-        testM("if fallback succeed - retryOrElse") {
-          for {
-            ref <- Ref.make(0)
-            o   <- alwaysFail(ref).retryOrElse(Schedule.once, ioSucceed)
-          } yield assert(o)(equalTo("OrElse": Any))
-        },
-        testM("if fallback failed - retryOrElse") {
-          val failed = (for {
-            ref <- Ref.make(0)
-            i   <- alwaysFail(ref).retryOrElse(Schedule.once, ioFail)
-          } yield i)
-            .foldM[Clock, Int, String](
-              err => IO.succeed(err),
-              _ => IO.succeed("it should not be a success")
-            )
-          assertM(failed)(equalTo("OrElseFailed"))
-        },
-        testM("if fallback succeed - retryOrElseEither") {
-          for {
-            ref      <- Ref.make(0)
-            o        <- alwaysFail(ref).retryOrElseEither(Schedule.once, ioSucceed)
-            expected = Left("OrElse")
-          } yield assert(o)(equalTo(expected))
-        },
-        testM("if fallback failed - retryOrElseEither") {
-          val failed = (for {
-            ref <- Ref.make(0)
-            i   <- alwaysFail(ref).retryOrElseEither(Schedule.once, ioFail)
-          } yield i)
-            .foldM[Clock, Int, String](
-              err => IO.succeed(err),
-              _ => IO.succeed("it should not be a success")
-            )
-          assertM(failed)(equalTo("OrElseFailed"))
-        }
-      ) @@ zioTag(errors),
-      suite("Return the result after successful retry")(
-        testM("retry exactly one time for `once` when second time succeeds - retryOrElse") {
-          for {
-            ref <- Ref.make(0)
-            o   <- failOn0(ref).retryOrElse(Schedule.once, ioFail)
-          } yield assert(o)(equalTo(2))
-        },
-        testM("retry exactly one time for `once` when second time succeeds - retryOrElse0") {
-          for {
-            ref      <- Ref.make(0)
-            o        <- failOn0(ref).retryOrElseEither(Schedule.once, ioFail)
-            expected = Right(2)
-          } yield assert(o)(equalTo(expected))
-        }
-      ) @@ zioTag(errors),
-      suite("Retry a failed action 2 times and call `ensuring` should")(
-        testM("run the specified finalizer as soon as the schedule is complete") {
-          for {
-            p          <- Promise.make[Nothing, Unit]
-            v          <- IO.fail("oh no").retry(Schedule.recurs(2)).ensuring(p.succeed(())).option
-            finalizerV <- p.poll
-          } yield assert(v.isEmpty)(equalTo(true)) && assert(finalizerV.isDefined)(equalTo(true))
-        }
-      ) @@ zioTag(errors),
-      // testM("`ensuring` should only call finalizer once.") {
-      //   for {
-      //     ref    <- Ref.make(0)
-      //     sched  = Schedule.stop.ensuring(ref.update(_ + 1))
-      //     s      <- sched.initial
-      //     _      <- sched.update((), s).flip
-      //     _      <- sched.update((), s).flip
-      //     result <- ref.get.map(assert(_)(equalTo(1)))
-      //   } yield result
-      // },
-      testM("Retry type parameters should infer correctly") {
-        def foo[O](v: O): ZIO[Any with Clock, Error, Either[ScheduleFailure, ScheduleSuccess[O]]] =
-          ZIO
-            .fromFuture(_ => Future.successful(v))
-            .foldM(
-              _ => ZIO.fail(ScheduleError("Some error")),
-              ok => ZIO.succeed(Right(ScheduleSuccess(ok)))
-            )
-            .retry(Schedule.spaced(2.seconds) && Schedule.recurs(1))
-            .catchAll(error => ZIO.succeed(Left(ScheduleFailure(error.message))))
-
-        val expected = Right(ScheduleSuccess("Ok"))
-        assertM(foo("Ok"))(equalTo(expected))
-      },
-<<<<<<< HEAD
-      testM("either should not wait if neither schedule wants to continue") {
-        assertM(
-          run((Schedule.stop || (Schedule.spaced(2.seconds) && Schedule.stop)) >>> Schedule.elapsed)(List.fill(5)(()))
-        )(
-          equalTo(Chunk(Duration.Zero))
-        )
-=======
+            _ => IO.succeed("it should not be a success")
+          )
+        assertM(failed)(equalTo("OrElseFailed"))
+      },
       testM("if fallback succeed - retryOrElseEither") {
         for {
           ref     <- Ref.make(0)
           o       <- alwaysFail(ref).retryOrElseEither(Schedule.once, ioSucceed)
           expected = Left("OrElse")
         } yield assert(o)(equalTo(expected))
->>>>>>> 1a3ceab8
-      },
-      testM("perform log for each recurrence of effect") {
-        def schedule[A](ref: Ref[Int]) =
-          Schedule
-            .recurs(3)
-            .onDecision(_ => ref.update(_ + 1))
-
-        for {
-          ref <- Ref.make(0)
-          _   <- ref.getAndUpdate(_ + 1).repeat(schedule(ref))
-          res <- ref.get
-        } yield assert(res)(equalTo(8))
-      },
-<<<<<<< HEAD
-      testM("Reset after some inactivity") {
-=======
+      },
+      testM("if fallback failed - retryOrElseEither") {
+        val failed = (for {
+          ref <- Ref.make(0)
+          i   <- alwaysFail(ref).retryOrElseEither(Schedule.once, ioFail)
+        } yield i)
+          .foldM[Clock, Int, String](
+            err => IO.succeed(err),
+            _ => IO.succeed("it should not be a success")
+          )
+        assertM(failed)(equalTo("OrElseFailed"))
+      }
+    ) @@ zioTag(errors),
+    suite("Return the result after successful retry")(
+      testM("retry exactly one time for `once` when second time succeeds - retryOrElse") {
+        for {
+          ref <- Ref.make(0)
+          o   <- failOn0(ref).retryOrElse(Schedule.once, ioFail)
+        } yield assert(o)(equalTo(2))
+      },
       testM("retry exactly one time for `once` when second time succeeds - retryOrElse0") {
         for {
           ref     <- Ref.make(0)
@@ -545,32 +337,55 @@
           )
           .retry(Schedule.spaced(2.seconds) && Schedule.recurs(1))
           .catchAll(error => ZIO.succeed(Left(ScheduleFailure(error.message))))
->>>>>>> 1a3ceab8
-
-        def io(ref: Ref[Int], latch: Promise[Nothing, Unit]): ZIO[Clock, String, Unit] =
-          ref
-            .updateAndGet(_ + 1)
-            .flatMap(retries =>
-              // the 5th retry will fail after 10 seconds to let the schedule reset
-              if (retries == 5) latch.succeed(()) *> io(ref, latch).delay(10.seconds)
-              // the 10th retry will succeed, which is only possible if the schedule was reset
-              else if (retries == 10) UIO.unit
-              else ZIO.fail("Boom")
-            )
-
-        assertM {
-          for {
-            retriesCounter <- Ref.make(-1)
-            latch          <- Promise.make[Nothing, Unit]
-            fiber          <- io(retriesCounter, latch).retry(Schedule.recurs(5).resetAfter(5.seconds)).fork
-            _              <- latch.await
-            _              <- TestClock.adjust(10.seconds)
-            _              <- fiber.join
-            retries        <- retriesCounter.get
-          } yield retries
-        }(equalTo(10))
-      }
-    ) @@ timed
+
+      val expected = Right(ScheduleSuccess("Ok"))
+      assertM(foo("Ok"))(equalTo(expected))
+    },
+    testM("either should not wait if neither schedule wants to continue") {
+      assertM(
+        run((Schedule.stop || (Schedule.spaced(2.seconds) && Schedule.stop)) >>> Schedule.elapsed)(List.fill(5)(()))
+      )(
+        equalTo(Chunk(Duration.Zero))
+      )
+    },
+    testM("perform log for each recurrence of effect") {
+      def schedule[A](ref: Ref[Int]) =
+        Schedule
+          .recurs(3)
+          .onDecision(_ => ref.update(_ + 1))
+
+      for {
+        ref <- Ref.make(0)
+        _   <- ref.getAndUpdate(_ + 1).repeat(schedule(ref))
+        res <- ref.get
+      } yield assert(res)(equalTo(8))
+    },
+    testM("Reset after some inactivity") {
+
+      def io(ref: Ref[Int], latch: Promise[Nothing, Unit]): ZIO[Clock, String, Unit] =
+        ref
+          .updateAndGet(_ + 1)
+          .flatMap(retries =>
+            // the 5th retry will fail after 10 seconds to let the schedule reset
+            if (retries == 5) latch.succeed(()) *> io(ref, latch).delay(10.seconds)
+            // the 10th retry will succeed, which is only possible if the schedule was reset
+            else if (retries == 10) UIO.unit
+            else ZIO.fail("Boom")
+          )
+
+      assertM {
+        for {
+          retriesCounter <- Ref.make(-1)
+          latch          <- Promise.make[Nothing, Unit]
+          fiber          <- io(retriesCounter, latch).retry(Schedule.recurs(5).resetAfter(5.seconds)).fork
+          _              <- latch.await
+          _              <- TestClock.adjust(10.seconds)
+          _              <- fiber.join
+          retries        <- retriesCounter.get
+        } yield retries
+      }(equalTo(10))
+    }
+  ) @@ timed
 
   val ioSucceed: (String, Unit) => UIO[String]      = (_: String, _: Unit) => IO.succeed("OrElse")
   val ioFail: (String, Unit) => IO[String, Nothing] = (_: String, _: Unit) => IO.fail("OrElseFailed")
