// Copyright (C) 2017-2018 Łukasz Biały, Paul Chiusano, Michael Pilquist,
// Oleg Pyzhcov, Fabio Labella, Alexandru Nedelcu, Pavel Chlupacek. All rights reserved.

package zio

import zio.test.Assertion._
import zio.test._
import SemaphoreSpecData._

object SemaphoreSpec
    extends ZIOBaseSpec(
      suite("SemaphoreSpec")(
        suite("Make a Semaphore and verify that")(
          testM("`acquire` permits sequentially") {
            val n = 20L
            for {
              semaphore <- Semaphore.make(n)
              available <- IO.foreach((0L until n).toList)(_ => semaphore.withPermit(semaphore.available))
            } yield assert(available, forall(equalTo(19L)))
          },
          testM("`acquire` permits in parallel") {
            val n = 20L
            for {
              semaphore <- Semaphore.make(n)
              available <- IO.foreachPar((0L until n).toList)(_ => semaphore.withPermit(semaphore.available))
            } yield assert(available, forall(isLessThan(20L)))
          },
          testM("`acquireN`s can be parallel with `releaseN`s") {
            offsettingWithPermits(
              (s, permits) => IO.foreach(permits)(s.withPermits(_)(IO.unit)).unit
            )
          },
          testM("individual `acquireN`s can be parallel with individual `releaseN`s") {
            offsettingWithPermits(
              (s, permits) => IO.foreachPar(permits)(s.withPermits(_)(IO.unit)).unit
            )
          },
          testM("semaphores and fibers play ball together") {
            val n = 1L
            for {
              s <- Semaphore.make(n)
              _ <- s.withPermit(IO.unit).fork
              _ <- s.withPermit(IO.unit)
            } yield assertCompletes
          },
          /**
           * Ported from @mpilquist work in Cats Effect (https://github.com/typelevel/cats-effect/pull/403)
           */
          testM("`withPermit` doesn't leak permits upon failure") {
            val n = 1L
            for {
<<<<<<< HEAD
              s       <- Semaphore.make(n)
              _       <- s.withPermit(IO.fail("fail")).either
              permits <- s.available
            } yield assert(permits, equalTo(1L))
=======
              s           <- Semaphore.make(n)
              acquireFork <- s.acquireN(2).timeout(1.milli).fork
              _           <- TestClock.adjust(1.milli) *> acquireFork.join
              permitsFork <- (s.release *> clock.sleep(10.millis) *> s.available).fork
              permits     <- TestClock.adjust(10.millis) *> permitsFork.join
            } yield assert(permits, equalTo(2L))
>>>>>>> f85e254e
          },
          /**
           * Ported from @mpilquist work in Cats Effect (https://github.com/typelevel/cats-effect/pull/403)
           */
          testM("`withPermit` does not leak fibers or permits upon cancellation") {
            val n = 1L
            for {
<<<<<<< HEAD
              s       <- Semaphore.make(n)
              fiber   <- s.withPermit(IO.never).fork
              _       <- fiber.interrupt.either
              permits <- s.available
=======
              s           <- Semaphore.make(n)
              acquireFork <- s.withPermit(s.release).timeout(1.milli).fork
              _           <- TestClock.adjust(1.milli) *> acquireFork.join
              permitsFork <- (s.release *> clock.sleep(10.millis) *> s.available).fork
              permits     <- TestClock.adjust(10.millis) *> permitsFork.join
>>>>>>> f85e254e
            } yield assert(permits, equalTo(1L))
          },
          testM("`withPermitManaged` does not leak fibers or permits upon cancellation") {
            for {
<<<<<<< HEAD
              s       <- Semaphore.make(1L)
              fiber   <- s.withPermitManaged.use(_ => IO.never).fork
              _       <- fiber.interrupt.either
              permits <- s.available
=======
              s           <- Semaphore.make(0)
              acquireFork <- s.withPermitManaged.use(_ => s.release).timeout(1.millisecond).fork
              _           <- TestClock.adjust(1.milli) *> acquireFork.join
              permitsFork <- (s.release *> clock.sleep(10.milliseconds) *> s.available).fork
              permits     <- TestClock.adjust(10.millis) *> permitsFork.join
>>>>>>> f85e254e
            } yield assert(permits, equalTo(1L))
          }
        )
      )
    )

object SemaphoreSpecData {
  def offsettingWithPermits(withPermits: (Semaphore, Vector[Long]) => UIO[Unit]) = {
    val permits = Vector(1L, 0L, 20L, 4L, 0L, 5L, 2L, 1L, 1L, 3L)

    for {
      semaphore <- Semaphore.make(20L)
      fiber     <- withPermits(semaphore, permits).fork
      _         <- fiber.join
      count     <- semaphore.available
    } yield assert(count, equalTo(20L))
  }
}<|MERGE_RESOLUTION|>--- conflicted
+++ resolved
@@ -43,60 +43,29 @@
               _ <- s.withPermit(IO.unit)
             } yield assertCompletes
           },
-          /**
-           * Ported from @mpilquist work in Cats Effect (https://github.com/typelevel/cats-effect/pull/403)
-           */
           testM("`withPermit` doesn't leak permits upon failure") {
             val n = 1L
             for {
-<<<<<<< HEAD
               s       <- Semaphore.make(n)
               _       <- s.withPermit(IO.fail("fail")).either
               permits <- s.available
             } yield assert(permits, equalTo(1L))
-=======
-              s           <- Semaphore.make(n)
-              acquireFork <- s.acquireN(2).timeout(1.milli).fork
-              _           <- TestClock.adjust(1.milli) *> acquireFork.join
-              permitsFork <- (s.release *> clock.sleep(10.millis) *> s.available).fork
-              permits     <- TestClock.adjust(10.millis) *> permitsFork.join
-            } yield assert(permits, equalTo(2L))
->>>>>>> f85e254e
           },
-          /**
-           * Ported from @mpilquist work in Cats Effect (https://github.com/typelevel/cats-effect/pull/403)
-           */
           testM("`withPermit` does not leak fibers or permits upon cancellation") {
             val n = 1L
             for {
-<<<<<<< HEAD
               s       <- Semaphore.make(n)
               fiber   <- s.withPermit(IO.never).fork
-              _       <- fiber.interrupt.either
+              _       <- fiber.interrupt
               permits <- s.available
-=======
-              s           <- Semaphore.make(n)
-              acquireFork <- s.withPermit(s.release).timeout(1.milli).fork
-              _           <- TestClock.adjust(1.milli) *> acquireFork.join
-              permitsFork <- (s.release *> clock.sleep(10.millis) *> s.available).fork
-              permits     <- TestClock.adjust(10.millis) *> permitsFork.join
->>>>>>> f85e254e
             } yield assert(permits, equalTo(1L))
           },
           testM("`withPermitManaged` does not leak fibers or permits upon cancellation") {
             for {
-<<<<<<< HEAD
               s       <- Semaphore.make(1L)
               fiber   <- s.withPermitManaged.use(_ => IO.never).fork
-              _       <- fiber.interrupt.either
+              _       <- fiber.interrupt
               permits <- s.available
-=======
-              s           <- Semaphore.make(0)
-              acquireFork <- s.withPermitManaged.use(_ => s.release).timeout(1.millisecond).fork
-              _           <- TestClock.adjust(1.milli) *> acquireFork.join
-              permitsFork <- (s.release *> clock.sleep(10.milliseconds) *> s.available).fork
-              permits     <- TestClock.adjust(10.millis) *> permitsFork.join
->>>>>>> f85e254e
             } yield assert(permits, equalTo(1L))
           }
         )
