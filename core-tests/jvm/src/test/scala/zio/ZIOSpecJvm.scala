--- conflicted
+++ resolved
@@ -1,4 +1,5 @@
 package zio
+
 import zio.Cause.{ die, fail, interrupt }
 import zio.random.Random
 import zio.test.Assertion._
@@ -7,76 +8,7 @@
 import zio.duration._
 import zio.syntax._
 
-<<<<<<< HEAD
-object ZIOSpecJvm
-    extends ZIOBaseSpec(
-      suite("ZIOSpecJvm")(
-        testM("`IO.foreach` returns the list of results") {
-          checkAllM(functionIOGen, listGen) { (f, list) =>
-            val res = IO.foreach(list)(f)
-            assertM(res, isSubtype[List[Int]](anything) && hasSize(equalTo(100)))
-          }
-        },
-        testM("`IO.foreach` both evaluates effects and returns the list of Ints in the same order") {
-          val list = List("1", "2", "3")
-          for {
-            ref     <- Ref.make(List.empty[String])
-            res     <- IO.foreach(list)(x => ref.update(_ :+ x) *> IO.effectTotal[Int](x.toInt))
-            effects <- ref.get
-          } yield assert(effects, equalTo(list)) && assert(res, equalTo(List(1, 2, 3)))
-        },
-        testM("`IO.foreach` fails with a NumberFormatException exception") {
-          val list = List("1", "h", "3")
-          val res  = IO.foreach(list)(x => IO.effectTotal[Int](x.toInt))
-          assertM(res.run, dies(isSubtype[NumberFormatException](anything)))
-        },
-        testM("`IO.foreachPar` returns the list of Ints in the same order") {
-          val list = List("1", "2", "3")
-          val res  = IO.foreachPar(list)(x => IO.effectTotal[Int](x.toInt))
-          assertM(res, equalTo(List(1, 2, 3)))
-        },
-        testM("For f: Int => String: `IO.bimap(f, identity)` maps an IO[Int, String] into an IO[String, String]") {
-          checkM(Gen.anyInt) { i =>
-            val res = IO.fail(i).bimap(_.toString, identity).either
-            assertM(res, isLeft(equalTo(i.toString)))
-          }
-        },
-        testM("`IO.collectAllPar` returns the list in the same order") {
-          val list = List(1, 2, 3).map(IO.effectTotal[Int](_))
-          val res  = IO.collectAllPar(list)
-          assertM(res, equalTo(List(1, 2, 3)))
-        },
-        testM("`IO.forkAll` returns the list of Ints in the same order") {
-          val list = List(1, 2, 3).map(IO.effectTotal[Int](_))
-          val res  = IO.forkAll(list).flatMap[Any, Nothing, List[Int]](_.join)
-          assertM(res, equalTo(List(1, 2, 3)))
-        },
-        testM("`IO.collectAllParN` returns the list of Ints in the same order") {
-          val list = List(1, 2, 3).map(IO.effectTotal[Int](_))
-          val res  = IO.collectAllParN(2)(list)
-          assertM(res, equalTo(List(1, 2, 3)))
-        },
-        testM("`IO.foreachParN` returns the list of created Strings in the appropriate order") {
-          val list = List(1, 2, 3)
-          val res  = IO.foreachParN(2)(list)(x => IO.effectTotal(x.toString))
-          assertM(res, equalTo(List("1", "2", "3")))
-        },
-        testM("`IO.foldLeft` with a successful step function sums the list properly") {
-          checkM(Gen.listOf(Gen.anyInt)) { l =>
-            val res = IO.foldLeft(l)(0)((acc, el) => IO.succeed(acc + el))
-            assertM(res, equalTo(l.sum))
-          }
-        },
-        testM("`IO.foldLeft` with a failing step function returns a failed IO") {
-          checkM(Gen.listOf1(Gen.anyInt)) { l =>
-            val res = IO.foldLeft(l)(0)((_, _) => IO.fail("fail"))
-            assertM(res.run, fails(equalTo("fail")))
-          }
-        },
-        testM("Check done lifts exit result into IO") {
-=======
 object ZIOSpecJvm extends ZIOBaseSpec {
->>>>>>> 143ee1b3
 
   def spec = suite("ZIOSpecJvm")(
     testM("`IO.foreach` returns the list of results") {
@@ -136,8 +68,7 @@
       }
     },
     testM("`IO.foldLeft` with a failing step function returns a failed IO") {
-      val genNonEmpty = Gen.anyInt.zipWith(Gen.listOf(Gen.anyInt))(_ :: _)
-      checkM(genNonEmpty) { l =>
+      checkM(Gen.listOf1(Gen.anyInt)) { l =>
         val res = IO.foldLeft(l)(0)((_, _) => IO.fail("fail"))
         assertM(res.run, fails(equalTo("fail")))
       }
