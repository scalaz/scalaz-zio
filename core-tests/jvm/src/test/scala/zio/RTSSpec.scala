package zio

import java.util.concurrent.Callable
import java.util.concurrent.atomic.AtomicInteger

import zio.clock.Clock
<<<<<<< HEAD

import scala.annotation.tailrec
import scala.util.{ Failure, Success }

class RTSSpec(implicit ee: ExecutionEnv) extends TestRuntime with org.specs2.matcher.EventuallyMatchers {

  def is = {
    s2"""
  RTS synchronous correctness
    widen Nothing                                 $testWidenNothing
    blocking caches threads                       $testBlockingThreadCaching
    now must be eager                             $testNowIsEager
    effectSuspend must be lazy                    $testSuspendIsLazy
    effectSuspendTotal must not catch throwable   $testSuspendTotalThrowable
    effectSuspend must catch throwable            $testSuspendCatchThrowable
    effectSuspendWith must catch throwable        $testSuspendWithCatchThrowable
    suspend must be evaluatable                   $testSuspendIsEvaluatable
    point, bind, map                              $testSyncEvalLoop
    effect, bind, map                             $testSyncEvalLoopEffect
    effect, bind, map, redeem                     $testSyncEvalLoopEffectThrow
    sync effect                                   $testEvalOfSyncEffect
    deep effects                                  $testEvalOfDeepSyncEffect
    flip must make error into value               $testFlipError
    flip must make value into error               $testFlipValue
    flipping twice returns identical value        $testFlipDouble

  RTS failure
    error in sync effect                          $testEvalOfRedeemOfSyncEffectError
    attempt . fail                                $testEvalOfAttemptOfFail
    deep attempt sync effect error                $testAttemptOfDeepSyncEffectError
    deep attempt fail error                       $testAttemptOfDeepFailError
    attempt . sandbox . terminate                 $testSandboxAttemptOfTerminate
    fold . sandbox . terminate                    $testSandboxFoldOfTerminate
    catch sandbox terminate                       $testSandboxTerminate
    uncaught fail                                 $testEvalOfUncaughtFail
    uncaught sync effect error                    $testEvalOfUncaughtThrownSyncEffect
    deep uncaught sync effect error               $testEvalOfDeepUncaughtThrownSyncEffect
    deep uncaught fail                            $testEvalOfDeepUncaughtFail
    catch failing finalizers with fail            $testFailOfMultipleFailingFinalizers
    catch failing finalizers with terminate       $testTerminateOfMultipleFailingFinalizers
    run preserves interruption status             $testRunInterruptIsInterrupted
    run swallows inner interruption               $testRunSwallowsInnerInterrupt
    timeout a long computation                    $testTimeoutOfLongComputation
    catchAllCause                                 $testCatchAllCause
    exception in fromFuture does not kill fiber   $testFromFutureDoesNotKillFiber


  RTS finalizers
    fail ensuring                                 $testEvalOfFailEnsuring
    fail on error                                 $testEvalOfFailOnError
    finalizer errors not caught                   $testErrorInFinalizerCannotBeCaught
    finalizer errors reported                     $testErrorInFinalizerIsReported
    bracket exit is usage result                  $testExitIsUsageResult
    error in just acquisition                     $testBracketErrorInAcquisition
    error in just release                         $testBracketErrorInRelease
    error in just usage                           $testBracketErrorInUsage
    rethrown caught error in acquisition          $testBracketRethrownCaughtErrorInAcquisition
    rethrown caught error in release              $testBracketRethrownCaughtErrorInRelease
    rethrown caught error in usage                $testBracketRethrownCaughtErrorInUsage
    test eval of async fail                       $testEvalOfAsyncAttemptOfFail
    bracket regression 1                          $testBracketRegression1
    interrupt waits for finalizer                 $testInterruptWaitsForFinalizer

  RTS synchronous stack safety
    deep map of now                               $testDeepMapOfNow
    deep map of sync effect                       $testDeepMapOfSyncEffectIsStackSafe
    deep attempt                                  $testDeepAttemptIsStackSafe
    deep flatMap                                  $testDeepFlatMapIsStackSafe
    deep absolve/attempt is identity              $testDeepAbsolveAttemptIsIdentity
    deep async absolve/attempt is identity        $testDeepAsyncAbsolveAttemptIsIdentity

  RTS asynchronous correctness
    simple async must return                      $testAsyncEffectReturns
    simple asyncIO must return                    $testAsyncIOEffectReturns
    deep asyncIO doesn't block threads            $testDeepAsyncIOThreadStarvation
    interrupt of asyncPure register               $testAsyncPureInterruptRegister
    sleep 0 must return                           $testSleepZeroReturns
    shallow bind of async chain                   $testShallowBindOfAsyncChainIsCorrect
    effectAsyncM can fail before registering      $testEffectAsyncMCanFail
    effectAsyncM can defect before registering    $testEffectAsyncMCanDefect
    second callback call is ignored               $testAsyncSecondCallback

  RTS concurrency correctness
    shallow fork/join identity                    $testForkJoinIsId
    deep fork/join identity                       $testDeepForkJoinIsId
    asyncPure creation is interruptible           $testAsyncPureCreationIsInterruptible
    asyncInterrupt runs cancel token on interrupt $testAsync0RunsCancelTokenOnInterrupt
    race of fail with success                     $testRaceChoosesWinner
    race of terminate with success                $testRaceChoosesWinnerInTerminate
    race of fail with fail                        $testRaceChoosesFailure
    race of value & never                         $testRaceOfValueNever
    firstSuccessOf of values                      $testFirstSuccessOfValues
    firstSuccessOf of failures                    $testFirstSuccessOfFailures
    firstSuccessOF of failures & 1 success        $testFirstSuccessOfFailuresOneSuccess
    raceAttempt interrupts loser on success       $testRaceAttemptInterruptsLoserOnSuccess
    raceAttempt interrupts loser on failure       $testRaceAttemptInterruptsLoserOnFailure
    par regression                                $testPar
    par of now values                             $testRepeatedPar
    mergeAll                                      $testMergeAll
    mergeAllEmpty                                 $testMergeAllEmpty
    reduceAll                                     $testReduceAll
    reduceAll Empty List                          $testReduceAllEmpty
    timeout of failure                            $testTimeoutFailure
    timeout of terminate                          $testTimeoutTerminate

  RTS regression tests
    deadlock regression 1                         $testDeadlockRegression
    check interruption regression 1               $testInterruptionRegression1
    max yield Ops 1                               $testOneMaxYield
    simultaneous async+interrupt deadlock #785    $testAsyncInterruptRaceDeadlockRegression

  RTS option tests
    lifting a value to an option                  $testLiftingOptionalValue
    using the none value                          $testLiftingNoneValue

  RTS either helper tests
      lifting a value into right                  $liftValueIntoRight
      lifting a value into left                   $liftValueIntoLeft

  RTS interruption
    blocking IO is effect blocking                $testBlockingIOIsEffectBlocking
    sync forever is interruptible                 $testInterruptSyncForever
    interrupt of never                            $testNeverIsInterruptible
    asyncPure is interruptible                    $testAsyncPureIsInterruptible
    async is interruptible                        $testAsyncIsInterruptible
    bracket is uninterruptible                    $testBracketAcquireIsUninterruptible
    bracket0 is uninterruptible                   $testBracket0AcquireIsUninterruptible
    bracket use is interruptible                  $testBracketUseIsInterruptible
    bracket acquire can be interrupted            $testBracketAcquireCanBeMadeInterruptible
    bracket0 use is interruptible                 $testBracket0UseIsInterruptible
    bracket release called on interrupt           $testBracketReleaseOnInterrupt
    bracket0 release called on interrupt          $testBracket0ReleaseOnInterrupt
    redeem + ensuring + interrupt                 $testRedeemEnsuringInterrupt
    finalizer can detect interruption             $testFinalizerCanDetectInterruption
    interruption of raced                         $testInterruptedOfRaceInterruptsContestents
    interruption of raced regression              $testInterruptOfRacedRegression
    cancelation is guaranteed                     $testCancelationIsGuaranteed
    interruption of unending bracket              $testInterruptionOfUnendingBracket
    recovery of error in finalizer                $testRecoveryOfErrorInFinalizer
    recovery of interruptible                     $testRecoveryOfInterruptible
    sandbox of interruptible                      $testSandboxOfInterruptible
    run of interruptible                          $testRunOfInterruptible
    alternating interruptibility                  $testAlternatingInterruptibility
    interruption after defect                     $testInterruptionAfterDefect
    interruption after defect 2                   $testInterruptionAfterDefect2
    cause reflects interruption                   $testCauseReflectsInterruption
    bracket use inherits interrupt status         $testUseInheritsInterruptStatus
    bracket use inherits interrupt status 2       $testCauseUseInheritsInterruptStatus
    async can be uninterruptible                  $testAsyncCanBeUninterruptible
    forked children are interrupted               $testForkedChildrenAreInterrupted

  RTS environment
    provide is modular                            $testProvideIsModular
    provideManaged is modular                     $testProvideManagedIsModular
    effectAsync can use environment               $testAsyncCanUseEnvironment

    RTS forking inheritability
    interruption status is heritable              $testInterruptStatusIsHeritable
    executor is hereditble                        $testExecutorIsHeritable
  """
  }

  def testWidenNothing = {
    val op1 = IO.effectTotal[String]("1")
    val op2 = IO.effectTotal[String]("2")

    val result: IO[RuntimeException, String] = for {
      r1 <- op1
      r2 <- op2
    } yield r1 + r2

    unsafeRun(result) must_=== "12"
  }

  @silent
  def testNowIsEager =
    IO.succeed(throw new Error("Eager")) must (throwA[Error])

  def testSuspendIsLazy =
    IO.effectSuspendTotal(throw new Error("Eager")) must not(throwA[Throwable])

  def testSuspendTotalThrowable =
    unsafeRun(ZIO.effectSuspendTotal[Any, Nothing, Any](throw ExampleError).sandbox.either) must_=== Left(
      die(ExampleError)
    )

  def testSuspendCatchThrowable =
    unsafeRun(ZIO.effectSuspend[Any, Nothing](throw ExampleError).either) must_=== Left(ExampleError)

  def testSuspendWithCatchThrowable =
    unsafeRun(ZIO.effectSuspendWith[Any, Nothing](_ => throw ExampleError).either) must_=== Left(ExampleError)

  def testSuspendIsEvaluatable =
    unsafeRun(IO.effectSuspendTotal(IO.effectTotal[Int](42))) must_=== 42

  def testSyncEvalLoop = {
    def fibIo(n: Int): Task[BigInt] =
      if (n <= 1) IO.succeed(n)
      else
        for {
          a <- fibIo(n - 1)
          b <- fibIo(n - 2)
        } yield a + b

    unsafeRun(fibIo(10)) must_=== fib(10)
  }

  def testSyncEvalLoopEffect = {
    def fibIo(n: Int): Task[BigInt] =
      if (n <= 1) IO.effect(n)
      else
        for {
          a <- fibIo(n - 1)
          b <- fibIo(n - 2)
        } yield a + b

    unsafeRun(fibIo(10)) must_=== fib(10)
  }

  def testSyncEvalLoopEffectThrow = {
    def fibIo(n: Int): Task[BigInt] =
      if (n <= 1) Task.effect[BigInt](throw new Error).catchAll(_ => Task.effect(n))
      else
        for {
          a <- fibIo(n - 1)
          b <- fibIo(n - 2)
        } yield a + b

    unsafeRun(fibIo(10)) must_=== fib(10)
  }

  def testFlipError = {
    val error = new Error("Left")
    val io    = IO.fail(error).flip
    unsafeRun(io) must_=== error
  }

  def testFlipValue = {
    val io = IO.succeed(100).flip
    unsafeRun(io.either) must_=== Left(100)
  }

  def testFlipDouble = {
    val io = IO.succeed(100)
    unsafeRun(io.flip.flip) must_=== unsafeRun(io)
  }

  def testEvalOfSyncEffect = {
    def sumIo(n: Int): Task[Int] =
      if (n <= 0) IO.effectTotal(0)
      else IO.effectTotal(n).flatMap(b => sumIo(n - 1).map(a => a + b))

    unsafeRun(sumIo(1000)) must_=== sum(1000)
  }

  @silent
  def testEvalOfRedeemOfSyncEffectError =
    unsafeRun(
      IO.effect[Unit](throw ExampleError).fold[Option[Throwable]](Some(_), _ => None)
    ) must_=== Some(ExampleError)

  def testEvalOfAttemptOfFail = Seq(
    unsafeRun(TaskExampleError.either) must_=== Left(ExampleError),
    unsafeRun(IO.effectSuspendTotal(IO.effectSuspendTotal(TaskExampleError).either)) must_=== Left(
      ExampleError
    )
  )

  def testSandboxAttemptOfTerminate =
    unsafeRun(IO.effectTotal[Int](throw ExampleError).sandbox.either) must_=== Left(die(ExampleError))

  def testSandboxFoldOfTerminate =
    unsafeRun(
      IO.effectTotal[Int](throw ExampleError).sandbox.fold(Some(_), Function.const(None))
    ) must_=== Some(die(ExampleError))

  def testSandboxTerminate =
    unsafeRun(
      IO.effectTotal[Cause[Any]](throw ExampleError)
        .sandbox
        .fold[Cause[Any]](identity, identity)
    ) must_=== die(ExampleError)

  def testAttemptOfDeepSyncEffectError =
    unsafeRun(deepErrorEffect(100).either) must_=== Left(ExampleError)

  def testAttemptOfDeepFailError =
    unsafeRun(deepErrorFail(100).either) must_=== Left(ExampleError)

  def testEvalOfUncaughtFail =
    unsafeRunSync(Task.fail(ExampleError): Task[Any]) must_=== Exit.Failure(fail(ExampleError))

  def testEvalOfUncaughtThrownSyncEffect =
    unsafeRunSync(IO.effectTotal[Int](throw ExampleError)) must_=== Exit.Failure(die(ExampleError))

  def testEvalOfDeepUncaughtThrownSyncEffect =
    unsafeRunSync(deepErrorEffect(100)) must_=== Exit.Failure(fail(ExampleError))

  def testEvalOfDeepUncaughtFail =
    unsafeRunSync(deepErrorEffect(100)) must_=== Exit.Failure(fail(ExampleError))

  def testFailOfMultipleFailingFinalizers =
    unsafeRun(
      TaskExampleError
        .ensuring(IO.effectTotal(throw InterruptCause1))
        .ensuring(IO.effectTotal(throw InterruptCause2))
        .ensuring(IO.effectTotal(throw InterruptCause3))
        .run
    ) must_=== Exit.halt(
      fail(ExampleError) ++
        die(InterruptCause1) ++
        die(InterruptCause2) ++
        die(InterruptCause3)
    )

  def testTerminateOfMultipleFailingFinalizers =
    unsafeRun(
      IO.die(ExampleError)
        .ensuring(IO.effectTotal(throw InterruptCause1))
        .ensuring(IO.effectTotal(throw InterruptCause2))
        .ensuring(IO.effectTotal(throw InterruptCause3))
        .run
    ) must_=== Exit.halt(
      die(ExampleError) ++
        die(InterruptCause1) ++
        die(InterruptCause2) ++
        die(InterruptCause3)
    )

  def testEvalOfFailEnsuring = {
    var finalized = false

    unsafeRunSync((Task.fail(ExampleError): Task[Unit]).ensuring(IO.effectTotal[Unit] { finalized = true; () })) must_===
      Exit.Failure(fail(ExampleError))
    finalized must_=== true
  }

  def testEvalOfFailOnError = {
    @volatile var finalized = false
    val cleanup: Cause[Throwable] => UIO[Unit] =
      _ => IO.effectTotal[Unit] { finalized = true; () }

    unsafeRunSync(
      Task.fail(ExampleError).onError(cleanup): Task[Unit]
    ) must_=== Exit.Failure(fail(ExampleError))

    // FIXME: Is this an issue with thread synchronization?
    while (!finalized) Thread.`yield`()

    finalized must_=== true
  }

  def testErrorInFinalizerCannotBeCaught = {

    val e2 = new Error("e2")
    val e3 = new Error("e3")

    val nested: Task[Int] =
      TaskExampleError
        .ensuring(IO.die(e2))
        .ensuring(IO.die(e3))

    unsafeRunSync(nested) must_=== Exit.Failure(Then(fail(ExampleError), Then(die(e2), die(e3))))
  }

  def testLiftingOptionalValue = unsafeRun(ZIO.some(42)) must_=== Some(42)

  def testLiftingNoneValue = unsafeRun(ZIO.none) must_=== None

  def liftValueIntoRight = unsafeRun(ZIO.right(42)) must_=== Right(42)

  def liftValueIntoLeft = unsafeRun(ZIO.left(42)) must_=== Left(42)

  def testErrorInFinalizerIsReported = {
    @volatile var reported: Exit[Nothing, Int] = null

    unsafeRun {
      IO.succeed[Int](42)
        .ensuring(IO.die(ExampleError))
        .fork
        .flatMap(_.await.flatMap[Any, Nothing, Any](e => UIO.effectTotal { reported = e }))
    }

    reported must_=== Exit.Failure(die(ExampleError))
  }

  def testExitIsUsageResult =
    unsafeRun(IO.bracket(IO.unit)(_ => IO.unit)(_ => IO.succeed[Int](42))) must_=== 42

  def testBracketErrorInAcquisition =
    unsafeRunSync(IO.bracket(TaskExampleError)(_ => IO.unit)(_ => IO.unit)) must_=== Exit.Failure(fail(ExampleError))

  def testBracketErrorInRelease =
    unsafeRunSync(IO.bracket(IO.unit)(_ => IO.die(ExampleError))(_ => IO.unit)) must_=== Exit.Failure(die(ExampleError))

  def testBracketErrorInUsage =
    unsafeRunSync(Task.bracket(Task.unit)(_ => Task.unit)(_ => Task.fail(ExampleError): Task[Unit])) must_=== Exit
      .Failure(fail(ExampleError))

  def testBracketRethrownCaughtErrorInAcquisition = {
    val io = IO.absolve(IO.bracket(TaskExampleError)(_ => IO.unit)(_ => IO.unit).either)

    unsafeRunSync(io) must_=== Exit.Failure(fail(ExampleError))
  }

  def testBracketRethrownCaughtErrorInRelease = {
    val io = IO.bracket(IO.unit)(_ => IO.die(ExampleError))(_ => IO.unit)

    unsafeRunSync(io) must_=== Exit.Failure(die(ExampleError))
  }

  def testBracketRethrownCaughtErrorInUsage = {
    val io = IO.absolve(IO.unit.bracket_(IO.unit)(TaskExampleError).either)

    unsafeRunSync(io) must_=== Exit.Failure(fail(ExampleError))
  }

  def testEvalOfAsyncAttemptOfFail = {
    val io1 = IO.unit.bracket_(AsyncUnit[Nothing])(asyncExampleError[Unit])
    val io2 = AsyncUnit[Throwable].bracket_(IO.unit)(asyncExampleError[Unit])

    unsafeRunSync(io1) must_=== Exit.Failure(fail(ExampleError))
    unsafeRunSync(io2) must_=== Exit.Failure(fail(ExampleError))
    unsafeRunSync(IO.absolve(io1.either)) must_=== Exit.Failure(fail(ExampleError))
    unsafeRunSync(IO.absolve(io2.either)) must_=== Exit.Failure(fail(ExampleError))
  }

  def testBracketRegression1 = {
    def makeLogger: Ref[List[String]] => String => UIO[Unit] =
      (ref: Ref[List[String]]) => (line: String) => ref.update(_ ::: List(line)).unit

    unsafeRun(for {
      ref <- Ref.make[List[String]](Nil)
      log = makeLogger(ref)
      f <- ZIO
            .bracket(
              ZIO.bracket(ZIO.unit)(_ => log("start 1") *> clock.sleep(10.millis) *> log("release 1"))(
                _ => ZIO.unit
              )
            )(_ => log("start 2") *> clock.sleep(10.millis) *> log("release 2"))(_ => ZIO.unit)
            .fork
      _ <- (ref.get <* clock.sleep(1.millis)).repeat(ZSchedule.doUntil[List[String]](_.contains("start 1")))
      _ <- f.interrupt
      _ <- (ref.get <* clock.sleep(1.millis)).repeat(ZSchedule.doUntil[List[String]](_.contains("release 2")))
      l <- ref.get
    } yield l) must_=== ("start 1" :: "release 1" :: "start 2" :: "release 2" :: Nil)
  }

  def testInterruptWaitsForFinalizer =
    unsafeRun(for {
      r  <- Ref.make(false)
      p1 <- Promise.make[Nothing, Unit]
      p2 <- Promise.make[Nothing, Int]
      s <- (p1.succeed(()) *> p2.await)
            .ensuring(r.set(true) *> clock.sleep(10.millis))
            .fork
      _    <- p1.await
      _    <- s.interrupt
      test <- r.get
    } yield test must_=== true)

  def testRunInterruptIsInterrupted =
    unsafeRun(for {
      p    <- Promise.make[Nothing, Unit]
      f    <- (p.succeed(()) *> IO.never).run.fork
      _    <- p.await
      _    <- f.interrupt
      test <- f.await.map(_.interrupted)
    } yield test must_=== true)

  def testRunSwallowsInnerInterrupt =
    unsafeRun(for {
      p   <- Promise.make[Nothing, Int]
      _   <- IO.interrupt.run *> p.succeed(42)
      res <- p.await
    } yield res) must_=== 42

  def testTimeoutOfLongComputation =
    aroundTimeout(10.milliseconds.asScala)(ee)
      .around(
        unsafeRun(
          clock.sleep(60.seconds) *> UIO(true)
        )
      )
      .message must_== "TIMEOUT: 10000000 nanoseconds"

  def testCatchAllCause =
    unsafeRun((for {
      _ <- ZIO succeed 42
      f <- ZIO fail "Uh oh!"
    } yield f) catchAllCause ZIO.succeed) must_=== Fail("Uh oh!")

  def testFromFutureDoesNotKillFiber = {
    val e = new RuntimeException("Foo")
    unsafeRun(ZIO.fromFuture(_ => throw e).either) must_=== Left(e)
  }

  def testEvalOfDeepSyncEffect = {
    def incLeft(n: Int, ref: Ref[Int]): Task[Int] =
      if (n <= 0) ref.get
      else incLeft(n - 1, ref) <* ref.update(_ + 1)

    def incRight(n: Int, ref: Ref[Int]): Task[Int] =
      if (n <= 0) ref.get
      else ref.update(_ + 1) *> incRight(n - 1, ref)

    val l = unsafeRun(for {
      ref <- Ref.make(0)
      v   <- incLeft(100, ref)
    } yield v)

    val r = unsafeRun(for {
      ref <- Ref.make(0)
      v   <- incRight(1000, ref)
    } yield v)

    (l must_=== 0) and (r must_=== 1000)
  }

  def testDeepMapOfNow =
    unsafeRun(deepMapNow(10000)) must_=== 10000

  def testDeepMapOfSyncEffectIsStackSafe =
    unsafeRun(deepMapEffect(10000)) must_=== 10000

  def testDeepAttemptIsStackSafe =
    unsafeRun((0 until 10000).foldLeft(IO.effect[Unit](())) { (acc, _) =>
      acc.either.unit
    }) must_=== (())

  def testDeepFlatMapIsStackSafe = {
    def fib(n: Int, a: BigInt = 0, b: BigInt = 1): IO[Error, BigInt] =
      IO.succeed(a + b).flatMap { b2 =>
        if (n > 0)
          fib(n - 1, b, b2)
        else
          IO.succeed(b2)
      }

    val future = fib(1000)
    unsafeRun(future) must_=== BigInt(
      "113796925398360272257523782552224175572745930353730513145086634176691092536145985470146129334641866902783673042322088625863396052888690096969577173696370562180400527049497109023054114771394568040040412172632376"
    )
  }

  def testDeepAbsolveAttemptIsIdentity =
    unsafeRun((0 until 1000).foldLeft(IO.succeed[Int](42))((acc, _) => IO.absolve(acc.either))) must_=== 42

  def testDeepAsyncAbsolveAttemptIsIdentity =
    unsafeRun(
      (0 until 1000)
        .foldLeft(IO.effectAsync[Int, Int](k => k(IO.succeed(42))))((acc, _) => IO.absolve(acc.either))
    ) must_=== 42

  def testAsyncEffectReturns =
    unsafeRun(IO.effectAsync[Throwable, Int](k => k(IO.succeed(42)))) must_=== 42

  def testAsyncIOEffectReturns =
    unsafeRun(IO.effectAsyncM[Throwable, Int](k => IO.effectTotal(k(IO.succeed(42))))) must_=== 42

  def testDeepAsyncIOThreadStarvation = {
    def stackIOs(clock: Clock.Service[Any], count: Int): UIO[Int] =
      if (count <= 0) IO.succeed(42)
      else asyncIO(clock, stackIOs(clock, count - 1))

    def asyncIO(clock: Clock.Service[Any], cont: UIO[Int]): UIO[Int] =
      IO.effectAsyncM[Nothing, Int] { k =>
        clock.sleep(5.millis) *> cont *> IO.effectTotal(k(IO.succeed(42)))
      }

    val procNum = java.lang.Runtime.getRuntime.availableProcessors()

    unsafeRun(clock.clockService.flatMap(stackIOs(_, procNum + 1))) must_=== 42
  }

  def testAsyncPureInterruptRegister =
    unsafeRun(for {
      release <- Promise.make[Nothing, Unit]
      acquire <- Promise.make[Nothing, Unit]
      fiber <- IO
                .effectAsyncM[Nothing, Unit] { _ =>
                  acquire.succeed(()).bracket(_ => release.succeed(()))(_ => IO.never)
                }
                .fork
      _ <- acquire.await
      _ <- fiber.interrupt.fork
      a <- release.await
    } yield a) must_=== (())

  def testEffectAsyncMCanFail =
    unsafeRun {
      ZIO
        .effectAsyncM[Any, String, Nothing](_ => ZIO.fail("Ouch"))
        .flip
        .map(_ must_=== "Ouch")
    }

  def testEffectAsyncMCanDefect =
    unsafeRun {
      ZIO
        .effectAsyncM[Any, String, Unit](_ => ZIO.effectTotal(throw new Error("Ouch")))
        .run
        .map(_.fold(_.defects.headOption.map(_.getMessage), _ => None))
        .map(_ must beSome("Ouch"))
    }

  def testAsyncSecondCallback =
    unsafeRun(for {
      _ <- IO.effectAsync[Throwable, Int] { k =>
            k(IO.succeed(42))
            Thread.sleep(500)
            k(IO.succeed(42))
          }
      res <- IO.effectAsync[Throwable, String] { k =>
              Thread.sleep(1000)
              k(IO.succeed("ok"))
=======
import zio.duration._
import zio.test._
import zio.test.Assertion._
import zio.test.TestAspect.{ flaky, jvm, nonFlaky }

object RTSSpec
    extends ZIOBaseSpec(
      suite("Blocking specs (to be migrated to ZIOSpecJvm)")(
        testM("blocking caches threads") {
          import zio.blocking.Blocking

          def runAndTrack(ref: Ref[Set[Thread]]): ZIO[Blocking with Clock, Nothing, Boolean] =
            blocking.blocking {
              UIO(Thread.currentThread())
                .flatMap(thread => ref.modify(set => (set.contains(thread), set + thread))) <* ZIO
                .sleep(1.millis)
>>>>>>> aab9b41b
            }

          val io =
            for {
              accum <- Ref.make(Set.empty[Thread])
              b     <- runAndTrack(accum).repeat(Schedule.doUntil[Boolean](_ == true))
            } yield b

          val env = new Clock.Live with Blocking.Live

          assertM(io.provide(env), isTrue)
        },
        testM("blocking IO is effect blocking") {
          for {
            done  <- Ref.make(false)
            start <- IO.succeed(internal.OneShot.make[Unit])
            fiber <- blocking.effectBlocking { start.set(()); Thread.sleep(60L * 60L * 1000L) }
                      .ensuring(done.set(true))
                      .fork
            _     <- IO.succeed(start.get())
            res   <- fiber.interrupt
            value <- done.get
          } yield assert(res, isInterrupted) && assert(value, isTrue)
        },
        testM("cancelation is guaranteed") {
          val io =
            for {
              release <- zio.Promise.make[Nothing, Int]
              latch   = internal.OneShot.make[Unit]
              async = IO.effectAsyncInterrupt[Nothing, Unit] { _ =>
                latch.set(()); Left(release.succeed(42).unit)
              }
<<<<<<< HEAD

      _ <- fiber.interrupt
      r <- done.await.timeoutTo(42)(_ => 0)(60.second)
    } yield r must_=== 0)

  def testRedeemEnsuringInterrupt = {
    val io = for {
      cont <- Promise.make[Nothing, Unit]
      p1   <- Promise.make[Nothing, Boolean]
      f1   <- (cont.succeed(()) *> IO.never).catchAll(IO.fail).ensuring(p1.succeed(true)).fork
      _    <- cont.await
      _    <- f1.interrupt
      res  <- p1.await
    } yield res

    unsafeRun(io) must_=== true
  }

  def testFinalizerCanDetectInterruption = {
    val io = for {
      p1  <- Promise.make[Nothing, Boolean]
      c   <- Promise.make[Nothing, Unit]
      f1  <- (c.succeed(()) *> IO.never).ensuring(IO.descriptor.flatMap(d => p1.succeed(d.interruptors.nonEmpty))).fork
      _   <- c.await
      _   <- f1.interrupt
      res <- p1.await
    } yield res

    unsafeRun(io) must_=== true
  }

  def testInterruptedOfRaceInterruptsContestents = {
    val io = for {
      ref   <- Ref.make(0)
      cont1 <- Promise.make[Nothing, Unit]
      cont2 <- Promise.make[Nothing, Unit]
      make  = (p: Promise[Nothing, Unit]) => (p.succeed(()) *> IO.never).onInterrupt(ref.update(_ + 1))
      raced <- (make(cont1) race (make(cont2))).fork
      _     <- cont1.await *> cont2.await
      _     <- raced.interrupt
      count <- ref.get
    } yield count

    unsafeRun(io) must_=== 2
  }

  def testInterruptOfRacedRegression =
    nonFlaky {
      for {
        ref   <- Ref.make(0)
        cont1 <- Promise.make[Nothing, Unit]
        cont2 <- Promise.make[Nothing, Unit]
        make  = (p: Promise[Nothing, Unit]) => (p.succeed(()) *> IO.never.interruptible).onInterrupt(ref.update(_ + 1))
        raced <- (make(cont1).uninterruptible race make(cont2).uninterruptible).fork
        _     <- cont1.await *> cont2.await
        _     <- raced.interrupt
        count <- ref.get
      } yield count must_=== 2
    }

  def testCancelationIsGuaranteed = {
    val io = for {
      release <- zio.Promise.make[Nothing, Int]
      latch   = internal.OneShot.make[Unit]
      async = IO.effectAsyncInterrupt[Nothing, Unit] { _ =>
        latch.set(()); Left(release.succeed(42).unit)
      }
      fiber  <- async.fork
      _      <- IO.effectTotal(latch.get(1000))
      _      <- fiber.interrupt.fork
      result <- release.await
    } yield result

    nonFlaky(io.map(_ must_=== 42))
  }

  def testInterruptionOfUnendingBracket = {
    val io = for {
      startLatch <- Promise.make[Nothing, Int]
      exitLatch  <- Promise.make[Nothing, Int]
      bracketed = IO
        .succeed(21)
        .bracketExit(
          (r: Int, exit: Exit[_, _]) =>
            if (exit.interrupted) exitLatch.succeed(r)
            else IO.die(new Error("Unexpected case"))
        )(a => startLatch.succeed(a) *> IO.never *> IO.succeed(1))
      fiber      <- bracketed.fork
      startValue <- startLatch.await
      _          <- fiber.interrupt.fork
      exitValue  <- exitLatch.await
    } yield startValue + exitValue

    nonFlaky(io.map(_ must_=== 42))
  }

  def testRecoveryOfErrorInFinalizer =
    unsafeRun(for {
      recovered <- Ref.make(false)
      fiber <- withLatch { release =>
                (release *> ZIO.never)
                  .ensuring(
                    (ZIO.unit *> ZIO.fail("Uh oh")).catchAll(_ => recovered.set(true))
                  )
                  .fork
              }
      _     <- fiber.interrupt
      value <- recovered.get
    } yield value must_=== true)

  def testRecoveryOfInterruptible =
    unsafeRun(for {
      recovered <- Ref.make(false)
      fiber <- withLatch { release =>
                (release *> ZIO.never.interruptible)
                  .foldCauseM(
                    cause => recovered.set(cause.interrupted),
                    _ => recovered.set(false)
                  )
                  .uninterruptible
                  .fork
              }
      _     <- fiber.interrupt
      value <- recovered.get
    } yield value must_=== true)

  def testSandboxOfInterruptible =
    unsafeRun(for {
      selfId    <- ZIO.descriptor.map(_.id)
      recovered <- Ref.make[Option[Either[Cause[Nothing], Any]]](None)
      fiber <- withLatch { release =>
                (release *> ZIO.never.interruptible).sandbox.either
                  .flatMap(exit => recovered.set(Some(exit)))
                  .uninterruptible
                  .fork
              }
      _     <- fiber.interrupt
      value <- recovered.get
    } yield value must_=== Some(Left(Cause.interrupt(selfId))))

  def testRunOfInterruptible =
    unsafeRun(for {
      selfId    <- ZIO.descriptor.map(_.id)
      recovered <- Ref.make[Option[Exit[Nothing, Any]]](None)
      fiber <- withLatch { release =>
                (release *> ZIO.never.interruptible).run
                  .flatMap(exit => recovered.set(Some(exit)))
                  .uninterruptible
                  .fork
              }
      _     <- fiber.interrupt
      value <- recovered.get
    } yield value must_=== Some(Exit.Failure(Cause.interrupt(selfId))))

  def testAlternatingInterruptibility =
    unsafeRun(for {
      counter <- Ref.make(0)
      fiber <- withLatch { release =>
                ((((release *> ZIO.never.interruptible.run *> counter
                  .update(_ + 1)).uninterruptible).interruptible).run
                  *> counter.update(_ + 1)).uninterruptible.fork
              }
      _     <- fiber.interrupt
      value <- counter.get
    } yield value must_=== 2)

  def testInterruptionAfterDefect =
    unsafeRun(for {
      ref <- Ref.make(false)
      fiber <- withLatch { release =>
                (ZIO.effect(throw new Error).run *> release *> ZIO.never)
                  .ensuring(ref.set(true))
                  .fork
              }
      _     <- fiber.interrupt
      value <- ref.get
    } yield value must_=== true)

  def testInterruptionAfterDefect2 =
    unsafeRun(for {
      ref <- Ref.make(false)
      fiber <- withLatch { release =>
                (ZIO.effect(throw new Error).run *> release *> ZIO.unit.forever)
                  .ensuring(ref.set(true))
                  .fork
              }
      _     <- fiber.interrupt
      value <- ref.get
    } yield value must_=== true)

  def testCauseReflectsInterruption =
    nonFlaky {
      for {
        finished <- Ref.make(false)
        fiber <- withLatch { release =>
                  (release *> ZIO.fail("foo")).catchAll(_ => finished.set(true)).fork
                }
        exit     <- fiber.interrupt
        finished <- finished.get
      } yield (exit.interrupted must_=== true) or (finished must_=== true)
    }

  def testAsyncCanBeUninterruptible =
    unsafeRun(for {
      ref <- Ref.make(false)
      fiber <- withLatch { release =>
                (release *> clock.sleep(10.millis) *> ref.set(true).unit).uninterruptible.fork
              }
      _     <- fiber.interrupt
      value <- ref.get
    } yield value must_=== true)

  def testForkedChildrenAreInterrupted =
    unsafeRun(
      for {
        ref <- Ref.make(0)
        sub <- withLatch(
                set =>
                  (for {
                    fiber <- IO.uninterruptibleMask(
                              restore =>
                                IO.forkAll(List.fill(8)(set *> restore(IO.never).onInterrupt(ref.update(_ + 1))))
                            )
                    result <- fiber.join
                  } yield result).fork
              )
        _     <- sub.interrupt
        count <- ref.get
      } yield count must_=== 8
    )

  def testNestedForkInterruption =
    unsafeRun(
      for {
        ref <- Ref.make(0)
        fiber <- withLatch(
                  r1 =>
                    withLatch(
                      r2 =>
                        ((r1 *> IO.never).ensuring(ref.update(_ + 1)).fork *> (r2 *> IO.never)
                          .ensuring(ref.update(_ + 1))).fork
                    )
                )
        exit  <- fiber.interrupt
        count <- ref.get
      } yield (exit.interrupted must beTrue) and (count must_=== 2)
    )

  def testUseInheritsInterruptStatus =
    unsafeRun(
      for {
        ref <- Ref.make(false)
        fiber1 <- withLatch { (release2, await2) =>
                   withLatch { release1 =>
                     release1
                       .bracket_(ZIO.unit, await2 *> clock.sleep(10.millis) *> ref.set(true))
                       .uninterruptible
                       .fork
                   } <* release2
                 }
        _     <- fiber1.interrupt
        value <- ref.get
      } yield value must_=== true
    )

  def testCauseUseInheritsInterruptStatus =
    unsafeRun(
      for {
        latch1 <- Promise.make[Nothing, Unit]
        latch2 <- Promise.make[Nothing, Unit]
        ref    <- Ref.make(false)
        fiber1 <- latch1
                   .succeed(())
                   .bracketExit[Clock, Nothing, Unit](
                     (_: Boolean, _: Exit[_, _]) => ZIO.unit,
                     (_: Boolean) => latch2.await *> clock.sleep(10.millis) *> ref.set(true).unit
                   )
                   .uninterruptible
                   .fork
        _     <- latch1.await
        _     <- latch2.succeed(())
        _     <- fiber1.interrupt
        value <- ref.get
      } yield value must_=== true
    )

  def testProvideIsModular = {
    val zio =
      (for {
        v1 <- ZIO.environment[Int]
        v2 <- ZIO.environment[Int].provide(2)
        v3 <- ZIO.environment[Int]
      } yield (v1, v2, v3)).provide(4)
    unsafeRun(zio) must_=== ((4, 2, 4))
  }

  def testProvideManagedIsModular = {
    def managed(v: Int): ZManaged[Any, Nothing, Int] =
      ZManaged.make(IO.succeed(v))(_ => IO.effectTotal { () })
    val zio = (for {
      v1 <- ZIO.environment[Int]
      v2 <- ZIO.environment[Int].provideManaged(managed(2))
      v3 <- ZIO.environment[Int]
    } yield (v1, v2, v3)).provideManaged(managed(4))

    unsafeRun(zio) must_=== ((4, 2, 4))
  }

  def testAsyncCanUseEnvironment = unsafeRun {
    for {
      result <- ZIO
                 .effectAsync[Int, Nothing, Int] { cb =>
                   cb(ZIO.environment[Int])
                 }
                 .provide(10)
    } yield result must_=== 10
  }

  def testInterruptStatusIsHeritable = nonFlaky {
    for {
      latch <- Promise.make[Nothing, Unit]
      ref   <- Ref.make(InterruptStatus.interruptible)
      _     <- ZIO.uninterruptible((ZIO.checkInterruptible(ref.set) *> latch.succeed(())).fork *> latch.await)
      v     <- ref.get
    } yield v must_=== InterruptStatus.uninterruptible
  }

  def testExecutorIsHeritable =
    nonFlaky(for {
      ref  <- Ref.make(Option.empty[internal.Executor])
      exec = internal.Executor.fromExecutionContext(100)(scala.concurrent.ExecutionContext.Implicits.global)
      _    <- withLatch(release => IO.descriptor.map(_.executor).flatMap(e => ref.set(Some(e)) *> release).fork.lock(exec))
      v    <- ref.get
    } yield v must_=== Some(exec))

  def testAsyncPureIsInterruptible = {
    val io =
      for {
        fiber <- IO.effectAsyncM[Nothing, Nothing](_ => IO.never).fork
        _     <- fiber.interrupt
      } yield 42

    unsafeRun(io) must_=== 42
  }

  def testInterruptibleUninterruptible =
    unsafeRun(for {
      fiber <- withLatch(release => ZIO.uninterruptible(ZIO.interruptible(release *> ZIO.never)).fork)
      exit  <- fiber.interrupt
    } yield exit.interrupted must beTrue)

  def testAsyncIsInterruptible =
    nonFlaky(for {
      fiber <- IO.effectAsync[Nothing, Nothing](_ => ()).fork
      _     <- fiber.interrupt
      r     <- IO.succeed(42)
    } yield r must_=== 42)

  def testAsyncPureCreationIsInterruptible = {
    val io = for {
      release <- Promise.make[Nothing, Int]
      acquire <- Promise.make[Nothing, Unit]
      task = IO.effectAsyncM[Nothing, Unit] { _ =>
        IO.bracket(acquire.succeed(()))(_ => release.succeed(42).unit)(_ => IO.never)
      }
      fiber <- task.fork
      _     <- acquire.await
      _     <- fiber.interrupt
      a     <- release.await
    } yield a

    unsafeRun(io) must_=== 42
  }

  def testAsync0RunsCancelTokenOnInterrupt = {
    val io = for {
      release <- Promise.make[Nothing, Int]
      latch   = scala.concurrent.Promise[Unit]()
      async = IO.effectAsyncInterrupt[Nothing, Nothing] { _ =>
        latch.success(()); Left(release.succeed(42).unit)
      }
      fiber <- async.fork
      _ <- IO.effectAsync[Throwable, Unit] { k =>
            latch.future.onComplete {
              case Success(a) => k(IO.succeed(a))
              case Failure(t) => k(IO.fail(t))
            }(scala.concurrent.ExecutionContext.global)
          }
      _      <- fiber.interrupt
      result <- release.await
    } yield result

    unsafeRun(io) must_=== 42
  }

  def testBracketUseIsInterruptible =
    unsafeRun {
      for {
        selfId <- ZIO.descriptor.map(_.id)
        fiber  <- IO.unit.bracket(_ => IO.unit)(_ => IO.never).fork
        res    <- fiber.interrupt
      } yield res must_=== Exit.interrupt(selfId)
    }

  def testBracketAcquireCanBeMadeInterruptible =
    unsafeRun {
      for {
        selfId <- ZIO.descriptor.map(_.id)
        fiber  <- IO.bracket(IO.interruptible(IO.never: UIO[Int]))(_ => IO.unit)(_ => IO.unit).fork
        res    <- fiber.interrupt
      } yield res must_=== Exit.interrupt(selfId)
    }

  def testBracket0UseIsInterruptible = {
    val io =
      for {
        fiber <- IO.bracketExit(IO.unit)((_, _: Exit[_, _]) => IO.unit)(_ => IO.never).fork
        res   <- fiber.interrupt.timeoutTo(42)(_ => 0)(1.second)
      } yield res
    unsafeRun(io) must_=== 0
  }

  def testRaceChoosesWinner =
    unsafeRun(IO.fail(42).race(IO.succeed(24)).either) must_=== Right(24)

  def testRaceChoosesWinnerInTerminate =
    unsafeRun(IO.die(new Throwable {}).race(IO.succeed(24)).either) must_=== Right(24)

  def testRaceChoosesFailure =
    unsafeRun(IO.fail(42).race(IO.fail(42)).either) must_=== Left(42)

  def testRaceOfValueNever =
    unsafeRun(IO.effectTotal(42).race(IO.never)) must_=== 42

  def testRaceOfFailNever =
    unsafeRun(IO.fail(24).race(IO.never).timeout(10.milliseconds)) must beNone

  def testRaceBothInterruptsLoser =
    unsafeRun(for {
      s      <- Semaphore.make(0L)
      effect <- Promise.make[Nothing, Int]
      winner = s.acquire *> IO.effectAsync[Throwable, Unit](_(IO.unit))
      loser  = IO.bracket(s.release)(_ => effect.succeed(42).unit)(_ => IO.never)
      race   = winner raceEither loser
      _      <- race.either
      b      <- effect.await
    } yield b) must_=== 42

  def testFirstSuccessOfValues =
    unsafeRun(IO.firstSuccessOf(IO.fail(0), List(IO.succeed(100))).either) must_=== Right(100)

  def testFirstSuccessOfFailures =
    unsafeRun(ZIO.firstSuccessOf(IO.fail(0).delay(10.millis), List(IO.fail(101))).either) must_=== Left(101)

  def testFirstSuccessOfFailuresOneSuccess =
    unsafeRun(ZIO.firstSuccessOf(IO.fail(0), List(IO.succeed(102).delay(1.millis))).either) must_=== Right(
      102
    )

  def testRepeatedPar = {
    def countdown(n: Int): UIO[Int] =
      if (n == 0) IO.succeed(0)
      else IO.succeed[Int](1).zipPar(IO.succeed[Int](2)).flatMap(t => countdown(n - 1).map(y => t._1 + t._2 + y))

    unsafeRun(countdown(50)) must_=== 150
  }

  def testRaceAttemptInterruptsLoserOnSuccess =
    unsafeRun(for {
      s      <- Promise.make[Nothing, Unit]
      effect <- Promise.make[Nothing, Int]
      winner = s.await *> IO.fromEither(Right(()))
      loser  = IO.bracket(s.succeed(()))(_ => effect.succeed(42))(_ => IO.never)
      race   = winner raceAttempt loser
      _      <- race.either
      b      <- effect.await
    } yield b) must_=== 42

  def testRaceAttemptInterruptsLoserOnFailure =
    unsafeRun(for {
      s      <- Promise.make[Nothing, Unit]
      effect <- Promise.make[Nothing, Int]
      winner = s.await *> IO.fromEither(Left(new Exception))
      loser  = IO.bracket(s.succeed(()))(_ => effect.succeed(42))(_ => IO.never)
      race   = winner raceAttempt loser
      _      <- race.either
      b      <- effect.await
    } yield b) must_=== 42

  def testPar =
    nonFlaky {
      IO.succeed[Int](1).zipPar(IO.succeed[Int](2)).flatMap(t => IO.succeed(t._1 + t._2)).map(_ must_=== 3)
    }

  def testReduceAll =
    unsafeRun(
      IO.reduceAll(IO.effectTotal(1), List(2, 3, 4).map(IO.succeed[Int](_)))(_ + _)
    ) must_=== 10

  def testReduceAllEmpty =
    unsafeRun(
      IO.reduceAll(IO.effectTotal(1), Seq.empty)(_ + _)
    ) must_=== 1

  def testTimeoutFailure =
    unsafeRun(
      IO.fail("Uh oh").timeout(1.hour)
    ) must throwA[FiberFailure]

  def testTimeoutTerminate =
    unsafeRunSync(
      IO.die(ExampleError).timeout(1.hour): ZIO[Clock, Nothing, Option[Int]]
    ) must_=== Exit.die(ExampleError)

  def testDeadlockRegression = {

    import java.util.concurrent.Executors

    val rts = new DefaultRuntime {}

    val e = Executors.newSingleThreadExecutor()

    (0 until 10000).foreach { _ =>
      rts.unsafeRun {
        IO.effectAsync[Nothing, Int] { k =>
          val c: Callable[Unit] = () => k(IO.succeed(1))
          val _                 = e.submit(c)
        }
      }
    }

    e.shutdown() must_=== (())
  }

  def testInterruptionRegression1 = {

    val c = new AtomicInteger(0)

    def test =
      IO.effect {
        if (c.incrementAndGet() <= 1) throw new RuntimeException("x")
      }.forever
        .ensuring(IO.unit)
        .either
        .forever

    unsafeRun(
      for {
        f <- test.fork
        c <- (IO.effectTotal[Int](c.get) <* clock.sleep(1.millis)).repeat(ZSchedule.doUntil[Int](_ >= 1)) <* f.interrupt
      } yield c must be_>=(1)
    )

  }

  def testOneMaxYield = {
    val rts = new DefaultRuntime {
      override val Platform = PlatformLive.makeDefault(1)
    }

    rts.unsafeRun(
      for {
        _ <- UIO.unit
        _ <- UIO.unit
      } yield true
    )
  }

  def testAsyncInterruptRaceDeadlockRegression = {
    val io = IO.never.fork.flatMap(_.interrupt).repeat(ZSchedule.recurs(10000))

    unsafeRun(io.as(true).untraced)
  }

  def testBlockingThreadCaching = {
    import zio.blocking.Blocking

    def runAndTrack(ref: Ref[Set[Thread]]): ZIO[Blocking with Clock, Nothing, Boolean] =
      blocking.blocking {
        UIO(Thread.currentThread()).flatMap(thread => ref.modify(set => (set.contains(thread), set + thread))) <* ZIO
          .sleep(1.millis)
      }

    unsafeRun(for {
      accum <- Ref.make(Set.empty[Thread])
      b     <- runAndTrack(accum).repeat(Schedule.doUntil[Boolean](_ == true))
    } yield b must_=== true)
  }

  def testBlockingIOIsEffectBlocking = unsafeRun(
    for {
      selfId <- ZIO.descriptor.map(_.id)
      done   <- Ref.make(false)
      start  <- IO.succeed(internal.OneShot.make[Unit])
      fiber  <- blocking.effectBlocking { start.set(()); Thread.sleep(60L * 60L * 1000L) }.ensuring(done.set(true)).fork
      _      <- IO.succeed(start.get())
      res    <- fiber.interrupt
      value  <- done.get
    } yield (res, value) must_=== ((Exit.interrupt(selfId), true))
  )

  def testInterruptSyncForever = unsafeRun(
    for {
      f <- IO.effectTotal[Int](1).forever.fork
      _ <- f.interrupt
    } yield true
  )

  // Utility stuff
  val ExampleError    = new Exception("Oh noes!")
  val InterruptCause1 = new Exception("Oh noes 1!")
  val InterruptCause2 = new Exception("Oh noes 2!")
  val InterruptCause3 = new Exception("Oh noes 3!")

  val TaskExampleError: Task[Int] = IO.fail[Throwable](ExampleError)

  def asyncExampleError[A]: Task[A] =
    IO.effectAsync[Throwable, A](_(IO.fail(ExampleError)))

  def sum(n: Int): Int =
    if (n <= 0) 0
    else n + sum(n - 1)

  def deepMapNow(n: Int): UIO[Int] = {
    @tailrec
    def loop(n: Int, acc: UIO[Int]): UIO[Int] =
      if (n <= 0) acc
      else loop(n - 1, acc.map(_ + 1))

    loop(n, IO.succeed(0))
  }

  def deepMapEffect(n: Int): UIO[Int] = {
    @tailrec
    def loop(n: Int, acc: UIO[Int]): UIO[Int] =
      if (n <= 0) acc
      else loop(n - 1, acc.map(_ + 1))

    loop(n, IO.effectTotal(0))
  }

  def deepErrorEffect(n: Int): Task[Unit] =
    if (n == 0) IO.effect(throw ExampleError)
    else IO.unit *> deepErrorEffect(n - 1)

  def deepErrorFail(n: Int): Task[Unit] =
    if (n == 0) IO.fail(ExampleError)
    else IO.unit *> deepErrorFail(n - 1)

  def fib(n: Int): BigInt =
    if (n <= 1) n
    else fib(n - 1) + fib(n - 2)

  def concurrentFib(n: Int): Task[BigInt] =
    if (n <= 1) IO.succeed[BigInt](n)
    else
      for {
        f1 <- concurrentFib(n - 1).fork
        f2 <- concurrentFib(n - 2).fork
        v1 <- f1.join
        v2 <- f2.join
      } yield v1 + v2

  def AsyncUnit[E] = IO.effectAsync[E, Unit](_(IO.unit))

  def testMergeAll =
    unsafeRun(
      IO.mergeAll(List("a", "aa", "aaa", "aaaa").map(IO.succeed[String](_)))(0) { (b, a) =>
        b + a.length
      }
    ) must_=== 10

  def testMergeAllEmpty =
    unsafeRun(
      IO.mergeAll(List.empty[UIO[Int]])(0)(_ + _)
    ) must_=== 0
}
=======
              fiber  <- async.fork
              _      <- IO.effectTotal(latch.get(1000))
              _      <- fiber.interrupt.fork
              result <- release.await
            } yield result == 42

          assertM(io, isTrue)
        } @@ flaky,
        testM("interruption of unending bracket") {
          val io =
            for {
              startLatch <- Promise.make[Nothing, Int]
              exitLatch  <- Promise.make[Nothing, Int]
              bracketed = IO
                .succeed(21)
                .bracketExit(
                  (r: Int, exit: Exit[Any, Any]) =>
                    if (exit.interrupted) exitLatch.succeed(r)
                    else IO.die(new Error("Unexpected case"))
                )(a => startLatch.succeed(a) *> IO.never *> IO.succeed(1))
              fiber      <- bracketed.fork
              startValue <- startLatch.await
              _          <- fiber.interrupt.fork
              exitValue  <- exitLatch.await
            } yield (startValue + exitValue) == 42

          assertM(io, isTrue)
        } @@ jvm(nonFlaky(100)),
        testM("deadlock regression 1") {
          import java.util.concurrent.Executors

          val rts = new DefaultRuntime {}
          val e   = Executors.newSingleThreadExecutor()

          (0 until 10000).foreach { _ =>
            rts.unsafeRun {
              IO.effectAsync[Nothing, Int] { k =>
                val c: Callable[Unit] = () => k(IO.succeed(1))
                val _                 = e.submit(c)
              }
            }
          }

          assertM(ZIO.effect(e.shutdown()), isUnit)
        },
        testM("second callback call is ignored") {
          for {
            _ <- IO.effectAsync[Throwable, Int] { k =>
                  k(IO.succeed(42))
                  Thread.sleep(500)
                  k(IO.succeed(42))
                }
            res <- IO.effectAsync[Throwable, String] { k =>
                    Thread.sleep(1000)
                    k(IO.succeed("ok"))
                  }
          } yield assert(res, equalTo("ok"))
        },
        testM("check interruption regression 1") {
          val c = new AtomicInteger(0)

          def test =
            IO.effect(if (c.incrementAndGet() <= 1) throw new RuntimeException("x"))
              .forever
              .ensuring(IO.unit)
              .either
              .forever

          val zio =
            for {
              f <- test.fork
              c <- (IO.effectTotal[Int](c.get) <* clock.sleep(1.millis))
                    .repeat(ZSchedule.doUntil[Int](_ >= 1)) <* f.interrupt
            } yield c

          assertM(zio.provide(Clock.Live), isGreaterThanEqualTo(1))
        }
      )
    )
>>>>>>> aab9b41b
<|MERGE_RESOLUTION|>--- conflicted
+++ resolved
@@ -4,624 +4,6 @@
 import java.util.concurrent.atomic.AtomicInteger
 
 import zio.clock.Clock
-<<<<<<< HEAD
-
-import scala.annotation.tailrec
-import scala.util.{ Failure, Success }
-
-class RTSSpec(implicit ee: ExecutionEnv) extends TestRuntime with org.specs2.matcher.EventuallyMatchers {
-
-  def is = {
-    s2"""
-  RTS synchronous correctness
-    widen Nothing                                 $testWidenNothing
-    blocking caches threads                       $testBlockingThreadCaching
-    now must be eager                             $testNowIsEager
-    effectSuspend must be lazy                    $testSuspendIsLazy
-    effectSuspendTotal must not catch throwable   $testSuspendTotalThrowable
-    effectSuspend must catch throwable            $testSuspendCatchThrowable
-    effectSuspendWith must catch throwable        $testSuspendWithCatchThrowable
-    suspend must be evaluatable                   $testSuspendIsEvaluatable
-    point, bind, map                              $testSyncEvalLoop
-    effect, bind, map                             $testSyncEvalLoopEffect
-    effect, bind, map, redeem                     $testSyncEvalLoopEffectThrow
-    sync effect                                   $testEvalOfSyncEffect
-    deep effects                                  $testEvalOfDeepSyncEffect
-    flip must make error into value               $testFlipError
-    flip must make value into error               $testFlipValue
-    flipping twice returns identical value        $testFlipDouble
-
-  RTS failure
-    error in sync effect                          $testEvalOfRedeemOfSyncEffectError
-    attempt . fail                                $testEvalOfAttemptOfFail
-    deep attempt sync effect error                $testAttemptOfDeepSyncEffectError
-    deep attempt fail error                       $testAttemptOfDeepFailError
-    attempt . sandbox . terminate                 $testSandboxAttemptOfTerminate
-    fold . sandbox . terminate                    $testSandboxFoldOfTerminate
-    catch sandbox terminate                       $testSandboxTerminate
-    uncaught fail                                 $testEvalOfUncaughtFail
-    uncaught sync effect error                    $testEvalOfUncaughtThrownSyncEffect
-    deep uncaught sync effect error               $testEvalOfDeepUncaughtThrownSyncEffect
-    deep uncaught fail                            $testEvalOfDeepUncaughtFail
-    catch failing finalizers with fail            $testFailOfMultipleFailingFinalizers
-    catch failing finalizers with terminate       $testTerminateOfMultipleFailingFinalizers
-    run preserves interruption status             $testRunInterruptIsInterrupted
-    run swallows inner interruption               $testRunSwallowsInnerInterrupt
-    timeout a long computation                    $testTimeoutOfLongComputation
-    catchAllCause                                 $testCatchAllCause
-    exception in fromFuture does not kill fiber   $testFromFutureDoesNotKillFiber
-
-
-  RTS finalizers
-    fail ensuring                                 $testEvalOfFailEnsuring
-    fail on error                                 $testEvalOfFailOnError
-    finalizer errors not caught                   $testErrorInFinalizerCannotBeCaught
-    finalizer errors reported                     $testErrorInFinalizerIsReported
-    bracket exit is usage result                  $testExitIsUsageResult
-    error in just acquisition                     $testBracketErrorInAcquisition
-    error in just release                         $testBracketErrorInRelease
-    error in just usage                           $testBracketErrorInUsage
-    rethrown caught error in acquisition          $testBracketRethrownCaughtErrorInAcquisition
-    rethrown caught error in release              $testBracketRethrownCaughtErrorInRelease
-    rethrown caught error in usage                $testBracketRethrownCaughtErrorInUsage
-    test eval of async fail                       $testEvalOfAsyncAttemptOfFail
-    bracket regression 1                          $testBracketRegression1
-    interrupt waits for finalizer                 $testInterruptWaitsForFinalizer
-
-  RTS synchronous stack safety
-    deep map of now                               $testDeepMapOfNow
-    deep map of sync effect                       $testDeepMapOfSyncEffectIsStackSafe
-    deep attempt                                  $testDeepAttemptIsStackSafe
-    deep flatMap                                  $testDeepFlatMapIsStackSafe
-    deep absolve/attempt is identity              $testDeepAbsolveAttemptIsIdentity
-    deep async absolve/attempt is identity        $testDeepAsyncAbsolveAttemptIsIdentity
-
-  RTS asynchronous correctness
-    simple async must return                      $testAsyncEffectReturns
-    simple asyncIO must return                    $testAsyncIOEffectReturns
-    deep asyncIO doesn't block threads            $testDeepAsyncIOThreadStarvation
-    interrupt of asyncPure register               $testAsyncPureInterruptRegister
-    sleep 0 must return                           $testSleepZeroReturns
-    shallow bind of async chain                   $testShallowBindOfAsyncChainIsCorrect
-    effectAsyncM can fail before registering      $testEffectAsyncMCanFail
-    effectAsyncM can defect before registering    $testEffectAsyncMCanDefect
-    second callback call is ignored               $testAsyncSecondCallback
-
-  RTS concurrency correctness
-    shallow fork/join identity                    $testForkJoinIsId
-    deep fork/join identity                       $testDeepForkJoinIsId
-    asyncPure creation is interruptible           $testAsyncPureCreationIsInterruptible
-    asyncInterrupt runs cancel token on interrupt $testAsync0RunsCancelTokenOnInterrupt
-    race of fail with success                     $testRaceChoosesWinner
-    race of terminate with success                $testRaceChoosesWinnerInTerminate
-    race of fail with fail                        $testRaceChoosesFailure
-    race of value & never                         $testRaceOfValueNever
-    firstSuccessOf of values                      $testFirstSuccessOfValues
-    firstSuccessOf of failures                    $testFirstSuccessOfFailures
-    firstSuccessOF of failures & 1 success        $testFirstSuccessOfFailuresOneSuccess
-    raceAttempt interrupts loser on success       $testRaceAttemptInterruptsLoserOnSuccess
-    raceAttempt interrupts loser on failure       $testRaceAttemptInterruptsLoserOnFailure
-    par regression                                $testPar
-    par of now values                             $testRepeatedPar
-    mergeAll                                      $testMergeAll
-    mergeAllEmpty                                 $testMergeAllEmpty
-    reduceAll                                     $testReduceAll
-    reduceAll Empty List                          $testReduceAllEmpty
-    timeout of failure                            $testTimeoutFailure
-    timeout of terminate                          $testTimeoutTerminate
-
-  RTS regression tests
-    deadlock regression 1                         $testDeadlockRegression
-    check interruption regression 1               $testInterruptionRegression1
-    max yield Ops 1                               $testOneMaxYield
-    simultaneous async+interrupt deadlock #785    $testAsyncInterruptRaceDeadlockRegression
-
-  RTS option tests
-    lifting a value to an option                  $testLiftingOptionalValue
-    using the none value                          $testLiftingNoneValue
-
-  RTS either helper tests
-      lifting a value into right                  $liftValueIntoRight
-      lifting a value into left                   $liftValueIntoLeft
-
-  RTS interruption
-    blocking IO is effect blocking                $testBlockingIOIsEffectBlocking
-    sync forever is interruptible                 $testInterruptSyncForever
-    interrupt of never                            $testNeverIsInterruptible
-    asyncPure is interruptible                    $testAsyncPureIsInterruptible
-    async is interruptible                        $testAsyncIsInterruptible
-    bracket is uninterruptible                    $testBracketAcquireIsUninterruptible
-    bracket0 is uninterruptible                   $testBracket0AcquireIsUninterruptible
-    bracket use is interruptible                  $testBracketUseIsInterruptible
-    bracket acquire can be interrupted            $testBracketAcquireCanBeMadeInterruptible
-    bracket0 use is interruptible                 $testBracket0UseIsInterruptible
-    bracket release called on interrupt           $testBracketReleaseOnInterrupt
-    bracket0 release called on interrupt          $testBracket0ReleaseOnInterrupt
-    redeem + ensuring + interrupt                 $testRedeemEnsuringInterrupt
-    finalizer can detect interruption             $testFinalizerCanDetectInterruption
-    interruption of raced                         $testInterruptedOfRaceInterruptsContestents
-    interruption of raced regression              $testInterruptOfRacedRegression
-    cancelation is guaranteed                     $testCancelationIsGuaranteed
-    interruption of unending bracket              $testInterruptionOfUnendingBracket
-    recovery of error in finalizer                $testRecoveryOfErrorInFinalizer
-    recovery of interruptible                     $testRecoveryOfInterruptible
-    sandbox of interruptible                      $testSandboxOfInterruptible
-    run of interruptible                          $testRunOfInterruptible
-    alternating interruptibility                  $testAlternatingInterruptibility
-    interruption after defect                     $testInterruptionAfterDefect
-    interruption after defect 2                   $testInterruptionAfterDefect2
-    cause reflects interruption                   $testCauseReflectsInterruption
-    bracket use inherits interrupt status         $testUseInheritsInterruptStatus
-    bracket use inherits interrupt status 2       $testCauseUseInheritsInterruptStatus
-    async can be uninterruptible                  $testAsyncCanBeUninterruptible
-    forked children are interrupted               $testForkedChildrenAreInterrupted
-
-  RTS environment
-    provide is modular                            $testProvideIsModular
-    provideManaged is modular                     $testProvideManagedIsModular
-    effectAsync can use environment               $testAsyncCanUseEnvironment
-
-    RTS forking inheritability
-    interruption status is heritable              $testInterruptStatusIsHeritable
-    executor is hereditble                        $testExecutorIsHeritable
-  """
-  }
-
-  def testWidenNothing = {
-    val op1 = IO.effectTotal[String]("1")
-    val op2 = IO.effectTotal[String]("2")
-
-    val result: IO[RuntimeException, String] = for {
-      r1 <- op1
-      r2 <- op2
-    } yield r1 + r2
-
-    unsafeRun(result) must_=== "12"
-  }
-
-  @silent
-  def testNowIsEager =
-    IO.succeed(throw new Error("Eager")) must (throwA[Error])
-
-  def testSuspendIsLazy =
-    IO.effectSuspendTotal(throw new Error("Eager")) must not(throwA[Throwable])
-
-  def testSuspendTotalThrowable =
-    unsafeRun(ZIO.effectSuspendTotal[Any, Nothing, Any](throw ExampleError).sandbox.either) must_=== Left(
-      die(ExampleError)
-    )
-
-  def testSuspendCatchThrowable =
-    unsafeRun(ZIO.effectSuspend[Any, Nothing](throw ExampleError).either) must_=== Left(ExampleError)
-
-  def testSuspendWithCatchThrowable =
-    unsafeRun(ZIO.effectSuspendWith[Any, Nothing](_ => throw ExampleError).either) must_=== Left(ExampleError)
-
-  def testSuspendIsEvaluatable =
-    unsafeRun(IO.effectSuspendTotal(IO.effectTotal[Int](42))) must_=== 42
-
-  def testSyncEvalLoop = {
-    def fibIo(n: Int): Task[BigInt] =
-      if (n <= 1) IO.succeed(n)
-      else
-        for {
-          a <- fibIo(n - 1)
-          b <- fibIo(n - 2)
-        } yield a + b
-
-    unsafeRun(fibIo(10)) must_=== fib(10)
-  }
-
-  def testSyncEvalLoopEffect = {
-    def fibIo(n: Int): Task[BigInt] =
-      if (n <= 1) IO.effect(n)
-      else
-        for {
-          a <- fibIo(n - 1)
-          b <- fibIo(n - 2)
-        } yield a + b
-
-    unsafeRun(fibIo(10)) must_=== fib(10)
-  }
-
-  def testSyncEvalLoopEffectThrow = {
-    def fibIo(n: Int): Task[BigInt] =
-      if (n <= 1) Task.effect[BigInt](throw new Error).catchAll(_ => Task.effect(n))
-      else
-        for {
-          a <- fibIo(n - 1)
-          b <- fibIo(n - 2)
-        } yield a + b
-
-    unsafeRun(fibIo(10)) must_=== fib(10)
-  }
-
-  def testFlipError = {
-    val error = new Error("Left")
-    val io    = IO.fail(error).flip
-    unsafeRun(io) must_=== error
-  }
-
-  def testFlipValue = {
-    val io = IO.succeed(100).flip
-    unsafeRun(io.either) must_=== Left(100)
-  }
-
-  def testFlipDouble = {
-    val io = IO.succeed(100)
-    unsafeRun(io.flip.flip) must_=== unsafeRun(io)
-  }
-
-  def testEvalOfSyncEffect = {
-    def sumIo(n: Int): Task[Int] =
-      if (n <= 0) IO.effectTotal(0)
-      else IO.effectTotal(n).flatMap(b => sumIo(n - 1).map(a => a + b))
-
-    unsafeRun(sumIo(1000)) must_=== sum(1000)
-  }
-
-  @silent
-  def testEvalOfRedeemOfSyncEffectError =
-    unsafeRun(
-      IO.effect[Unit](throw ExampleError).fold[Option[Throwable]](Some(_), _ => None)
-    ) must_=== Some(ExampleError)
-
-  def testEvalOfAttemptOfFail = Seq(
-    unsafeRun(TaskExampleError.either) must_=== Left(ExampleError),
-    unsafeRun(IO.effectSuspendTotal(IO.effectSuspendTotal(TaskExampleError).either)) must_=== Left(
-      ExampleError
-    )
-  )
-
-  def testSandboxAttemptOfTerminate =
-    unsafeRun(IO.effectTotal[Int](throw ExampleError).sandbox.either) must_=== Left(die(ExampleError))
-
-  def testSandboxFoldOfTerminate =
-    unsafeRun(
-      IO.effectTotal[Int](throw ExampleError).sandbox.fold(Some(_), Function.const(None))
-    ) must_=== Some(die(ExampleError))
-
-  def testSandboxTerminate =
-    unsafeRun(
-      IO.effectTotal[Cause[Any]](throw ExampleError)
-        .sandbox
-        .fold[Cause[Any]](identity, identity)
-    ) must_=== die(ExampleError)
-
-  def testAttemptOfDeepSyncEffectError =
-    unsafeRun(deepErrorEffect(100).either) must_=== Left(ExampleError)
-
-  def testAttemptOfDeepFailError =
-    unsafeRun(deepErrorFail(100).either) must_=== Left(ExampleError)
-
-  def testEvalOfUncaughtFail =
-    unsafeRunSync(Task.fail(ExampleError): Task[Any]) must_=== Exit.Failure(fail(ExampleError))
-
-  def testEvalOfUncaughtThrownSyncEffect =
-    unsafeRunSync(IO.effectTotal[Int](throw ExampleError)) must_=== Exit.Failure(die(ExampleError))
-
-  def testEvalOfDeepUncaughtThrownSyncEffect =
-    unsafeRunSync(deepErrorEffect(100)) must_=== Exit.Failure(fail(ExampleError))
-
-  def testEvalOfDeepUncaughtFail =
-    unsafeRunSync(deepErrorEffect(100)) must_=== Exit.Failure(fail(ExampleError))
-
-  def testFailOfMultipleFailingFinalizers =
-    unsafeRun(
-      TaskExampleError
-        .ensuring(IO.effectTotal(throw InterruptCause1))
-        .ensuring(IO.effectTotal(throw InterruptCause2))
-        .ensuring(IO.effectTotal(throw InterruptCause3))
-        .run
-    ) must_=== Exit.halt(
-      fail(ExampleError) ++
-        die(InterruptCause1) ++
-        die(InterruptCause2) ++
-        die(InterruptCause3)
-    )
-
-  def testTerminateOfMultipleFailingFinalizers =
-    unsafeRun(
-      IO.die(ExampleError)
-        .ensuring(IO.effectTotal(throw InterruptCause1))
-        .ensuring(IO.effectTotal(throw InterruptCause2))
-        .ensuring(IO.effectTotal(throw InterruptCause3))
-        .run
-    ) must_=== Exit.halt(
-      die(ExampleError) ++
-        die(InterruptCause1) ++
-        die(InterruptCause2) ++
-        die(InterruptCause3)
-    )
-
-  def testEvalOfFailEnsuring = {
-    var finalized = false
-
-    unsafeRunSync((Task.fail(ExampleError): Task[Unit]).ensuring(IO.effectTotal[Unit] { finalized = true; () })) must_===
-      Exit.Failure(fail(ExampleError))
-    finalized must_=== true
-  }
-
-  def testEvalOfFailOnError = {
-    @volatile var finalized = false
-    val cleanup: Cause[Throwable] => UIO[Unit] =
-      _ => IO.effectTotal[Unit] { finalized = true; () }
-
-    unsafeRunSync(
-      Task.fail(ExampleError).onError(cleanup): Task[Unit]
-    ) must_=== Exit.Failure(fail(ExampleError))
-
-    // FIXME: Is this an issue with thread synchronization?
-    while (!finalized) Thread.`yield`()
-
-    finalized must_=== true
-  }
-
-  def testErrorInFinalizerCannotBeCaught = {
-
-    val e2 = new Error("e2")
-    val e3 = new Error("e3")
-
-    val nested: Task[Int] =
-      TaskExampleError
-        .ensuring(IO.die(e2))
-        .ensuring(IO.die(e3))
-
-    unsafeRunSync(nested) must_=== Exit.Failure(Then(fail(ExampleError), Then(die(e2), die(e3))))
-  }
-
-  def testLiftingOptionalValue = unsafeRun(ZIO.some(42)) must_=== Some(42)
-
-  def testLiftingNoneValue = unsafeRun(ZIO.none) must_=== None
-
-  def liftValueIntoRight = unsafeRun(ZIO.right(42)) must_=== Right(42)
-
-  def liftValueIntoLeft = unsafeRun(ZIO.left(42)) must_=== Left(42)
-
-  def testErrorInFinalizerIsReported = {
-    @volatile var reported: Exit[Nothing, Int] = null
-
-    unsafeRun {
-      IO.succeed[Int](42)
-        .ensuring(IO.die(ExampleError))
-        .fork
-        .flatMap(_.await.flatMap[Any, Nothing, Any](e => UIO.effectTotal { reported = e }))
-    }
-
-    reported must_=== Exit.Failure(die(ExampleError))
-  }
-
-  def testExitIsUsageResult =
-    unsafeRun(IO.bracket(IO.unit)(_ => IO.unit)(_ => IO.succeed[Int](42))) must_=== 42
-
-  def testBracketErrorInAcquisition =
-    unsafeRunSync(IO.bracket(TaskExampleError)(_ => IO.unit)(_ => IO.unit)) must_=== Exit.Failure(fail(ExampleError))
-
-  def testBracketErrorInRelease =
-    unsafeRunSync(IO.bracket(IO.unit)(_ => IO.die(ExampleError))(_ => IO.unit)) must_=== Exit.Failure(die(ExampleError))
-
-  def testBracketErrorInUsage =
-    unsafeRunSync(Task.bracket(Task.unit)(_ => Task.unit)(_ => Task.fail(ExampleError): Task[Unit])) must_=== Exit
-      .Failure(fail(ExampleError))
-
-  def testBracketRethrownCaughtErrorInAcquisition = {
-    val io = IO.absolve(IO.bracket(TaskExampleError)(_ => IO.unit)(_ => IO.unit).either)
-
-    unsafeRunSync(io) must_=== Exit.Failure(fail(ExampleError))
-  }
-
-  def testBracketRethrownCaughtErrorInRelease = {
-    val io = IO.bracket(IO.unit)(_ => IO.die(ExampleError))(_ => IO.unit)
-
-    unsafeRunSync(io) must_=== Exit.Failure(die(ExampleError))
-  }
-
-  def testBracketRethrownCaughtErrorInUsage = {
-    val io = IO.absolve(IO.unit.bracket_(IO.unit)(TaskExampleError).either)
-
-    unsafeRunSync(io) must_=== Exit.Failure(fail(ExampleError))
-  }
-
-  def testEvalOfAsyncAttemptOfFail = {
-    val io1 = IO.unit.bracket_(AsyncUnit[Nothing])(asyncExampleError[Unit])
-    val io2 = AsyncUnit[Throwable].bracket_(IO.unit)(asyncExampleError[Unit])
-
-    unsafeRunSync(io1) must_=== Exit.Failure(fail(ExampleError))
-    unsafeRunSync(io2) must_=== Exit.Failure(fail(ExampleError))
-    unsafeRunSync(IO.absolve(io1.either)) must_=== Exit.Failure(fail(ExampleError))
-    unsafeRunSync(IO.absolve(io2.either)) must_=== Exit.Failure(fail(ExampleError))
-  }
-
-  def testBracketRegression1 = {
-    def makeLogger: Ref[List[String]] => String => UIO[Unit] =
-      (ref: Ref[List[String]]) => (line: String) => ref.update(_ ::: List(line)).unit
-
-    unsafeRun(for {
-      ref <- Ref.make[List[String]](Nil)
-      log = makeLogger(ref)
-      f <- ZIO
-            .bracket(
-              ZIO.bracket(ZIO.unit)(_ => log("start 1") *> clock.sleep(10.millis) *> log("release 1"))(
-                _ => ZIO.unit
-              )
-            )(_ => log("start 2") *> clock.sleep(10.millis) *> log("release 2"))(_ => ZIO.unit)
-            .fork
-      _ <- (ref.get <* clock.sleep(1.millis)).repeat(ZSchedule.doUntil[List[String]](_.contains("start 1")))
-      _ <- f.interrupt
-      _ <- (ref.get <* clock.sleep(1.millis)).repeat(ZSchedule.doUntil[List[String]](_.contains("release 2")))
-      l <- ref.get
-    } yield l) must_=== ("start 1" :: "release 1" :: "start 2" :: "release 2" :: Nil)
-  }
-
-  def testInterruptWaitsForFinalizer =
-    unsafeRun(for {
-      r  <- Ref.make(false)
-      p1 <- Promise.make[Nothing, Unit]
-      p2 <- Promise.make[Nothing, Int]
-      s <- (p1.succeed(()) *> p2.await)
-            .ensuring(r.set(true) *> clock.sleep(10.millis))
-            .fork
-      _    <- p1.await
-      _    <- s.interrupt
-      test <- r.get
-    } yield test must_=== true)
-
-  def testRunInterruptIsInterrupted =
-    unsafeRun(for {
-      p    <- Promise.make[Nothing, Unit]
-      f    <- (p.succeed(()) *> IO.never).run.fork
-      _    <- p.await
-      _    <- f.interrupt
-      test <- f.await.map(_.interrupted)
-    } yield test must_=== true)
-
-  def testRunSwallowsInnerInterrupt =
-    unsafeRun(for {
-      p   <- Promise.make[Nothing, Int]
-      _   <- IO.interrupt.run *> p.succeed(42)
-      res <- p.await
-    } yield res) must_=== 42
-
-  def testTimeoutOfLongComputation =
-    aroundTimeout(10.milliseconds.asScala)(ee)
-      .around(
-        unsafeRun(
-          clock.sleep(60.seconds) *> UIO(true)
-        )
-      )
-      .message must_== "TIMEOUT: 10000000 nanoseconds"
-
-  def testCatchAllCause =
-    unsafeRun((for {
-      _ <- ZIO succeed 42
-      f <- ZIO fail "Uh oh!"
-    } yield f) catchAllCause ZIO.succeed) must_=== Fail("Uh oh!")
-
-  def testFromFutureDoesNotKillFiber = {
-    val e = new RuntimeException("Foo")
-    unsafeRun(ZIO.fromFuture(_ => throw e).either) must_=== Left(e)
-  }
-
-  def testEvalOfDeepSyncEffect = {
-    def incLeft(n: Int, ref: Ref[Int]): Task[Int] =
-      if (n <= 0) ref.get
-      else incLeft(n - 1, ref) <* ref.update(_ + 1)
-
-    def incRight(n: Int, ref: Ref[Int]): Task[Int] =
-      if (n <= 0) ref.get
-      else ref.update(_ + 1) *> incRight(n - 1, ref)
-
-    val l = unsafeRun(for {
-      ref <- Ref.make(0)
-      v   <- incLeft(100, ref)
-    } yield v)
-
-    val r = unsafeRun(for {
-      ref <- Ref.make(0)
-      v   <- incRight(1000, ref)
-    } yield v)
-
-    (l must_=== 0) and (r must_=== 1000)
-  }
-
-  def testDeepMapOfNow =
-    unsafeRun(deepMapNow(10000)) must_=== 10000
-
-  def testDeepMapOfSyncEffectIsStackSafe =
-    unsafeRun(deepMapEffect(10000)) must_=== 10000
-
-  def testDeepAttemptIsStackSafe =
-    unsafeRun((0 until 10000).foldLeft(IO.effect[Unit](())) { (acc, _) =>
-      acc.either.unit
-    }) must_=== (())
-
-  def testDeepFlatMapIsStackSafe = {
-    def fib(n: Int, a: BigInt = 0, b: BigInt = 1): IO[Error, BigInt] =
-      IO.succeed(a + b).flatMap { b2 =>
-        if (n > 0)
-          fib(n - 1, b, b2)
-        else
-          IO.succeed(b2)
-      }
-
-    val future = fib(1000)
-    unsafeRun(future) must_=== BigInt(
-      "113796925398360272257523782552224175572745930353730513145086634176691092536145985470146129334641866902783673042322088625863396052888690096969577173696370562180400527049497109023054114771394568040040412172632376"
-    )
-  }
-
-  def testDeepAbsolveAttemptIsIdentity =
-    unsafeRun((0 until 1000).foldLeft(IO.succeed[Int](42))((acc, _) => IO.absolve(acc.either))) must_=== 42
-
-  def testDeepAsyncAbsolveAttemptIsIdentity =
-    unsafeRun(
-      (0 until 1000)
-        .foldLeft(IO.effectAsync[Int, Int](k => k(IO.succeed(42))))((acc, _) => IO.absolve(acc.either))
-    ) must_=== 42
-
-  def testAsyncEffectReturns =
-    unsafeRun(IO.effectAsync[Throwable, Int](k => k(IO.succeed(42)))) must_=== 42
-
-  def testAsyncIOEffectReturns =
-    unsafeRun(IO.effectAsyncM[Throwable, Int](k => IO.effectTotal(k(IO.succeed(42))))) must_=== 42
-
-  def testDeepAsyncIOThreadStarvation = {
-    def stackIOs(clock: Clock.Service[Any], count: Int): UIO[Int] =
-      if (count <= 0) IO.succeed(42)
-      else asyncIO(clock, stackIOs(clock, count - 1))
-
-    def asyncIO(clock: Clock.Service[Any], cont: UIO[Int]): UIO[Int] =
-      IO.effectAsyncM[Nothing, Int] { k =>
-        clock.sleep(5.millis) *> cont *> IO.effectTotal(k(IO.succeed(42)))
-      }
-
-    val procNum = java.lang.Runtime.getRuntime.availableProcessors()
-
-    unsafeRun(clock.clockService.flatMap(stackIOs(_, procNum + 1))) must_=== 42
-  }
-
-  def testAsyncPureInterruptRegister =
-    unsafeRun(for {
-      release <- Promise.make[Nothing, Unit]
-      acquire <- Promise.make[Nothing, Unit]
-      fiber <- IO
-                .effectAsyncM[Nothing, Unit] { _ =>
-                  acquire.succeed(()).bracket(_ => release.succeed(()))(_ => IO.never)
-                }
-                .fork
-      _ <- acquire.await
-      _ <- fiber.interrupt.fork
-      a <- release.await
-    } yield a) must_=== (())
-
-  def testEffectAsyncMCanFail =
-    unsafeRun {
-      ZIO
-        .effectAsyncM[Any, String, Nothing](_ => ZIO.fail("Ouch"))
-        .flip
-        .map(_ must_=== "Ouch")
-    }
-
-  def testEffectAsyncMCanDefect =
-    unsafeRun {
-      ZIO
-        .effectAsyncM[Any, String, Unit](_ => ZIO.effectTotal(throw new Error("Ouch")))
-        .run
-        .map(_.fold(_.defects.headOption.map(_.getMessage), _ => None))
-        .map(_ must beSome("Ouch"))
-    }
-
-  def testAsyncSecondCallback =
-    unsafeRun(for {
-      _ <- IO.effectAsync[Throwable, Int] { k =>
-            k(IO.succeed(42))
-            Thread.sleep(500)
-            k(IO.succeed(42))
-          }
-      res <- IO.effectAsync[Throwable, String] { k =>
-              Thread.sleep(1000)
-              k(IO.succeed("ok"))
-=======
 import zio.duration._
 import zio.test._
 import zio.test.Assertion._
@@ -638,7 +20,6 @@
               UIO(Thread.currentThread())
                 .flatMap(thread => ref.modify(set => (set.contains(thread), set + thread))) <* ZIO
                 .sleep(1.millis)
->>>>>>> aab9b41b
             }
 
           val io =
@@ -671,685 +52,6 @@
               async = IO.effectAsyncInterrupt[Nothing, Unit] { _ =>
                 latch.set(()); Left(release.succeed(42).unit)
               }
-<<<<<<< HEAD
-
-      _ <- fiber.interrupt
-      r <- done.await.timeoutTo(42)(_ => 0)(60.second)
-    } yield r must_=== 0)
-
-  def testRedeemEnsuringInterrupt = {
-    val io = for {
-      cont <- Promise.make[Nothing, Unit]
-      p1   <- Promise.make[Nothing, Boolean]
-      f1   <- (cont.succeed(()) *> IO.never).catchAll(IO.fail).ensuring(p1.succeed(true)).fork
-      _    <- cont.await
-      _    <- f1.interrupt
-      res  <- p1.await
-    } yield res
-
-    unsafeRun(io) must_=== true
-  }
-
-  def testFinalizerCanDetectInterruption = {
-    val io = for {
-      p1  <- Promise.make[Nothing, Boolean]
-      c   <- Promise.make[Nothing, Unit]
-      f1  <- (c.succeed(()) *> IO.never).ensuring(IO.descriptor.flatMap(d => p1.succeed(d.interruptors.nonEmpty))).fork
-      _   <- c.await
-      _   <- f1.interrupt
-      res <- p1.await
-    } yield res
-
-    unsafeRun(io) must_=== true
-  }
-
-  def testInterruptedOfRaceInterruptsContestents = {
-    val io = for {
-      ref   <- Ref.make(0)
-      cont1 <- Promise.make[Nothing, Unit]
-      cont2 <- Promise.make[Nothing, Unit]
-      make  = (p: Promise[Nothing, Unit]) => (p.succeed(()) *> IO.never).onInterrupt(ref.update(_ + 1))
-      raced <- (make(cont1) race (make(cont2))).fork
-      _     <- cont1.await *> cont2.await
-      _     <- raced.interrupt
-      count <- ref.get
-    } yield count
-
-    unsafeRun(io) must_=== 2
-  }
-
-  def testInterruptOfRacedRegression =
-    nonFlaky {
-      for {
-        ref   <- Ref.make(0)
-        cont1 <- Promise.make[Nothing, Unit]
-        cont2 <- Promise.make[Nothing, Unit]
-        make  = (p: Promise[Nothing, Unit]) => (p.succeed(()) *> IO.never.interruptible).onInterrupt(ref.update(_ + 1))
-        raced <- (make(cont1).uninterruptible race make(cont2).uninterruptible).fork
-        _     <- cont1.await *> cont2.await
-        _     <- raced.interrupt
-        count <- ref.get
-      } yield count must_=== 2
-    }
-
-  def testCancelationIsGuaranteed = {
-    val io = for {
-      release <- zio.Promise.make[Nothing, Int]
-      latch   = internal.OneShot.make[Unit]
-      async = IO.effectAsyncInterrupt[Nothing, Unit] { _ =>
-        latch.set(()); Left(release.succeed(42).unit)
-      }
-      fiber  <- async.fork
-      _      <- IO.effectTotal(latch.get(1000))
-      _      <- fiber.interrupt.fork
-      result <- release.await
-    } yield result
-
-    nonFlaky(io.map(_ must_=== 42))
-  }
-
-  def testInterruptionOfUnendingBracket = {
-    val io = for {
-      startLatch <- Promise.make[Nothing, Int]
-      exitLatch  <- Promise.make[Nothing, Int]
-      bracketed = IO
-        .succeed(21)
-        .bracketExit(
-          (r: Int, exit: Exit[_, _]) =>
-            if (exit.interrupted) exitLatch.succeed(r)
-            else IO.die(new Error("Unexpected case"))
-        )(a => startLatch.succeed(a) *> IO.never *> IO.succeed(1))
-      fiber      <- bracketed.fork
-      startValue <- startLatch.await
-      _          <- fiber.interrupt.fork
-      exitValue  <- exitLatch.await
-    } yield startValue + exitValue
-
-    nonFlaky(io.map(_ must_=== 42))
-  }
-
-  def testRecoveryOfErrorInFinalizer =
-    unsafeRun(for {
-      recovered <- Ref.make(false)
-      fiber <- withLatch { release =>
-                (release *> ZIO.never)
-                  .ensuring(
-                    (ZIO.unit *> ZIO.fail("Uh oh")).catchAll(_ => recovered.set(true))
-                  )
-                  .fork
-              }
-      _     <- fiber.interrupt
-      value <- recovered.get
-    } yield value must_=== true)
-
-  def testRecoveryOfInterruptible =
-    unsafeRun(for {
-      recovered <- Ref.make(false)
-      fiber <- withLatch { release =>
-                (release *> ZIO.never.interruptible)
-                  .foldCauseM(
-                    cause => recovered.set(cause.interrupted),
-                    _ => recovered.set(false)
-                  )
-                  .uninterruptible
-                  .fork
-              }
-      _     <- fiber.interrupt
-      value <- recovered.get
-    } yield value must_=== true)
-
-  def testSandboxOfInterruptible =
-    unsafeRun(for {
-      selfId    <- ZIO.descriptor.map(_.id)
-      recovered <- Ref.make[Option[Either[Cause[Nothing], Any]]](None)
-      fiber <- withLatch { release =>
-                (release *> ZIO.never.interruptible).sandbox.either
-                  .flatMap(exit => recovered.set(Some(exit)))
-                  .uninterruptible
-                  .fork
-              }
-      _     <- fiber.interrupt
-      value <- recovered.get
-    } yield value must_=== Some(Left(Cause.interrupt(selfId))))
-
-  def testRunOfInterruptible =
-    unsafeRun(for {
-      selfId    <- ZIO.descriptor.map(_.id)
-      recovered <- Ref.make[Option[Exit[Nothing, Any]]](None)
-      fiber <- withLatch { release =>
-                (release *> ZIO.never.interruptible).run
-                  .flatMap(exit => recovered.set(Some(exit)))
-                  .uninterruptible
-                  .fork
-              }
-      _     <- fiber.interrupt
-      value <- recovered.get
-    } yield value must_=== Some(Exit.Failure(Cause.interrupt(selfId))))
-
-  def testAlternatingInterruptibility =
-    unsafeRun(for {
-      counter <- Ref.make(0)
-      fiber <- withLatch { release =>
-                ((((release *> ZIO.never.interruptible.run *> counter
-                  .update(_ + 1)).uninterruptible).interruptible).run
-                  *> counter.update(_ + 1)).uninterruptible.fork
-              }
-      _     <- fiber.interrupt
-      value <- counter.get
-    } yield value must_=== 2)
-
-  def testInterruptionAfterDefect =
-    unsafeRun(for {
-      ref <- Ref.make(false)
-      fiber <- withLatch { release =>
-                (ZIO.effect(throw new Error).run *> release *> ZIO.never)
-                  .ensuring(ref.set(true))
-                  .fork
-              }
-      _     <- fiber.interrupt
-      value <- ref.get
-    } yield value must_=== true)
-
-  def testInterruptionAfterDefect2 =
-    unsafeRun(for {
-      ref <- Ref.make(false)
-      fiber <- withLatch { release =>
-                (ZIO.effect(throw new Error).run *> release *> ZIO.unit.forever)
-                  .ensuring(ref.set(true))
-                  .fork
-              }
-      _     <- fiber.interrupt
-      value <- ref.get
-    } yield value must_=== true)
-
-  def testCauseReflectsInterruption =
-    nonFlaky {
-      for {
-        finished <- Ref.make(false)
-        fiber <- withLatch { release =>
-                  (release *> ZIO.fail("foo")).catchAll(_ => finished.set(true)).fork
-                }
-        exit     <- fiber.interrupt
-        finished <- finished.get
-      } yield (exit.interrupted must_=== true) or (finished must_=== true)
-    }
-
-  def testAsyncCanBeUninterruptible =
-    unsafeRun(for {
-      ref <- Ref.make(false)
-      fiber <- withLatch { release =>
-                (release *> clock.sleep(10.millis) *> ref.set(true).unit).uninterruptible.fork
-              }
-      _     <- fiber.interrupt
-      value <- ref.get
-    } yield value must_=== true)
-
-  def testForkedChildrenAreInterrupted =
-    unsafeRun(
-      for {
-        ref <- Ref.make(0)
-        sub <- withLatch(
-                set =>
-                  (for {
-                    fiber <- IO.uninterruptibleMask(
-                              restore =>
-                                IO.forkAll(List.fill(8)(set *> restore(IO.never).onInterrupt(ref.update(_ + 1))))
-                            )
-                    result <- fiber.join
-                  } yield result).fork
-              )
-        _     <- sub.interrupt
-        count <- ref.get
-      } yield count must_=== 8
-    )
-
-  def testNestedForkInterruption =
-    unsafeRun(
-      for {
-        ref <- Ref.make(0)
-        fiber <- withLatch(
-                  r1 =>
-                    withLatch(
-                      r2 =>
-                        ((r1 *> IO.never).ensuring(ref.update(_ + 1)).fork *> (r2 *> IO.never)
-                          .ensuring(ref.update(_ + 1))).fork
-                    )
-                )
-        exit  <- fiber.interrupt
-        count <- ref.get
-      } yield (exit.interrupted must beTrue) and (count must_=== 2)
-    )
-
-  def testUseInheritsInterruptStatus =
-    unsafeRun(
-      for {
-        ref <- Ref.make(false)
-        fiber1 <- withLatch { (release2, await2) =>
-                   withLatch { release1 =>
-                     release1
-                       .bracket_(ZIO.unit, await2 *> clock.sleep(10.millis) *> ref.set(true))
-                       .uninterruptible
-                       .fork
-                   } <* release2
-                 }
-        _     <- fiber1.interrupt
-        value <- ref.get
-      } yield value must_=== true
-    )
-
-  def testCauseUseInheritsInterruptStatus =
-    unsafeRun(
-      for {
-        latch1 <- Promise.make[Nothing, Unit]
-        latch2 <- Promise.make[Nothing, Unit]
-        ref    <- Ref.make(false)
-        fiber1 <- latch1
-                   .succeed(())
-                   .bracketExit[Clock, Nothing, Unit](
-                     (_: Boolean, _: Exit[_, _]) => ZIO.unit,
-                     (_: Boolean) => latch2.await *> clock.sleep(10.millis) *> ref.set(true).unit
-                   )
-                   .uninterruptible
-                   .fork
-        _     <- latch1.await
-        _     <- latch2.succeed(())
-        _     <- fiber1.interrupt
-        value <- ref.get
-      } yield value must_=== true
-    )
-
-  def testProvideIsModular = {
-    val zio =
-      (for {
-        v1 <- ZIO.environment[Int]
-        v2 <- ZIO.environment[Int].provide(2)
-        v3 <- ZIO.environment[Int]
-      } yield (v1, v2, v3)).provide(4)
-    unsafeRun(zio) must_=== ((4, 2, 4))
-  }
-
-  def testProvideManagedIsModular = {
-    def managed(v: Int): ZManaged[Any, Nothing, Int] =
-      ZManaged.make(IO.succeed(v))(_ => IO.effectTotal { () })
-    val zio = (for {
-      v1 <- ZIO.environment[Int]
-      v2 <- ZIO.environment[Int].provideManaged(managed(2))
-      v3 <- ZIO.environment[Int]
-    } yield (v1, v2, v3)).provideManaged(managed(4))
-
-    unsafeRun(zio) must_=== ((4, 2, 4))
-  }
-
-  def testAsyncCanUseEnvironment = unsafeRun {
-    for {
-      result <- ZIO
-                 .effectAsync[Int, Nothing, Int] { cb =>
-                   cb(ZIO.environment[Int])
-                 }
-                 .provide(10)
-    } yield result must_=== 10
-  }
-
-  def testInterruptStatusIsHeritable = nonFlaky {
-    for {
-      latch <- Promise.make[Nothing, Unit]
-      ref   <- Ref.make(InterruptStatus.interruptible)
-      _     <- ZIO.uninterruptible((ZIO.checkInterruptible(ref.set) *> latch.succeed(())).fork *> latch.await)
-      v     <- ref.get
-    } yield v must_=== InterruptStatus.uninterruptible
-  }
-
-  def testExecutorIsHeritable =
-    nonFlaky(for {
-      ref  <- Ref.make(Option.empty[internal.Executor])
-      exec = internal.Executor.fromExecutionContext(100)(scala.concurrent.ExecutionContext.Implicits.global)
-      _    <- withLatch(release => IO.descriptor.map(_.executor).flatMap(e => ref.set(Some(e)) *> release).fork.lock(exec))
-      v    <- ref.get
-    } yield v must_=== Some(exec))
-
-  def testAsyncPureIsInterruptible = {
-    val io =
-      for {
-        fiber <- IO.effectAsyncM[Nothing, Nothing](_ => IO.never).fork
-        _     <- fiber.interrupt
-      } yield 42
-
-    unsafeRun(io) must_=== 42
-  }
-
-  def testInterruptibleUninterruptible =
-    unsafeRun(for {
-      fiber <- withLatch(release => ZIO.uninterruptible(ZIO.interruptible(release *> ZIO.never)).fork)
-      exit  <- fiber.interrupt
-    } yield exit.interrupted must beTrue)
-
-  def testAsyncIsInterruptible =
-    nonFlaky(for {
-      fiber <- IO.effectAsync[Nothing, Nothing](_ => ()).fork
-      _     <- fiber.interrupt
-      r     <- IO.succeed(42)
-    } yield r must_=== 42)
-
-  def testAsyncPureCreationIsInterruptible = {
-    val io = for {
-      release <- Promise.make[Nothing, Int]
-      acquire <- Promise.make[Nothing, Unit]
-      task = IO.effectAsyncM[Nothing, Unit] { _ =>
-        IO.bracket(acquire.succeed(()))(_ => release.succeed(42).unit)(_ => IO.never)
-      }
-      fiber <- task.fork
-      _     <- acquire.await
-      _     <- fiber.interrupt
-      a     <- release.await
-    } yield a
-
-    unsafeRun(io) must_=== 42
-  }
-
-  def testAsync0RunsCancelTokenOnInterrupt = {
-    val io = for {
-      release <- Promise.make[Nothing, Int]
-      latch   = scala.concurrent.Promise[Unit]()
-      async = IO.effectAsyncInterrupt[Nothing, Nothing] { _ =>
-        latch.success(()); Left(release.succeed(42).unit)
-      }
-      fiber <- async.fork
-      _ <- IO.effectAsync[Throwable, Unit] { k =>
-            latch.future.onComplete {
-              case Success(a) => k(IO.succeed(a))
-              case Failure(t) => k(IO.fail(t))
-            }(scala.concurrent.ExecutionContext.global)
-          }
-      _      <- fiber.interrupt
-      result <- release.await
-    } yield result
-
-    unsafeRun(io) must_=== 42
-  }
-
-  def testBracketUseIsInterruptible =
-    unsafeRun {
-      for {
-        selfId <- ZIO.descriptor.map(_.id)
-        fiber  <- IO.unit.bracket(_ => IO.unit)(_ => IO.never).fork
-        res    <- fiber.interrupt
-      } yield res must_=== Exit.interrupt(selfId)
-    }
-
-  def testBracketAcquireCanBeMadeInterruptible =
-    unsafeRun {
-      for {
-        selfId <- ZIO.descriptor.map(_.id)
-        fiber  <- IO.bracket(IO.interruptible(IO.never: UIO[Int]))(_ => IO.unit)(_ => IO.unit).fork
-        res    <- fiber.interrupt
-      } yield res must_=== Exit.interrupt(selfId)
-    }
-
-  def testBracket0UseIsInterruptible = {
-    val io =
-      for {
-        fiber <- IO.bracketExit(IO.unit)((_, _: Exit[_, _]) => IO.unit)(_ => IO.never).fork
-        res   <- fiber.interrupt.timeoutTo(42)(_ => 0)(1.second)
-      } yield res
-    unsafeRun(io) must_=== 0
-  }
-
-  def testRaceChoosesWinner =
-    unsafeRun(IO.fail(42).race(IO.succeed(24)).either) must_=== Right(24)
-
-  def testRaceChoosesWinnerInTerminate =
-    unsafeRun(IO.die(new Throwable {}).race(IO.succeed(24)).either) must_=== Right(24)
-
-  def testRaceChoosesFailure =
-    unsafeRun(IO.fail(42).race(IO.fail(42)).either) must_=== Left(42)
-
-  def testRaceOfValueNever =
-    unsafeRun(IO.effectTotal(42).race(IO.never)) must_=== 42
-
-  def testRaceOfFailNever =
-    unsafeRun(IO.fail(24).race(IO.never).timeout(10.milliseconds)) must beNone
-
-  def testRaceBothInterruptsLoser =
-    unsafeRun(for {
-      s      <- Semaphore.make(0L)
-      effect <- Promise.make[Nothing, Int]
-      winner = s.acquire *> IO.effectAsync[Throwable, Unit](_(IO.unit))
-      loser  = IO.bracket(s.release)(_ => effect.succeed(42).unit)(_ => IO.never)
-      race   = winner raceEither loser
-      _      <- race.either
-      b      <- effect.await
-    } yield b) must_=== 42
-
-  def testFirstSuccessOfValues =
-    unsafeRun(IO.firstSuccessOf(IO.fail(0), List(IO.succeed(100))).either) must_=== Right(100)
-
-  def testFirstSuccessOfFailures =
-    unsafeRun(ZIO.firstSuccessOf(IO.fail(0).delay(10.millis), List(IO.fail(101))).either) must_=== Left(101)
-
-  def testFirstSuccessOfFailuresOneSuccess =
-    unsafeRun(ZIO.firstSuccessOf(IO.fail(0), List(IO.succeed(102).delay(1.millis))).either) must_=== Right(
-      102
-    )
-
-  def testRepeatedPar = {
-    def countdown(n: Int): UIO[Int] =
-      if (n == 0) IO.succeed(0)
-      else IO.succeed[Int](1).zipPar(IO.succeed[Int](2)).flatMap(t => countdown(n - 1).map(y => t._1 + t._2 + y))
-
-    unsafeRun(countdown(50)) must_=== 150
-  }
-
-  def testRaceAttemptInterruptsLoserOnSuccess =
-    unsafeRun(for {
-      s      <- Promise.make[Nothing, Unit]
-      effect <- Promise.make[Nothing, Int]
-      winner = s.await *> IO.fromEither(Right(()))
-      loser  = IO.bracket(s.succeed(()))(_ => effect.succeed(42))(_ => IO.never)
-      race   = winner raceAttempt loser
-      _      <- race.either
-      b      <- effect.await
-    } yield b) must_=== 42
-
-  def testRaceAttemptInterruptsLoserOnFailure =
-    unsafeRun(for {
-      s      <- Promise.make[Nothing, Unit]
-      effect <- Promise.make[Nothing, Int]
-      winner = s.await *> IO.fromEither(Left(new Exception))
-      loser  = IO.bracket(s.succeed(()))(_ => effect.succeed(42))(_ => IO.never)
-      race   = winner raceAttempt loser
-      _      <- race.either
-      b      <- effect.await
-    } yield b) must_=== 42
-
-  def testPar =
-    nonFlaky {
-      IO.succeed[Int](1).zipPar(IO.succeed[Int](2)).flatMap(t => IO.succeed(t._1 + t._2)).map(_ must_=== 3)
-    }
-
-  def testReduceAll =
-    unsafeRun(
-      IO.reduceAll(IO.effectTotal(1), List(2, 3, 4).map(IO.succeed[Int](_)))(_ + _)
-    ) must_=== 10
-
-  def testReduceAllEmpty =
-    unsafeRun(
-      IO.reduceAll(IO.effectTotal(1), Seq.empty)(_ + _)
-    ) must_=== 1
-
-  def testTimeoutFailure =
-    unsafeRun(
-      IO.fail("Uh oh").timeout(1.hour)
-    ) must throwA[FiberFailure]
-
-  def testTimeoutTerminate =
-    unsafeRunSync(
-      IO.die(ExampleError).timeout(1.hour): ZIO[Clock, Nothing, Option[Int]]
-    ) must_=== Exit.die(ExampleError)
-
-  def testDeadlockRegression = {
-
-    import java.util.concurrent.Executors
-
-    val rts = new DefaultRuntime {}
-
-    val e = Executors.newSingleThreadExecutor()
-
-    (0 until 10000).foreach { _ =>
-      rts.unsafeRun {
-        IO.effectAsync[Nothing, Int] { k =>
-          val c: Callable[Unit] = () => k(IO.succeed(1))
-          val _                 = e.submit(c)
-        }
-      }
-    }
-
-    e.shutdown() must_=== (())
-  }
-
-  def testInterruptionRegression1 = {
-
-    val c = new AtomicInteger(0)
-
-    def test =
-      IO.effect {
-        if (c.incrementAndGet() <= 1) throw new RuntimeException("x")
-      }.forever
-        .ensuring(IO.unit)
-        .either
-        .forever
-
-    unsafeRun(
-      for {
-        f <- test.fork
-        c <- (IO.effectTotal[Int](c.get) <* clock.sleep(1.millis)).repeat(ZSchedule.doUntil[Int](_ >= 1)) <* f.interrupt
-      } yield c must be_>=(1)
-    )
-
-  }
-
-  def testOneMaxYield = {
-    val rts = new DefaultRuntime {
-      override val Platform = PlatformLive.makeDefault(1)
-    }
-
-    rts.unsafeRun(
-      for {
-        _ <- UIO.unit
-        _ <- UIO.unit
-      } yield true
-    )
-  }
-
-  def testAsyncInterruptRaceDeadlockRegression = {
-    val io = IO.never.fork.flatMap(_.interrupt).repeat(ZSchedule.recurs(10000))
-
-    unsafeRun(io.as(true).untraced)
-  }
-
-  def testBlockingThreadCaching = {
-    import zio.blocking.Blocking
-
-    def runAndTrack(ref: Ref[Set[Thread]]): ZIO[Blocking with Clock, Nothing, Boolean] =
-      blocking.blocking {
-        UIO(Thread.currentThread()).flatMap(thread => ref.modify(set => (set.contains(thread), set + thread))) <* ZIO
-          .sleep(1.millis)
-      }
-
-    unsafeRun(for {
-      accum <- Ref.make(Set.empty[Thread])
-      b     <- runAndTrack(accum).repeat(Schedule.doUntil[Boolean](_ == true))
-    } yield b must_=== true)
-  }
-
-  def testBlockingIOIsEffectBlocking = unsafeRun(
-    for {
-      selfId <- ZIO.descriptor.map(_.id)
-      done   <- Ref.make(false)
-      start  <- IO.succeed(internal.OneShot.make[Unit])
-      fiber  <- blocking.effectBlocking { start.set(()); Thread.sleep(60L * 60L * 1000L) }.ensuring(done.set(true)).fork
-      _      <- IO.succeed(start.get())
-      res    <- fiber.interrupt
-      value  <- done.get
-    } yield (res, value) must_=== ((Exit.interrupt(selfId), true))
-  )
-
-  def testInterruptSyncForever = unsafeRun(
-    for {
-      f <- IO.effectTotal[Int](1).forever.fork
-      _ <- f.interrupt
-    } yield true
-  )
-
-  // Utility stuff
-  val ExampleError    = new Exception("Oh noes!")
-  val InterruptCause1 = new Exception("Oh noes 1!")
-  val InterruptCause2 = new Exception("Oh noes 2!")
-  val InterruptCause3 = new Exception("Oh noes 3!")
-
-  val TaskExampleError: Task[Int] = IO.fail[Throwable](ExampleError)
-
-  def asyncExampleError[A]: Task[A] =
-    IO.effectAsync[Throwable, A](_(IO.fail(ExampleError)))
-
-  def sum(n: Int): Int =
-    if (n <= 0) 0
-    else n + sum(n - 1)
-
-  def deepMapNow(n: Int): UIO[Int] = {
-    @tailrec
-    def loop(n: Int, acc: UIO[Int]): UIO[Int] =
-      if (n <= 0) acc
-      else loop(n - 1, acc.map(_ + 1))
-
-    loop(n, IO.succeed(0))
-  }
-
-  def deepMapEffect(n: Int): UIO[Int] = {
-    @tailrec
-    def loop(n: Int, acc: UIO[Int]): UIO[Int] =
-      if (n <= 0) acc
-      else loop(n - 1, acc.map(_ + 1))
-
-    loop(n, IO.effectTotal(0))
-  }
-
-  def deepErrorEffect(n: Int): Task[Unit] =
-    if (n == 0) IO.effect(throw ExampleError)
-    else IO.unit *> deepErrorEffect(n - 1)
-
-  def deepErrorFail(n: Int): Task[Unit] =
-    if (n == 0) IO.fail(ExampleError)
-    else IO.unit *> deepErrorFail(n - 1)
-
-  def fib(n: Int): BigInt =
-    if (n <= 1) n
-    else fib(n - 1) + fib(n - 2)
-
-  def concurrentFib(n: Int): Task[BigInt] =
-    if (n <= 1) IO.succeed[BigInt](n)
-    else
-      for {
-        f1 <- concurrentFib(n - 1).fork
-        f2 <- concurrentFib(n - 2).fork
-        v1 <- f1.join
-        v2 <- f2.join
-      } yield v1 + v2
-
-  def AsyncUnit[E] = IO.effectAsync[E, Unit](_(IO.unit))
-
-  def testMergeAll =
-    unsafeRun(
-      IO.mergeAll(List("a", "aa", "aaa", "aaaa").map(IO.succeed[String](_)))(0) { (b, a) =>
-        b + a.length
-      }
-    ) must_=== 10
-
-  def testMergeAllEmpty =
-    unsafeRun(
-      IO.mergeAll(List.empty[UIO[Int]])(0)(_ + _)
-    ) must_=== 0
-}
-=======
               fiber  <- async.fork
               _      <- IO.effectTotal(latch.get(1000))
               _      <- fiber.interrupt.fork
@@ -1428,5 +130,4 @@
           assertM(zio.provide(Clock.Live), isGreaterThanEqualTo(1))
         }
       )
-    )
->>>>>>> aab9b41b
+    )