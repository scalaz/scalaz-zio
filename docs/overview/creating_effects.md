--- conflicted
+++ resolved
@@ -213,11 +213,6 @@
 A blocking side-effect can be converted directly into a ZIO effect blocking with the `effectBlocking` method:
 
 ```scala mdoc:silent
-<<<<<<< HEAD
-import zio.Blocking._
-
-=======
->>>>>>> f252f4fb
 val sleeping =
   ZIO.effectBlocking(Thread.sleep(Long.MaxValue))
 ```
