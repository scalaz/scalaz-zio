--- conflicted
+++ resolved
@@ -333,7 +333,7 @@
 ```scala mdoc:silent
 import java.io.IOException
 
-val getStrLn2: IO[IOException, String] =
+val printLine2: IO[IOException, String] =
   ZIO.effect(StdIn.readLine()).refineToOrDie[IOException]
 ```
 
@@ -354,10 +354,6 @@
 A blocking side-effect can be converted directly into a ZIO effect blocking with the `effectBlocking` method:
 
 ```scala mdoc:silent
-<<<<<<< HEAD
-import zio.Blocking._
-=======
->>>>>>> f252f4fb
 
 val sleeping =
   ZIO.effectBlocking(Thread.sleep(Long.MaxValue))
@@ -439,13 +435,8 @@
 A `RIO[R, A]` effect can be suspended using `effectSuspend` function:
 
 ```scala mdoc:silent
-<<<<<<< HEAD
-val suspendedEffect: RIO[Any, URIO[Has[Console], Unit]] =
+val suspendedEffect: RIO[Any, ZIO[Has[Console], IOException, Unit]] =
   ZIO.effectSuspend(ZIO.effect(Console.printLine("Suspended Hello World!")))
-=======
-val suspendedEffect: RIO[Any, ZIO[Console, IOException, Unit]] =
-  ZIO.effectSuspend(ZIO.effect(putStrLn("Suspended Hello World!")))
->>>>>>> f252f4fb
 ```
 
 ## Mapping
