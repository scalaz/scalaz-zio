---
id: datatypes_hub
title:  "Hub"
---

A `Hub[A]` is an asynchronous message hub. Publishers can publish messages of type `A` to the hub and subscribers can subscribe to receive messages of type `A` from the hub.

Unlike a `Queue`, where each value offered to the queue can be taken by _one_ poller, each value published to a hub can be received by _all_ subscribers. Whereas a `Queue` represents the optimal solution to the problem of how to _distribute_ values, a `Hub` represents the optimal solution to the problem of how to _broadcast_ them.

The fundamental operators on a `Hub` are `publish` and `subscribe`:

```scala mdoc
import zio._

trait Hub[A] {
  def publish(a: A): UIO[Boolean]
  def subscribe: ZManaged[Any, Nothing, Dequeue[A]]
}
```

The `publish` operator returns a `ZIO` effect that publishes a message of type `A` to the hub and succeeds with a value describing whether the message was successfully published to the hub.

The `subscribe` operator returns a `ZManaged` effect where the `acquire` action of the `ZManaged` subscribes to the hub and the `release` action unsubscribes from the hub. Within the context of the `ZManaged` we have access to a `Dequeue`, which is a `Queue` that can only be dequeued from, that allows us to take messages published to the hub.

## Constructing Hubs

The most common way to create a hub is with the `bounded` constructor, which returns an effect that creates a new hub with the specified requested capacity.

```scala mdoc
def bounded[A](requestedCapacity: Int): UIO[Hub[A]] =
  ???
```

For maximum efficiency you should create hubs with capacities that are powers of two.

Just like a bounded queue, a bounded hub applies back pressure to publishers when it is at capacity, so publishers will semantically block on calls to `publish` if the hub is full.

The advantage of the back pressure strategy is that it guarantees that all subscribers will receive all messages published to the hub while they are subscribed. However, it does create the risk that a slow subscriber will slow down the rate at which messages are published and received by other subscribers.

If you do not want this you can create a hub with the `dropping` constructor.

```scala mdoc
def dropping[A](requestedCapacity: Int): UIO[Hub[A]] =
  ???
```

A dropping hub will simply drop values published to it if the hub is at capacity, returning `false` on calls to `publish` if the hub is full to signal that the value was not successfully published.

The advantage of the dropping strategy is that publishers can continue to publish new values so when there is space in the hub the newest values can be published to the hub. However, subscribers are no longer guaranteed to receive all values published to the hub and a slow subscriber can still prevent messages from being published to the hub and received by other subscribers.

You can also create a hub with the `sliding` constructor.

```scala mdoc
def sliding[A](requestedCapacity: Int): UIO[Hub[A]] =
  ???
```

A sliding hub will drop the oldest value if a new value is published to it and the hub is at capacity, so publishing will always succeed immediately.

The advantage of the sliding strategy is that a slow subscriber cannot slow down that rate at which messages are published to the hub or received by other subscribers. However, it creates the risk that slow subscribers may not receive all messages published to the hub.

Finally, you can create a hub with the `unbounded` constructor.

```scala mdoc
def unbounded[A]: UIO[Hub[A]] =
  ???
```

An unbounded hub is never at capacity so publishing to an unbounded hub always immediately succeeds.

The advantage of an unbounded hub is that it combines the guarantees that all subscribers will receive all messages published to the hub and that a slow subscriber will not slow down the rate at which messages are published and received by other subscribers. However, it does this at the cost of potentially growing without bound if messages are published to the hub more quickly than they are taken by the slowest subscriber.

In general you should prefer bounded, dropping, or sliding hubs for this reason. However, unbounded hubs can be useful in certain situations where you do not know exactly how many values will be published to the hub but are confident that it will not exceed a reasonable size or want to handle that concern at a higher level of your application.

## Operators On Hubs

In addition to `publish` and `subscribe`, many of the same operators that are available on queues are available on hubs.

We can publish multiple values to the hub using the `publishAll` operator.

```scala mdoc:nest
trait Hub[A] {
  def publishAll(as: Iterable[A]): UIO[Boolean]
}
```

We can check the capacity of the hub as well as the number of messages currently in the hub using the `size` and `capacity` operators.

```scala mdoc:nest
trait Hub[A] {
  def capacity: Int
  def size: UIO[Int]
}
```

Note that `capacity` returns an `Int` because the capacity is set at hub creation and never changes. In contrast, `size` returns a `ZIO` effect that determines the current size of the hub since the number of messages in the hub can change over time.

We can also shut down the hub, check whether it has been shut down, or await its shut down. Shutting down a hub will shut down all the queues associated with subscriptions to the hub, properly propagating the shut down signal.

```scala mdoc:nest
trait Hub[A] {
  def awaitShutdown: UIO[Unit]
  def isShutdown: UIO[Boolean]
  def shutdown: UIO[Unit]
}
```

As you can see, the operators on `Hub` are identical to the ones on `Queue` with the exception of `publish` and `subscribe` replacing `offer` and `take`. So if you know how to use a `Queue` you already know how to use a `Hub`.

In fact, a `Hub` can be viewed as a `Queue` that can only be written to.

```scala mdoc:nest
trait Hub[A] {
  def toQueue[A]: Enqueue[A]
}
```

Here the `Enqueue` type represents a queue that can only be enqueued. Enqueing to the queue publishes a value to the hub, shutting down the queue shuts down the hub, and so on.

This can be extremely useful because it allows us to use a `Hub` anywhere we are currently using a `Queue` that we only write to.

For example, say we are using the `into` operator on `ZStream` to send all elements of a stream of financial transactions to a `Queue` for processing by a downstream consumer.

```scala mdoc
import zio.stream._

trait ZStream[-R, +E, +O] {
  def into[R1 <: R, E1 >: E](queue: ZEnqueue[R1, Nothing, Take[E1, O]]): ZIO[R1, E1, Unit]
}
```

We would now like to have multiple downstream consumers process each of these transactions, for example to persist them and log them in addition to applying our business logic to them. With `Hub` this is easy because we can just use the `toQueue` operator to view any `Hub` as a `Queue` that can only be written to.

```scala mdoc:invisible
type ??? = Nothing
```

```scala mdoc:compile-only
type Transaction = ???

val transactionStream: ZStream[Any, Nothing, Transaction] =
  ???

val hub: Hub[Transaction] =
  ???

transactionStream.into(hub.toQueue)
```

All of the elements from the transaction stream will now be published to the hub. We can now have multiple downstream consumers process elements from the financial transactions stream with the guarantee that all downstream consumers will see all transactions in the stream, changing the topology of our data flow from one-to-one to one-to-many with a single line change.

## Polymorphic Hubs

Like many of the other data structures in ZIO, a `Hub` is actually a type alias for a more polymorphic data structure called a `ZHub`.

```scala mdoc:nest
trait ZHub[-RA, -RB, +EA, +EB, -A, B] {
  def publish(a: A): ZIO[RA, EA, Boolean]
  def subscribe: ZManaged[Any, Nothing, ZDequeue[RB, EB, B]]
}

type Hub[A] = ZHub[Any, Any, Nothing, Nothing, A, A]
```

A `ZHub` allows publishers to publish messages of type `A` to the hub and subscribers to subscribe to receive messages of type `B` from the hub. Publishing messages to the hub can require an environment of type `RA` and fail with an error of type `EA` and taking messages from the hub can require an environment of type `RB` and fail with an error of type `EB`.

Defining hubs polymorphically like this allows us to describe hubs that potentially transform their inputs or outputs in some way.

To create a polymorphic hub we begin with a normal hub as described above and then add logic to it for transforming its inputs or outputs.

We can transform the type of messages received from the hub using the `map` and `mapM` operators.

```scala mdoc:nest
trait ZHub[-RA, -RB, +EA, +EB, -A, +B] {
  def map[C](f: B => C): ZHub[RA, RB, EA, EB, A, C]
  def mapM[RC <: RB, EC >: EB, C](f: B => ZIO[RC, EC, C]): ZHub[RA, RC, EA, EC, A, C]
}
```

The `map` operator allows us to transform the type of messages received from the hub with the specified function. Conceptually, every time a message is taken from the hub by a subscriber it will first be transformed with the function `f` before being received by the subscriber.

The `mapM` operator works the same way except it allows us to perform an effect each time a value is taken from the hub. We could use this for example to log each time a message is taken from the hub.

```scala mdoc:reset:invisible
import zio._
```

```scala mdoc:compile-only
val hub: Hub[Int] = ???

val hubWithLogging: ZHub[Any, Has[Clock] with Has[Console], Nothing, Nothing, Int, Int] =
  hub.mapM { n =>
<<<<<<< HEAD
    Clock.currentDateTime.flatMap { currentDateTime =>
      Console.printLine(s"Took message $n from the hub at $currentDateTime")
=======
    clock.currentDateTime.flatMap { currentDateTime =>
      console.putStrLn(s"Took message $n from the hub at $currentDateTime").orDie
>>>>>>> f252f4fb
    }.as(n)
  }
```

Note that the specified function in `map` or `mapM` will be applied each time a message is taken from the hub by a subscriber. Thus, if there are `n` subscribers to the hub the function will be evaluated `n` times for each message published to the hub.

This can be useful if we want to, for example, observe the different times that different subscribers are taking messages from the hub as in the example above. However, it is less efficient if we want to apply a transformation once for each value published to the hub.

For this we can use the `contramap` and `contramapM` operators defined on `ZHub`.

```scala mdoc:nest
trait ZHub[-RA, -RB, +EA, +EB, -A, +B] {
  def contramap[C](f: C => A): ZHub[RA, RB, EA, EB, C, B]
  def contramapM[RC <: RA, EC >: EA, C](f: C => ZIO[RC, EC, A]): ZHub[RC, RB, EC, EB, C, B]
}
```

The `contramap` operator allows us to transform each value published to the hub by applying the specified function. Conceptually it returns a new hub where every time we publish a value we first transform it with the specified function before publishing it to the original hub.

The `contramapM` operator works the same way except it allows us to perform an effect each time a message is published to the hub.

Using these operators, we could describe a hub that validates its inputs, allowing publishers to publish raw data and subscribers to receive validated data while signaling to publishers when data they attempt to publish is not valid.

```scala mdoc:reset:invisible
import zio._
```

```scala mdoc:compile-only
val hub: Hub[Int] = ???

val hubWithLogging: ZHub[Any, Any, String, Nothing, String, Int] =
  hub.contramapM { (s: String) =>
    ZIO.effect(s.toInt).orElseFail(s"$s is not a valid message")
  }
```

We can also transform inputs and outputs at the same time using the `dimap` or `dimapM` operators.

```scala mdoc:nest
trait ZHub[-RA, -RB, +EA, +EB, -A, +B] {
  def dimap[C, D](
    f: C => A,
    g: B => D
  ): ZHub[RA, RB, EA, EB, C, D]
  def dimapM[RC <: RA, RD <: RB, EC >: EA, ED >: EB, C, D](
    f: C => ZIO[RC, EC, A],
    g: B => ZIO[RD, ED, D]
  ): ZHub[RC, RD, EC, ED, C, D]
}
```

These correspond to transforming the inputs and outputs of a hub at the same time using the specified functions. This is the same as transforming the outputs with `map` or `mapM` and the inputs with `contramap` or `contramapM`.

In addition to just transforming the inputs and outputs of a hub we can also filter the inputs or outputs of a hub.

```scala mdoc:nest
trait ZHub[-RA, -RB, +EA, +EB, -A, +B] {
  def filterInput[A1 <: A](
    f: A1 => Boolean
  ): ZHub[RA, RB, EA, EB, A1, B]
  def filterInputM[RA1 <: RA, EA1 >: EA, A1 <: A](
    f: A1 => ZIO[RA1, EA1, Boolean]
  ): ZHub[RA1, RB, EA1, EB, A1, B]
  def filterOutput(
    f: B => Boolean
  ): ZHub[RA, RB, EA, EB, A, B]
  def filterOutputM[RB1 <: RB, EB1 >: EB](
    f: B => ZIO[RB1, EB1, Boolean]
  ): ZHub[RA, RB1, EA, EB1, A, B]
}
```

Filtering the inputs to a hub conceptually "throws away" messages that do not meet the filter predicate before they are published to the hub. The `publish` operator will return `false` to signal that such a message was not successfully published to the hub.

Similarly, filtering the outputs from a hub causes subscribers to ignore messages that do not meet the filter predicate, continuing to take messages from the hub until they find one that does meet the filter predicate.

We could, for example, create a hub that only handles tweets containing a particular term.

```scala mdoc:compile-only
final case class Tweet(text: String)

val hub: Hub[Tweet] = ???

val zioHub: Hub[Tweet] =
  hub.filterInput(_.text.contains("zio"))
```

In most cases the hubs we work with in practice will be monomorphic hubs and we will use the hub purely to broadcast values, performing any necessary effects before publishing values to the hub or after taking values from the hub. But it is nice to know that we have this kind of power if we need it.

## Hubs And Streams

Hubs play extremely well with streams.

We can create a `ZStream` from a subscription to a hub using the `fromHub` operator.

```scala mdoc
import zio.stream._

object ZStream {
  def fromHub[R, E, O](hub: ZHub[Nothing, R, Any, E, Nothing, O]): ZStream[R, E, O] =
    ???
}
```

This will return a stream that subscribes to receive values from a hub and then emits every value published to the hub while the subscription is active. When the stream ends the subscriber will automatically be unsubscribed from the hub.

There is also a `fromHubWithShutdown` variant that shuts down the hub itself when the stream ends. This is useful when the stream represents your main application logic and you want to shut down other subscriptions to the hub when the stream ends.

Each of these constructors also has `Chunk` variants, `fromChunkHub` and `fromChunkHubWithShutdown`, that allow you to preserve the chunked structure of data when working with hubs and streams.

In addition to being able to create streams from subscriptions to hubs, there are a variety of ways to send values emitted by streams to hubs to build more complex data flow graphs.

The simplest of these is the `toHub` operator, which constructs a new hub and publishes each element emitted by the stream to that hub.

```scala mdoc
trait ZStream[-R, +E, +O] {
  def toHub(capacity: Int): ZManaged[R, Nothing, ZHub[Nothing, Any, Any, Nothing, Nothing, Take[E, O]]]
}
```

The hub will be constructed with the `bounded` constructor using the specified capacity.

If you want to send values emitted by a stream to an existing hub or a hub created using one of the other hub constructors you can use the `intoHub` operator.

```scala mdoc:nest
trait ZStream[-R, +E, +O] {
  def intoHub[R1 <: R, E1 >: E](
    hub: ZHub[R1, Nothing, Nothing, Any, Take[E1, O], Any]
  ): ZIO[R1, E1, Unit]
}
```

There is an `intoHubManaged` variant of this if you want to send values to the hub in the context of a `ZManaged` instead of a `ZIO` effect.

You can also create a sink that sends values to a hub.

```scala mdoc
object ZSink {
  def fromHub[R, E, I](hub: ZHub[R, Nothing, E, Any, I, Any]): ZSink[R, E, I, Nothing, Unit] =
    ???
}
```

The sink will publish each value sent to the sink to the specified hub. Again there is a `fromHubWithShutdown` variant that will shut down the hub when the stream ends.

Finally, `ZHub` is used internally to provide a highly efficient implementation of the `broadcast` family of operators, including `broadcast` and `broadcastDynamic`.

```scala mdoc:nest
trait ZStream[-R, +E, +O] {
  def broadcast(n: Int, maximumLag: Int): ZManaged[R, Nothing, List[ZStream[Any, E, O]]]
  def broadcastDynamic(
    maximumLag: Int
  ): ZManaged[R, Nothing, ZManaged[Any, Nothing, ZStream[Any, E, O]]]
}
```

The `broadcast` operator generates the specified number of new streams and broadcasts each value from the original stream to each of the new streams. The `broadcast` dynamic operator returns a new `ZManaged` value that you can use to dynamically subscribe and unsubscribe to receive values broadcast from the original stream.

You don't have to do anything with `ZHub` to take advantage of these operators other than enjoy their optimized implementation in terms of `ZHub`.

With `broadcast` and other `ZStream` operators that model distributing values to different streams and combining values from different streams it is straightforward to build complex data flow graphs, all while being as performant as possible.<|MERGE_RESOLUTION|>--- conflicted
+++ resolved
@@ -190,13 +190,8 @@
 
 val hubWithLogging: ZHub[Any, Has[Clock] with Has[Console], Nothing, Nothing, Int, Int] =
   hub.mapM { n =>
-<<<<<<< HEAD
     Clock.currentDateTime.flatMap { currentDateTime =>
-      Console.printLine(s"Took message $n from the hub at $currentDateTime")
-=======
-    clock.currentDateTime.flatMap { currentDateTime =>
-      console.putStrLn(s"Took message $n from the hub at $currentDateTime").orDie
->>>>>>> f252f4fb
+      Console.printLine(s"Took message $n from the hub at $currentDateTime").orDie
     }.as(n)
   }
 ```
