--- conflicted
+++ resolved
@@ -115,7 +115,6 @@
     def withEx1(p: String): String
   }
 
-<<<<<<< HEAD
   val live: ZLayer[Has[Console], Nothing, Has[Service]] =
     ZIO
       .service[Console]
@@ -124,7 +123,7 @@
           val foo: UIO[Unit]                                              = UIO.unit
           def foo2: UIO[Unit]                                             = UIO.unit
           def foo3(): UIO[Unit]                                           = UIO.unit
-          def bar(n: Int): UIO[Unit]                                      = console.printLine(s"bar $n")
+          def bar(n: Int): UIO[Unit]                                      = console.printLine(s"bar $n").orDie
           def baz(x: Int, y: Int): IO[String, Int]                        = UIO.succeed(x + y)
           def poly[A](a: A): IO[Long, A]                                  = UIO.succeed(a)
           def poly2[A <: Foo](a: Wrapped[A]): IO[String, List[A]]         = UIO.succeed(List(a.value))
@@ -140,29 +139,6 @@
         }
       )
       .toLayer
-=======
-  val live: ZLayer[Console, Nothing, Has[Service]] =
-    ZLayer.fromService(console =>
-      new Service {
-        val foo: UIO[Unit]                                              = UIO.unit
-        def foo2: UIO[Unit]                                             = UIO.unit
-        def foo3(): UIO[Unit]                                           = UIO.unit
-        def bar(n: Int): UIO[Unit]                                      = console.putStrLn(s"bar $n").orDie
-        def baz(x: Int, y: Int): IO[String, Int]                        = UIO.succeed(x + y)
-        def poly[A](a: A): IO[Long, A]                                  = UIO.succeed(a)
-        def poly2[A <: Foo](a: Wrapped[A]): IO[String, List[A]]         = UIO.succeed(List(a.value))
-        def dependent(n: Int): ZIO[Random, Long, Int]                   = random.nextIntBounded(n)
-        val value: String                                               = "foo"
-        def value2: String                                              = "foo2"
-        def value3(): String                                            = "foo3"
-        def function(n: Int): String                                    = s"foo $n"
-        def stream(n: Int): ZStream[Any, String, Int]                   = ZStream.fromIterable(List(1, 2, 3))
-        def sink(n: Int): ZSink[Any, Nothing, Int, Nothing, Chunk[Int]] = ZSink.collectAll
-        def withEx(): String                                            = throw new Exception("test")
-        def withEx1(p: String): String                                  = throw new Exception("test")
-      }
-    )
->>>>>>> f252f4fb
 
   // can use accessors even in the same compilation unit
   val program: URIO[
