--- conflicted
+++ resolved
@@ -2,12 +2,7 @@
 
 // import java.io.ByteArrayInputStream
 import zio._
-<<<<<<< HEAD
-=======
-import zio.clock.Clock
-import zio.duration._
 import zio.internal.Executor
->>>>>>> f252f4fb
 import zio.stream.experimental.ZStreamGen._
 import zio.test.Assertion._
 import zio.test.TestAspect.{flaky, nonFlaky, scala2Only, timeout}
@@ -2709,32 +2704,12 @@
                 .debounce(1.second)
                 .tap(_ => c.proceed)
 
-<<<<<<< HEAD
-        //           assertM(for {
-        //             fiber  <- stream.runCollect.fork
-        //             _      <- c.offer.fork
-        //             _      <- (Clock.sleep(500.millis) *> c.offer).fork
-        //             _      <- (Clock.sleep(2.seconds) *> c.offer).fork
-        //             _      <- (Clock.sleep(2500.millis) *> c.offer).fork
-        //             _      <- TestClock.adjust(3500.millis)
-        //             result <- fiber.join
-        //           } yield result)(equalTo(Chunk(Chunk(3, 4), Chunk(6, 7))))
-        //         }
-        //       },
-        //       testM("should take latest chunk within waitTime") {
-        //         assertWithChunkCoordination(List(Chunk(1, 2), Chunk(3, 4), Chunk(5, 6))) { c =>
-        //           val stream = ZStream
-        //             .fromQueue(c.queue)
-        //             .collectWhileSuccess
-        //             .debounce(1.second)
-        //             .tap(_ => c.proceed)
-=======
               assertM(for {
                 fiber  <- stream.runCollect.fork
                 _      <- c.offer.fork
-                _      <- (clock.sleep(500.millis) *> c.offer).fork
-                _      <- (clock.sleep(2.seconds) *> c.offer).fork
-                _      <- (clock.sleep(2500.millis) *> c.offer).fork
+                _      <- (Clock.sleep(500.millis) *> c.offer).fork
+                _      <- (Clock.sleep(2.seconds) *> c.offer).fork
+                _      <- (Clock.sleep(2500.millis) *> c.offer).fork
                 _      <- TestClock.adjust(3500.millis)
                 result <- fiber.join
               } yield result)(equalTo(Chunk(Chunk(3, 4), Chunk(6, 7))))
@@ -2747,7 +2722,6 @@
                 .collectWhileSuccess
                 .debounce(1.second)
                 .tap(_ => c.proceed)
->>>>>>> f252f4fb
 
               assertM(for {
                 fiber  <- stream.runCollect.fork
