--- conflicted
+++ resolved
@@ -1346,45 +1346,6 @@
           assertM(ZStream(1, 2, 3, 4).grouped(2).runCollect)(equalTo(List(List(1, 2), List(3, 4))))
         ),
         suite("groupedWithin")(
-<<<<<<< HEAD
-          testM("999") {
-            Queue.bounded[Take[Nothing, Int]](8).flatMap {
-              queue =>
-                (Promise.make[Nothing, Unit] <*> Promise.make[Nothing, Unit]).flatMap {
-                  case (p1, p2) =>
-                    (Ref
-                      .make[List[List[Take[Nothing, Int]]]](
-                        List(
-                          List(Exit.succeed(Chunk(1, 2))),
-                          List(Exit.succeed(Chunk(3, 4))),
-                          List(Exit.succeed(Chunk.single(5)), Take.End)
-                        )
-                      ) <*> Ref.make(List(p1, p2))).flatMap {
-                      case (ref, ps) =>
-                        val offer = ref.modify {
-                          case x :: xs => (x, xs)
-                          case Nil     => (Nil, Nil)
-                        }.flatMap(queue.offerAll)
-                        val proceed = ps.modify {
-                          case x :: xs => (x.succeed(()), xs)
-                          case Nil     => (IO.unit, Nil)
-                        }.flatten
-                        val stream = ZStream
-                          .fromQueue(queue)
-                          .collectWhileSuccess
-                          .flattenChunks
-                          .groupedWithin(10, 2.seconds)
-                          .tap(_ => proceed)
-                        assertM(for {
-                          f      <- stream.runCollect.fork
-                          _      <- offer *> TestClock.adjust(2.seconds) *> p1.await
-                          _      <- offer *> TestClock.adjust(2.seconds) *> p2.await
-                          _      <- offer
-                          result <- f.join
-                        } yield result)(equalTo(List(List(1, 2), List(3, 4), List(5))))
-                    }
-                }
-=======
           testM("group based on time passed") {
             assertWithChunkCoordination(List(Chunk(1, 2), Chunk(3, 4), Chunk.single(5))) { c =>
               val stream = ZStream
@@ -1396,12 +1357,11 @@
 
               assertM(for {
                 f      <- stream.runCollect.fork
-                _      <- c.offer *> TestClock.advance(2.seconds) *> c.awaitNext
-                _      <- c.offer *> TestClock.advance(2.seconds) *> c.awaitNext
+                _      <- c.offer *> TestClock.adjust(2.seconds) *> c.awaitNext
+                _      <- c.offer *> TestClock.adjust(2.seconds) *> c.awaitNext
                 _      <- c.offer
                 result <- f.join
               } yield result)(equalTo(List(List(1, 2), List(3, 4), List(5))))
->>>>>>> a071c562
             }
           },
           testM("group immediately when chunk size is reached") {
