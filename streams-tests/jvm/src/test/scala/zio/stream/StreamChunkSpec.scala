package zio.stream

import scala.{ Stream => _ }
import zio.{ Chunk, Exit, IO, Ref }
import zio.random.Random
import zio.test._
import zio.test.Assertion.{ equalTo, isFalse }
import zio.ZIOBaseSpec
import StreamChunkUtils._

object StreamChunkSpec
    extends ZIOBaseSpec(
      suite("StreamChunkSpec")(
        testM("StreamChunk.map") {
          checkM(chunksOfStrings, toBoolFn[Random with Sized, String]) { (s, f) =>
            for {
              res1 <- slurp(s.map(f))
              res2 <- slurp(s).map(_.map(f))
            } yield assert(res1, equalTo(res2))
          }
        },
        testM("StreamChunk.filter") {
          checkM(chunksOfStrings, toBoolFn[Random with Sized, String]) { (s, p) =>
            for {
              res1 <- slurp(s.filter(p))
              res2 <- slurp(s).map(_.filter(p))
            } yield assert(res1, equalTo(res2))
          }
        },
        testM("StreamChunk.filterNot") {
          checkM(chunksOfStrings, toBoolFn[Random with Sized, String]) { (s, p) =>
            for {
              res1 <- slurp(s.filterNot(p))
              res2 <- slurp(s).map(_.filterNot(p))
            } yield assert(res1, equalTo(res2))
          }
        },
        testM("StreamChunk.mapConcatChunk") {
          val fn = Gen.function[Random with Sized, String, Chunk[Int]](smallChunks(intGen))
          checkM(pureStreamChunkGen(tinyChunks(stringGen)), fn) { (s, f) =>
            for {
              res1 <- slurp(s.mapConcatChunk(f))
              res2 <- slurp(s).map(_.flatMap(v => f(v).toSeq))
            } yield assert(res1, equalTo(res2))
          }
        },
        testM("StreamChunk.mapConcat") {
          val fn = Gen.function[Random with Sized, String, Iterable[Int]](Gen.small(Gen.listOfN(_)(intGen)))
          checkM(pureStreamChunkGen(tinyChunks(stringGen)), fn) { (s, f) =>
            for {
              res1 <- slurp(s.mapConcat(f))
              res2 <- slurp(s).map(_.flatMap(v => f(v).toSeq))
            } yield assert(res1, equalTo(res2))
          }
        },
        testM("StreamChunk.drop") {
          checkM(chunksOfStrings, intGen) { (s, n) =>
            for {
              res1 <- slurp(s.drop(n))
              res2 <- slurp(s).map(_.drop(n))
            } yield assert(res1, equalTo(res2))
          }
        },
        testM("StreamChunk.take") {
          checkM(chunksOfStrings, intGen) { (s, n) =>
            for {
              res1 <- slurp(s.take(n))
              res2 <- slurp(s).map(_.take(n))
            } yield assert(res1, equalTo(res2))
          }
        },
        testM("StreamChunk.dropWhile") {
          checkM(chunksOfStrings, toBoolFn[Random with Sized, String]) { (s, p) =>
            for {
              res1 <- slurp(s.dropWhile(p))
              res2 <- slurp(s).map(_.dropWhile(p))
            } yield assert(res1, equalTo(res2))
          }
        },
        testM("StreamChunk.takeWhile") {
          checkM(chunksOfStrings, toBoolFn[Random with Sized, String]) { (s, p) =>
            for {
              res1 <- slurp(s.takeWhile(p))
              res2 <- slurp(s).map(_.takeWhile(p))
            } yield assert(res1, equalTo(res2))
          }
        },
        testM("StreamChunk.mapAccum") {
          checkM(chunksOfInts) { s =>
            for {
              res1 <- slurp(s.mapAccum(0)((acc, el) => (acc + el, acc + el)))
              res2 <- slurp(s).map(_.scanLeft(0)((acc, el) => acc + el).drop(1))
            } yield assert(res1, equalTo(res2))
          }
        },
        testM("StreamChunk.mapM") {
          checkM(chunksOfInts, Gen.function[Random, Int, Int](intGen)) { (s, f) =>
            for {
              res1 <- slurp(s.mapM(a => IO.succeed(f(a))))
              res2 <- slurp(s).map(_.map(f))
            } yield assert(res1, equalTo(res2))
          }
        },
        testM("StreamChunk.++") {
          checkM(chunksOfStrings, chunksOfStrings) { (s1, s2) =>
            for {
              res1 <- slurp(s1).zipWith(slurp(s2))(_ ++ _)
              res2 <- slurp(s1 ++ s2)
            } yield assert(res1, equalTo(res2))
          }
        },
        testM("StreamChunk.zipWithIndex") {
          checkM(chunksOfStrings) { s =>
            for {
              res1 <- slurp(s.zipWithIndex)
              res2 <- slurp(s).map(_.zipWithIndex)
            } yield assert(res1, equalTo(res2))
          }
        },
        testM("StreamChunk.foreach0") {
          checkM(chunksOfInts, toBoolFn[Random, Int]) { (s, cont) =>
            for {
              acc <- Ref.make[List[Int]](Nil)
              res1 <- s.foreachWhile { a =>
                       if (cont(a))
                         acc.update(a :: _) *> IO.succeed(true)
                       else
                         IO.succeed(false)
                     }.flatMap(_ => acc.update(_.reverse))
              res2 <- slurp(s.takeWhile(cont)).map(_.toList)
            } yield assert(res1, equalTo(res2))
          }
        },
        testM("StreamChunk.foreach") {
          checkM(chunksOfInts) { s =>
            for {
              acc  <- Ref.make[List[Int]](Nil)
              res1 <- s.foreach(a => acc.update(a :: _).unit).flatMap(_ => acc.update(_.reverse))
              res2 <- slurp(s).map(_.toList)
            } yield assert(res1, equalTo(res2))
          }
        },
        testM("StreamChunk.monadLaw1") {
          val fn = Gen.function[Random with Sized, Int, StreamChunk[Nothing, Int]](chunksOfInts)
          checkM(intGen, fn) { (x, f) =>
            for {
              res1 <- slurp(ZStreamChunk.succeed(Chunk(x)).flatMap(f))
              res2 <- slurp(f(x))
            } yield assert(res1, equalTo(res2))
          }
        },
        testM("StreamChunk.monadLaw2") {
          checkM(chunksOfInts) { m =>
            for {
              res1 <- slurp(m.flatMap(i => ZStreamChunk.succeed(Chunk(i))))
              res2 <- slurp(m)
            } yield assert(res1, equalTo(res2))
          }
        },
        testM("StreamChunk.monadLaw3") {
          val otherInts1 = pureStreamChunkGen(tinyChunks(Gen.int(0, 100)))
          val otherInts2 = pureStreamChunkGen(tinyChunks(Gen.int(-100, -1)))
          val fn1        = Gen.function[Random with Sized, Int, StreamChunk[Nothing, Int]](otherInts1)
          val fn2        = Gen.function[Random with Sized, Int, StreamChunk[Nothing, Int]](otherInts2)
          checkSomeM(pureStreamChunkGen(tinyChunks(intGen)), fn1, fn2)(5) { (m, f, g) =>
            val leftStream: StreamChunk[Nothing, Int]  = m.flatMap(f).flatMap(g)
            val rightStream: StreamChunk[Nothing, Int] = m.flatMap(f(_).flatMap(g))

            for {
              res1 <- slurp(leftStream)
              res2 <- slurp(rightStream)
            } yield assert(res1, equalTo(res2))
          }
        },
        testM("StreamChunk.tap") {
          checkM(chunksOfStrings) { s =>
            for {
              acc           <- Ref.make(List.empty[String])
              withoutEffect <- slurp(s).run
              tap           <- slurp(s.tap(a => acc.update(a :: _).unit)).run
              list          <- acc.get.run
            } yield {
              assert(withoutEffect, equalTo(tap)) && (assert(withoutEffect.succeeded, isFalse) || assert[
                Exit[Nothing, Seq[String]]
              ](withoutEffect, equalTo(list.map(_.reverse))))
            }
          }
        },
        testM("StreamChunk.foldLeft") {
          checkM(chunksOfStrings, intGen, Gen.function[Random, (Int, String), Int](intGen)) { (s, zero, f0) =>
            val f = Function.untupled(f0)
            for {
              res1 <- s.foldLeft(zero)(f)
              res2 <- slurp(s).map(_.foldLeft(zero)(f))
            } yield assert(res1, equalTo(res2))
          }
        },
        testM("StreamChunk.fold") {
          checkM(
            chunksOfStrings,
            intGen,
            toBoolFn[Random, Int],
            Gen.function[Random, (Int, String), Int](intGen)
          ) { (s, zero, cont, f0) =>
            val f = Function.untupled(f0)
            for {
              res1 <- s.fold[Any, Nothing, String, Int](zero)(cont)((acc, a) => IO.succeed(f(acc, a)))
              res2 <- slurp(s).map(l => foldLazyList(l.toList, zero)(cont)(f))
            } yield assert(res1, equalTo(res2))
          }
        },
        testM("StreamChunk.flattenChunks") {
          checkM(chunksOfStrings) { s =>
            for {
              res1 <- s.flattenChunks.foldLeft[String, List[String]](Nil)((acc, a) => a :: acc).map(_.reverse)
              res2 <- slurp(s)
            } yield assert(res1, equalTo(res2))
          }
        },
        testM("StreamChunk.collect") {
          checkM(
            pureStreamChunkGen(smallChunks(stringGen)),
            Gen.partialFunction[Random with Sized, String, String](Gen.anyString)
          ) { (s, p) =>
            for {
              res1 <- slurp(s.collect(p))
              res2 <- slurp(s).map(_.collect(p))
            } yield assert(res1, equalTo(res2))
          }
        }
      )
<<<<<<< HEAD
    )
=======
      val listResult = slurp(s).map(l => foldLazyList(l.toList, zero)(cont)(f))
      streamResult must_=== listResult
    }

  private def foldLazyList[S, T](list: List[T], zero: S)(cont: S => Boolean)(f: (S, T) => S): S = {
    @tailrec
    def loop(xs: List[T], state: S): S = xs match {
      case head :: tail if cont(state) => loop(tail, f(state, head))
      case _                           => state
    }
    loop(list, zero)
  }

  private def flattenChunks =
    prop { (s: StreamChunk[String, String]) =>
      val result = unsafeRunSync {
        s.flattenChunks.fold[String, List[String]](Nil)((acc, a) => a :: acc).map(_.reverse)
      }
      result must_== slurp(s)
    }

  private def collect =
    prop { (s: StreamChunk[String, String], p: PartialFunction[String, String]) =>
      slurp(s.collect(p)) must_=== slurp(s).map(_.collect(p))
    }
}
>>>>>>> f4fefb39
<|MERGE_RESOLUTION|>--- conflicted
+++ resolved
@@ -212,7 +212,7 @@
         testM("StreamChunk.flattenChunks") {
           checkM(chunksOfStrings) { s =>
             for {
-              res1 <- s.flattenChunks.foldLeft[String, List[String]](Nil)((acc, a) => a :: acc).map(_.reverse)
+              res1 <- s.flattenChunks.fold[String, List[String]](Nil)((acc, a) => a :: acc).map(_.reverse)
               res2 <- slurp(s)
             } yield assert(res1, equalTo(res2))
           }
@@ -229,33 +229,4 @@
           }
         }
       )
-<<<<<<< HEAD
-    )
-=======
-      val listResult = slurp(s).map(l => foldLazyList(l.toList, zero)(cont)(f))
-      streamResult must_=== listResult
-    }
-
-  private def foldLazyList[S, T](list: List[T], zero: S)(cont: S => Boolean)(f: (S, T) => S): S = {
-    @tailrec
-    def loop(xs: List[T], state: S): S = xs match {
-      case head :: tail if cont(state) => loop(tail, f(state, head))
-      case _                           => state
-    }
-    loop(list, zero)
-  }
-
-  private def flattenChunks =
-    prop { (s: StreamChunk[String, String]) =>
-      val result = unsafeRunSync {
-        s.flattenChunks.fold[String, List[String]](Nil)((acc, a) => a :: acc).map(_.reverse)
-      }
-      result must_== slurp(s)
-    }
-
-  private def collect =
-    prop { (s: StreamChunk[String, String], p: PartialFunction[String, String]) =>
-      slurp(s.collect(p)) must_=== slurp(s).map(_.collect(p))
-    }
-}
->>>>>>> f4fefb39
+    )