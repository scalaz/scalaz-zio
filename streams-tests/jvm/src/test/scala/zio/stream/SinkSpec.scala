--- conflicted
+++ resolved
@@ -5,1501 +5,6 @@
 import zio._
 import zio.clock.Clock
 import zio.duration._
-<<<<<<< HEAD
-import zio.test.mock.MockClock
-import java.util.concurrent.TimeUnit
-import org.specs2.matcher.MatchResult
-import org.specs2.matcher.describe.Diffable
-
-class SinkSpec(implicit ee: org.specs2.concurrent.ExecutionEnv) extends TestRuntime with GenIO with ScalaCheck {
-  import ArbitraryStream._
-
-  def is = "SinkSpec".title ^ s2"""
-  Combinators
-    as
-      happy path    $asHappyPath
-      init error    $asInitError
-      step error    $asStepError
-      extract error $asExtractError
-
-    asError
-      init error    $asErrorInitError
-      step error    $asErrorStepError
-      extract error $asErrorExtractError
-
-    chunked
-      happy path      $chunkedHappyPath
-      empty           $chunkedEmpty
-      init error      $chunkedInitError
-      step error      $chunkedStepError
-      extract error   $chunkedExtractError
-      leftover        $chunkedLeftover
-      leftover append $chunkedLeftoverAppend
-
-    collectAll
-      happy path                   $collectAllHappyPath
-      init error                   $collectAllInitError
-      step error                   $collectAllStepError
-      extract error                $collectAllExtractError
-      interaction with succeed     $collectAllSucceed
-      interaction with ignoreWhile $collectAllIgnoreWhile
-
-    collectAllN
-      happy path          $collectAllNHappyPath
-      empty list          $collectAllNEmptyList
-      init error          $collectAllNInitError
-      step error          $collectAllNStepError
-      extract error       $collectAllNExtractError
-
-    collectAllWhile
-      happy path             $collectAllWhileHappyPath
-      false predicate        $collectAllWhileFalsePredicate
-      init error             $collectAllWhileInitError
-      step error             $collectAllWhileStepError
-      extract error          $collectAllWhileExtractError
-
-    contramap
-      happy path    $contramapHappyPath
-      init error    $contramapInitError
-      step error    $contramapStepError
-      extract error $contramapExtractError
-
-    contramapM
-      happy path    $contramapMHappyPath
-      init error    $contramapMInitError
-      step error    $contramapMStepError
-      extract error $contramapMExtractError
-
-    dimap
-      happy path    $dimapHappyPath
-      init error    $dimapInitError
-      step error    $dimapStepError
-      extract error $dimapExtractError
-
-    dropWhile
-      happy path      $dropWhileHappyPath
-      false predicate $dropWhileFalsePredicate
-      init error      $dropWhileInitError
-      step error      $dropWhileStepError
-      extract error   $dropWhileExtractError
-
-    flatMap
-      happy path    $flatMapHappyPath
-      init error    $flatMapInitError
-      step error    $flatMapStepError
-      extract error $flatMapExtractError
-      self done     $flatMapSelfDone
-      self more     $flatMapSelfMore
-      pass leftover $flatMapPassLeftover
-      end leftover  $flatMapEndLeftover
-
-    filter
-      happy path      $filterHappyPath
-      false predicate $filterFalsePredicate
-      init error      $filterInitError
-      step error      $filterStepError
-      extractError    $filterExtractError
-
-    filterM
-      happy path      $filterMHappyPath
-      false predicate $filterMFalsePredicate
-      init error      $filterMInitError
-      step error      $filterMStepError
-      extractError    $filterMExtractError
-
-    keyed
-      happy path    $keyedHappyPath
-      init error    $keyedInitError
-      step error    $keyedStepError
-      extract error $keyedExtractError
-
-    map
-      happy path    $mapHappyPath
-      init error    $mapInitError
-      step error    $mapStepError
-      extract error $mapExtractError
-
-    mapError
-      init error    $mapErrorInitError
-      step error    $mapErrorStepError
-      extract error $mapErrorExtractError
-
-    mapM
-      happy path    $mapMHappyPath
-      init error    $mapMInitError
-      step error    $mapMStepError
-      extract error $mapMExtractError
-
-    mapRemainder
-      init error    $mapRemainderInitError
-      step error    $mapRemainderStepError
-      extract error $mapRemainderExtractError
-
-    optional
-      happy path    $optionalHappyPath
-      init error    $optionalInitError
-      step error    $optionalStepError
-      extract error $optionalExtractError
-      with leftover $optionalWithLeftover
-
-    orElse
-      left                       $orElseLeft
-      right                      $orElseRight
-      init error left            $orElseInitErrorLeft
-      init error right           $orElseInitErrorRight
-      init error both            $orElseInitErrorBoth
-      step error left            $orElseStepErrorLeft
-      step error right           $orElseStepErrorRight
-      step error both            $orElseStepErrorBoth
-      extract error left         $orElseExtractErrorLeft
-      extract error right        $orElseExtractErrorRight
-      extract error both         $orElseExtractErrorBoth
-      left short right long      $orElseLeftShortRightLong
-      left long right short      $orElseLeftLongRightShort
-      left long fail right short $orElseLeftLongFailRightShort
-
-    raceBoth
-      left                $raceBothLeft
-      init error left     $raceBothInitErrorLeft
-      init error right    $raceBothInitErrorRight
-      init error both     $raceBothInitErrorBoth
-      step error left     $raceBothStepErrorLeft
-      step error right    $raceBothStepErrorRight
-      step error both     $raceBothStepErrorBoth
-      extract error left  $raceBothExtractErrorLeft
-      extract error right $raceBothExtractErrorRight
-      extract error both  $raceBothExtractErrorBoth
-      left wins           $raceBothLeftWins
-      right wins          $raceBothRightWins
-
-    takeWhile
-      happy path          $takeWhileHappyPath
-      false predicate     $takeWhileFalsePredicate
-      init error          $takeWhileInitError
-      step error          $takeWhileStepError
-      extract error       $takeWhileExtractError
-
-    untilOutput
-      happy path      $untilOutputHappyPath
-      false predicate $untilOutputFalsePredicate
-      init error      $untilOutputInitError
-      step error      $untilOutputStepError
-      extract error   $untilOutputExtractError
-
-    zip (<*>)
-      happy path          $zipHappyPath
-      init error left     $zipInitErrorLeft
-      init error right    $zipInitErrorRight
-      init error both     $zipInitErrorBoth
-      step error left     $zipStepErrorLeft
-      step error right    $zipStepErrorRight
-      step error both     $zipStepErrorBoth
-      extract error left  $zipExtractErrorLeft
-      extract error right $zipExtractErrorRight
-      extract error both  $zipExtractErrorBoth
-
-    zipLeft (<*)
-      happy path $zipLeftHappyPath
-
-    zipPar
-       happy path 1 $zipParHappyPathBothDone
-       happy path 2 $zipParHappyPathOneNonterm
-       happy path 3 $zipParHappyPathBothNonterm
-       extract error $zipParErrorExtract
-       step error $zipParErrorStep
-       init error $zipParErrorInit
-       both error $zipParErrorBoth
-       remainder corner case 1 $zipParRemainderWhenCompleteSeparately
-       remainder corner case 2 $zipParRemainderWhenCompleteTogether
-
-    zipRight (*>)
-      happy path $zipRightHappyPath
-
-    zipWith
-      happy path $zipWithHappyPath
-
-  Constructors
-    foldLeft $foldLeft
-
-    fold             $fold
-      short circuits $foldShortCircuits
-
-    foldM            $foldM
-      short circuits $foldMShortCircuits
-
-    collectAllN $collectAllN
-
-    collectAllToSet $collectAllToSet
-
-    collectAllToSetN $collectAllToSetN
-
-    collectAllToMap $collectAllToMap
-
-    collectAllToMapN $collectAllToMapN
-
-    collectAllWhile $collectAllWhile
-
-    foldWeighted           $foldWeighted
-    foldWeightedDecompose  $foldWeightedDecompose
-
-    foldWeightedM          $foldWeightedM
-    foldWeightedDecomposeM $foldWeightedDecomposeM
-
-    foldUntil $foldUntil
-
-    foldUntilM $foldUntilM
-
-    fromFunction $fromFunction
-
-    fromOutputStream $fromOutputStream
-
-    pull1 $pull1
-
-    splitLines
-      preserves data          $splitLines
-      handles leftovers       $splitLinesLeftovers
-      transduces              $splitLinesTransduce
-      single newline edgecase $splitLinesEdgecase
-      no newlines in data     $splitLinesNoNewlines
-      \r\n on the boundary    $splitLinesBoundary
-
-    throttleEnforce $throttleEnforce
-      with burst    $throttleEnforceWithBurst
-
-    throttleShape        $throttleShape
-      infinite bandwidth $throttleShapeInfiniteBandwidth
-      with burst         $throttleShapeWithBurst
-
-    utf8Decode $utf8Decode
-
-    utf8DecodeChunk
-      regular strings     $utf8DecodeChunk
-      incomplete chunk 1  $utf8DecodeChunkIncomplete1
-      incomplete chunk 2  $utf8DecodeChunkIncomplete2
-      incomplete chunk 3  $utf8DecodeChunkIncomplete3
-      chunk with leftover $utf8DecodeChunkWithLeftover
-
-  Usecases
-    Number array parsing with Sink.foldM  $jsonNumArrayParsingSinkFoldM
-    Number array parsing with combinators $jsonNumArrayParsingSinkWithCombinators
-  """
-
-  private def initErrorSink = new ZSink[Any, String, Int, Int, Int] {
-    type State = Unit
-    val initial                    = IO.fail("Ouch")
-    def step(state: State, a: Int) = IO.fail("Ouch")
-    def extract(state: State)      = IO.fail("Ouch")
-    def cont(state: State)         = false
-  }
-
-  private def stepErrorSink = new ZSink[Any, String, Int, Int, Int] {
-    type State = Unit
-    val initial                    = UIO.succeed(())
-    def step(state: State, a: Int) = IO.fail("Ouch")
-    def extract(state: State)      = IO.fail("Ouch")
-    def cont(state: State)         = false
-  }
-
-  private def extractErrorSink = new ZSink[Any, String, Int, Int, Int] {
-    type State = Unit
-    val initial                    = UIO.succeed(())
-    def step(state: State, a: Int) = UIO.succeed(())
-    def extract(state: State)      = IO.fail("Ouch")
-    def cont(state: State)         = false
-  }
-
-  /** Searches for the `target` element in the stream.
-   * When met - accumulates next `accumulateAfterMet` elements and returns as `leftover`
-   * If `target` is not met - returns `default` with empty `leftover`
-   */
-  private def sinkWithLeftover[A](target: A, accumulateAfterMet: Int, default: A) = new ZSink[Any, String, A, A, A] {
-    type State = (Option[List[A]], Chunk[A])
-
-    def extract(state: State) = UIO.succeed((if (state._1.isEmpty) default else target, state._2))
-
-    def initial = UIO.succeed((None, Chunk.empty))
-
-    def step(state: State, a: A) =
-      state match {
-        case (None, _) =>
-          val st = if (a == target) Some(Nil) else None
-          UIO.succeed((st, state._2))
-        case (Some(acc), _) =>
-          if (acc.length >= accumulateAfterMet)
-            UIO.succeed((state._1, Chunk.fromIterable(acc)))
-          else
-            UIO.succeed((Some(acc :+ a), state._2))
-      }
-
-    def cont(state: State) = state._2.isEmpty
-  }
-
-  private def sinkIteration[R, E, A0, A, B](sink: ZSink[R, E, A0, A, B], a: A) =
-    for {
-      init   <- sink.initial
-      step   <- sink.step(init, a)
-      result <- sink.extract(step)
-    } yield result
-
-  private def asHappyPath = {
-    val sink = ZSink.identity[Int].as("const")
-    unsafeRun(sinkIteration(sink, 1).map(_ must_=== (("const", Chunk.empty))))
-
-  }
-
-  private def asInitError = {
-    val sink = initErrorSink.as("const")
-    unsafeRun(sinkIteration(sink, 1).either.map(_ must_=== Left("Ouch")))
-  }
-
-  private def asStepError = {
-    val sink = stepErrorSink.as("const")
-    unsafeRun(sinkIteration(sink, 1).either.map(_ must_=== Left("Ouch")))
-  }
-
-  private def asErrorInitError = {
-    val sink = initErrorSink.asError("Error")
-    unsafeRun(sinkIteration(sink, 1).either.map(_ must_=== Left("Error")))
-  }
-
-  private def asErrorStepError = {
-    val sink = stepErrorSink.asError("Error")
-    unsafeRun(sinkIteration(sink, 1).either.map(_ must_=== Left("Error")))
-  }
-
-  private def asErrorExtractError = {
-    val sink = extractErrorSink.asError("Error")
-    unsafeRun(sinkIteration(sink, 1).either.map(_ must_=== Left("Error")))
-  }
-
-  private def asExtractError = {
-    val sink = extractErrorSink.as("const")
-    unsafeRun(sinkIteration(sink, 1).either.map(_ must_=== Left("Ouch")))
-  }
-
-  private def chunkedHappyPath = {
-    val sink = ZSink.collectAll[Int].chunked
-    unsafeRun(sinkIteration(sink, Chunk(1, 2, 3, 4, 5)).map {
-      case (b, leftovers) => (b must_=== List(1, 2, 3, 4, 5)) and (leftovers must_=== Chunk.empty)
-    })
-  }
-
-  private def chunkedEmpty = {
-    val sink = ZSink.collectAll[Int].chunked
-    unsafeRun(sinkIteration(sink, Chunk.empty).map {
-      case (b, leftovers) => (b must_=== Nil) and (leftovers must_=== Chunk.empty)
-    })
-  }
-
-  private def chunkedInitError = {
-    val sink = initErrorSink.chunked
-    unsafeRun(sinkIteration(sink, Chunk.single(1)).either.map(_ must_=== Left("Ouch")))
-  }
-
-  private def chunkedStepError = {
-    val sink = stepErrorSink.chunked
-    unsafeRun(sinkIteration(sink, Chunk.single(1)).either.map(_ must_=== Left("Ouch")))
-  }
-
-  private def chunkedExtractError = {
-    val sink = extractErrorSink.chunked
-    unsafeRun(sinkIteration(sink, Chunk.single(1)).either.map(_ must_=== Left("Ouch")))
-  }
-
-  private def chunkedLeftover = {
-    val sink = ZSink.collectAllN[Int](2).chunked
-    val test = for {
-      init           <- sink.initial
-      step           <- sink.step(init, Chunk(1, 2, 3, 4, 5))
-      result         <- sink.extract(step)
-      (b, leftovers) = result
-    } yield (b must_=== List(1, 2)) and (leftovers must_=== Chunk(3, 4, 5))
-    unsafeRun(test)
-  }
-
-  private def chunkedLeftoverAppend = {
-    val sink = ZSink.ignoreWhile[Int](_ < 0).chunked
-    val test = for {
-      init   <- sink.initial
-      step   <- sink.step(init, Chunk(1, 2, 3, 4, 5))
-      result <- sink.extract(step)
-    } yield result._2 must_=== Chunk(1, 2, 3, 4, 5)
-    unsafeRun(test)
-  }
-
-  private def collectAllHappyPath = {
-    val sink = ZSink.identity[Int].collectAll
-    unsafeRun(sinkIteration(sink, 1).map(_ must_=== ((List(1), Chunk.empty))))
-  }
-
-  private def collectAllInitError = {
-    val sink = initErrorSink.collectAll
-    unsafeRun(sinkIteration(sink, 1).either.map(_ must_=== Left("Ouch")))
-  }
-
-  private def collectAllStepError = {
-    val sink = stepErrorSink.collectAll
-    unsafeRun(sinkIteration(sink, 1).either.map(_ must_=== Left("Ouch")))
-  }
-
-  private def collectAllExtractError = {
-    val sink = extractErrorSink.collectAll
-    unsafeRun(sinkIteration(sink, 1).either.map(_ must_=== Left("Ouch")))
-  }
-
-  private def collectAllSucceed = {
-    val sink = ZSink.succeed[Int, Int](5).collectAll
-    val test = for {
-      init <- sink.initial
-      s <- sink
-            .step(init, 1)
-            .flatMap(sink.step(_, 2))
-            .flatMap(sink.step(_, 3))
-      result <- sink.extract(s)
-    } yield result must_=== (List(5, 5, 5, 5) -> Chunk(1, 2, 3))
-
-    unsafeRun(test)
-  }
-
-  private def collectAllIgnoreWhile = {
-    val sink = ZSink.ignoreWhile[Int](_ < 5).collectAll
-    val test = for {
-      result <- sink.initial
-                 .flatMap(sink.step(_, 1))
-                 .flatMap(sink.step(_, 2))
-                 .flatMap(sink.step(_, 3))
-                 .flatMap(sink.step(_, 5))
-                 .flatMap(sink.step(_, 6))
-                 .flatMap(sink.extract)
-    } yield result must_=== (List((), ()) -> Chunk(5, 6))
-
-    unsafeRun(test)
-  }
-
-  private def collectAllNHappyPath = {
-    val sink = ZSink.identity[Int].collectAllN(3)
-    val test = for {
-      result <- sink.initial
-                 .flatMap(sink.step(_, 1))
-                 .flatMap(sink.step(_, 2))
-                 .flatMap(sink.step(_, 3))
-                 .flatMap(sink.step(_, 4))
-                 .flatMap(sink.extract)
-    } yield result must_=== ((List(1, 2, 3), Chunk(4)))
-    unsafeRun(test)
-  }
-
-  private def collectAllNEmptyList = {
-    val sink = ZSink.identity[Int].collectAllN(0)
-    val test = for {
-      init   <- sink.initial
-      result <- sink.extract(init)
-    } yield result must_=== ((Nil, Chunk.empty))
-    unsafeRun(test)
-  }
-
-  private def collectAllNInitError = {
-    val sink = initErrorSink.collectAllN(1)
-    unsafeRun(sinkIteration(sink, 1).either.map(_ must_=== Left("Ouch")))
-  }
-
-  private def collectAllNStepError = {
-    val sink = stepErrorSink.collectAllN(1)
-    unsafeRun(sinkIteration(sink, 1).either.map(_ must_=== Left("Ouch")))
-  }
-
-  private def collectAllNExtractError = {
-    val sink = extractErrorSink.collectAllN(1)
-    unsafeRun(sinkIteration(sink, 1).either.map(_ must_=== Left("Ouch")))
-  }
-
-  private def collectAllWhileHappyPath = {
-    val sink = ZSink.collectAll[Int].collectAllWhile(_ < 4)
-    val test = for {
-      init   <- sink.initial
-      step1  <- sink.step(init, 1)
-      step2  <- sink.step(step1, 2)
-      step3  <- sink.step(step2, 3)
-      step4  <- sink.step(step3, 4)
-      result <- sink.extract(step4)
-    } yield result must_=== ((List(List(1, 2, 3)), Chunk.single(4)))
-    unsafeRun(test)
-  }
-
-  private def collectAllWhileFalsePredicate = {
-    val sink = ZSink.identity[Int].collectAllWhile(_ < 0)
-    unsafeRun(sinkIteration(sink, 1).map(_ must_=== (List() -> Chunk.single(1))))
-  }
-
-  private def collectAllWhileInitError = {
-    val sink = initErrorSink.collectAllWhile(_ < 4)
-    unsafeRun(sinkIteration(sink, 1).either.map(_ must_=== Left("Ouch")))
-  }
-
-  private def collectAllWhileStepError = {
-    val sink = stepErrorSink.collectAllWhile(_ < 4)
-    unsafeRun(sinkIteration(sink, 1).either.map(_ must_=== Left("Ouch")))
-  }
-
-  private def collectAllWhileExtractError = {
-    val sink = extractErrorSink.collectAllWhile(_ < 4)
-    unsafeRun(sinkIteration(sink, 1).either.map(_ must_=== Left("Ouch")))
-  }
-
-  private def contramapHappyPath = {
-    val sink = ZSink.identity[Int].contramap[String](_.toInt)
-    unsafeRun(sinkIteration(sink, "1").map(_ must_=== ((1, Chunk.empty))))
-  }
-
-  private def contramapInitError = {
-    val sink = initErrorSink.contramap[String](_.toInt)
-    unsafeRun(sinkIteration(sink, "1").either.map(_ must_=== Left("Ouch")))
-  }
-
-  private def contramapStepError = {
-    val sink = stepErrorSink.contramap[String](_.toInt)
-    unsafeRun(sinkIteration(sink, "1").either.map(_ must_=== Left("Ouch")))
-  }
-
-  private def contramapExtractError = {
-    val sink = extractErrorSink.contramap[String](_.toInt)
-    unsafeRun(sinkIteration(sink, "1").either.map(_ must_=== Left("Ouch")))
-  }
-
-  private def contramapMHappyPath = {
-    val sink = ZSink.identity[Int].contramapM[Any, Unit, String](s => UIO.succeed(s.toInt))
-    unsafeRun(sinkIteration(sink, "1").map(_ must_=== ((1, Chunk.empty))))
-  }
-
-  private def contramapMInitError = {
-    val sink = initErrorSink.contramapM[Any, String, String](s => UIO.succeed(s.toInt))
-    unsafeRun(sinkIteration(sink, "1").either.map(_ must_=== Left("Ouch")))
-  }
-
-  private def contramapMStepError = {
-    val sink = stepErrorSink.contramapM[Any, String, String](s => UIO.succeed(s.toInt))
-    unsafeRun(sinkIteration(sink, "1").either.map(_ must_=== Left("Ouch")))
-  }
-
-  private def contramapMExtractError = {
-    val sink = extractErrorSink.contramapM[Any, String, String](s => UIO.succeed(s.toInt))
-    unsafeRun(sinkIteration(sink, "1").either.map(_ must_=== Left("Ouch")))
-  }
-
-  private def dimapHappyPath = {
-    val sink = ZSink.identity[Int].dimap[String, String](_.toInt)(_.toString.reverse)
-    unsafeRun(sinkIteration(sink, "123").map(_ must_=== (("321", Chunk.empty))))
-  }
-
-  private def dimapInitError = {
-    val sink = initErrorSink.dimap[String, String](_.toInt)(_.toString.reverse)
-    unsafeRun(sinkIteration(sink, "123").either.map(_ must_=== Left("Ouch")))
-  }
-
-  private def dimapStepError = {
-    val sink = stepErrorSink.dimap[String, String](_.toInt)(_.toString.reverse)
-    unsafeRun(sinkIteration(sink, "123").either.map(_ must_=== Left("Ouch")))
-  }
-
-  private def dimapExtractError = {
-    val sink = extractErrorSink.dimap[String, String](_.toInt)(_.toString.reverse)
-    unsafeRun(sinkIteration(sink, "123").either.map(_ must_=== Left("Ouch")))
-  }
-
-  private def dropWhileHappyPath = {
-    val sink = ZSink.identity[Int].dropWhile(_ < 5)
-    unsafeRun(sinkIteration(sink, 1).either.map(_ must_=== Left(())))
-  }
-
-  private def dropWhileFalsePredicate = {
-    val sink = ZSink.identity[Int].dropWhile(_ > 5)
-    unsafeRun(sinkIteration(sink, 1).map(_ must_=== ((1, Chunk.empty))))
-  }
-
-  private def dropWhileInitError = {
-    val sink = initErrorSink.dropWhile(_ < 5)
-    unsafeRun(sinkIteration(sink, 1).either.map(_ must_=== Left("Ouch")))
-  }
-
-  private def dropWhileStepError = {
-    val sink = stepErrorSink.dropWhile(_ < 5)
-    unsafeRun(sinkIteration(sink, 1).either.map(_ must_=== Left("Ouch")))
-  }
-
-  private def dropWhileExtractError = {
-    val sink = extractErrorSink.dropWhile(_ < 5)
-    unsafeRun(sinkIteration(sink, 1).either.map(_ must_=== Left("Ouch")))
-  }
-
-  private def flatMapHappyPath = {
-    val sink = ZSink.identity[Int].flatMap(n => ZSink.succeed[Int, String](n.toString))
-    unsafeRun(sinkIteration(sink, 1).map(_ must_=== (("1", Chunk.empty))))
-  }
-
-  private def flatMapInitError = {
-    val sink = initErrorSink.flatMap(n => ZSink.succeed[Int, String](n.toString))
-    unsafeRun(sinkIteration(sink, 1).either.map(_ must_=== Left("Ouch")))
-  }
-
-  private def flatMapStepError = {
-    val sink = stepErrorSink.flatMap(n => ZSink.succeed[Int, String](n.toString))
-    unsafeRun(sinkIteration(sink, 1).either.map(_ must_=== Left("Ouch")))
-  }
-
-  private def flatMapExtractError = {
-    val sink = extractErrorSink.flatMap(n => ZSink.succeed[Int, String](n.toString))
-    unsafeRun(sinkIteration(sink, 1).either.map(_ must_=== Left("Ouch")))
-  }
-
-  private def flatMapSelfDone = {
-    val sink = ZSink.succeed(3).flatMap(n => ZSink.collectAllN[Int](n.toLong))
-    val test = for {
-      init   <- sink.initial
-      step1  <- sink.step(init, 1)
-      step2  <- sink.step(step1, 2)
-      step3  <- sink.step(step2, 3)
-      step4  <- sink.step(step3, 4)
-      step5  <- sink.step(step4, 5)
-      result <- sink.extract(step5)
-    } yield result must_=== ((List(1, 2, 3), Chunk(4, 5)))
-    unsafeRun(test)
-  }
-
-  private def flatMapSelfMore = {
-    val sink = ZSink.collectAll[Int].flatMap(list => ZSink.succeed[Int, Int](list.headOption.getOrElse(0)))
-    val test = for {
-      init   <- sink.initial
-      step1  <- sink.step(init, 1)
-      step2  <- sink.step(step1, 2)
-      step3  <- sink.step(step2, 3)
-      result <- sink.extract(step3)
-    } yield result must_=== ((1, Chunk.empty))
-    unsafeRun(test)
-  }
-
-  private def flatMapPassLeftover = {
-    val sink = ZSink.ignoreWhile[Int](_ < 3).flatMap(_ => ZSink.identity[Int])
-    val test = for {
-      init   <- sink.initial
-      step1  <- sink.step(init, 1)
-      step2  <- sink.step(step1, 2)
-      step3  <- sink.step(step2, 3)
-      result <- sink.extract(step3)
-    } yield result must_=== ((3, Chunk.empty))
-    unsafeRun(test)
-  }
-
-  private def flatMapEndLeftover = {
-    val sink = ZSink.ignoreWhile[Int](_ < 3).flatMap(_ => ZSink.ignoreWhile[Int](_ < 3))
-    val test = for {
-      init   <- sink.initial
-      step1  <- sink.step(init, 1)
-      step2  <- sink.step(step1, 2)
-      step3  <- sink.step(step2, 3)
-      result <- sink.extract(step3)
-    } yield result must_=== (((), Chunk.single(3)))
-    unsafeRun(test)
-  }
-
-  private def filterHappyPath = {
-    val sink = ZSink.identity[Int].filter(_ < 5)
-    unsafeRun(sinkIteration(sink, 1).map(_ must_=== ((1, Chunk.empty))))
-  }
-
-  private def filterFalsePredicate = {
-    val sink = ZSink.identity[Int].filter(_ > 5)
-    unsafeRun(sinkIteration(sink, 1).either.map(_ must_=== Left(())))
-  }
-
-  private def filterInitError = {
-    val sink = initErrorSink.filter(_ < 5)
-    unsafeRun(sinkIteration(sink, 1).either.map(_ must_=== Left("Ouch")))
-  }
-
-  private def filterStepError = {
-    val sink = stepErrorSink.filter(_ < 5)
-    unsafeRun(sinkIteration(sink, 1).either.map(_ must_=== Left("Ouch")))
-  }
-
-  private def filterExtractError = {
-    val sink = extractErrorSink.filter(_ < 5)
-    unsafeRun(sinkIteration(sink, 1).either.map(_ must_=== Left("Ouch")))
-  }
-
-  private def filterMHappyPath = {
-    val sink = ZSink.identity[Int].filterM[Any, Unit](n => UIO.succeed(n < 5))
-    unsafeRun(sinkIteration(sink, 1).map(_ must_=== ((1, Chunk.empty))))
-  }
-
-  private def filterMFalsePredicate = {
-    val sink = ZSink.identity[Int].filterM[Any, Unit](n => UIO.succeed(n > 5))
-    unsafeRun(sinkIteration(sink, 1).either.map(_ must_=== Left(())))
-  }
-
-  private def filterMInitError = {
-    val sink = initErrorSink.filterM[Any, String](n => UIO.succeed(n < 5))
-    unsafeRun(sinkIteration(sink, 1).either.map(_ must_=== Left("Ouch")))
-  }
-
-  private def filterMStepError = {
-    val sink = stepErrorSink.filterM[Any, String](n => UIO.succeed(n < 5))
-    unsafeRun(sinkIteration(sink, 1).either.map(_ must_=== Left("Ouch")))
-  }
-
-  private def filterMExtractError = {
-    val sink = extractErrorSink.filterM[Any, String](n => UIO.succeed(n < 5))
-    unsafeRun(sinkIteration(sink, 1).either.map(_ must_=== Left("Ouch")))
-  }
-
-  private def keyedHappyPath = {
-    val sink = ZSink.identity[Int].keyed(_ + 1)
-    unsafeRun(sinkIteration(sink, 1).map(_ must_=== ((Map(2 -> 1), Chunk.empty))))
-  }
-
-  private def keyedInitError = {
-    val sink = initErrorSink.keyed(_ + 1)
-    unsafeRun(sinkIteration(sink, 1).either.map(_ must_=== Left("Ouch")))
-  }
-
-  private def keyedStepError = {
-    val sink = stepErrorSink.keyed(_ + 1)
-    unsafeRun(sinkIteration(sink, 1).either.map(_ must_=== Left("Ouch")))
-  }
-
-  private def keyedExtractError = {
-    val sink = extractErrorSink.keyed(_ + 1)
-    unsafeRun(sinkIteration(sink, 1).either.map(_ must_=== Left("Ouch")))
-  }
-
-  private def mapHappyPath = {
-    val sink = ZSink.identity[Int].map(_.toString)
-    unsafeRun(sinkIteration(sink, 1).map(_ must_=== (("1", Chunk.empty))))
-  }
-
-  private def mapInitError = {
-    val sink = initErrorSink.map(_.toString)
-    unsafeRun(sinkIteration(sink, 1).either.map(_ must_=== Left("Ouch")))
-  }
-
-  private def mapStepError = {
-    val sink = stepErrorSink.map(_.toString)
-    unsafeRun(sinkIteration(sink, 1).either.map(_ must_=== Left("Ouch")))
-  }
-
-  private def mapExtractError = {
-    val sink = extractErrorSink.map(_.toString)
-    unsafeRun(sinkIteration(sink, 1).either.map(_ must_=== Left("Ouch")))
-  }
-
-  private def mapErrorInitError = {
-    val sink = initErrorSink.mapError(_ => "Error")
-    unsafeRun(sinkIteration(sink, 1).either.map(_ must_=== Left("Error")))
-  }
-
-  private def mapErrorStepError = {
-    val sink = stepErrorSink.mapError(_ => "Error")
-    unsafeRun(sinkIteration(sink, 1).either.map(_ must_=== Left("Error")))
-  }
-
-  private def mapErrorExtractError = {
-    val sink = extractErrorSink.mapError(_ => "Error")
-    unsafeRun(sinkIteration(sink, 1).either.map(_ must_=== Left("Error")))
-  }
-
-  private def mapMHappyPath = {
-    val sink = ZSink.identity[Int].mapM[Any, Unit, String](n => UIO.succeed(n.toString))
-    unsafeRun(sinkIteration(sink, 1).map(_ must_=== (("1", Chunk.empty))))
-  }
-
-  private def mapMInitError = {
-    val sink = initErrorSink.mapM[Any, String, String](n => UIO.succeed(n.toString))
-    unsafeRun(sinkIteration(sink, 1).either.map(_ must_=== Left("Ouch")))
-  }
-
-  private def mapMStepError = {
-    val sink = stepErrorSink.mapM[Any, String, String](n => UIO.succeed(n.toString))
-    unsafeRun(sinkIteration(sink, 1).either.map(_ must_=== Left("Ouch")))
-  }
-
-  private def mapMExtractError = {
-    val sink = extractErrorSink.mapM[Any, String, String](n => UIO.succeed(n.toString))
-    unsafeRun(sinkIteration(sink, 1).either.map(_ must_=== Left("Ouch")))
-  }
-
-  private def mapRemainderInitError = {
-    val sink = initErrorSink.mapRemainder(_.toLong)
-    unsafeRun(sinkIteration(sink, 1).either.map(_ must_=== Left("Ouch")))
-  }
-
-  private def mapRemainderStepError = {
-    val sink = stepErrorSink.mapRemainder(_.toLong)
-    unsafeRun(sinkIteration(sink, 1).either.map(_ must_=== Left("Ouch")))
-  }
-
-  private def mapRemainderExtractError = {
-    val sink = extractErrorSink.mapRemainder(_.toLong)
-    unsafeRun(sinkIteration(sink, 1).either.map(_ must_=== Left("Ouch")))
-  }
-
-  private def optionalHappyPath = {
-    val sink = ZSink.identity[Int].optional
-    unsafeRun(sinkIteration(sink, 1).map(_ must_=== ((Some(1), Chunk.empty))))
-  }
-
-  private def optionalInitError = {
-    val sink = initErrorSink.optional
-    val test = for {
-      init   <- sink.initial
-      result <- sink.extract(init)
-    } yield result must_=== ((None, Chunk.empty))
-    unsafeRun(test)
-  }
-
-  private def optionalStepError = {
-    val s = new ZSink[Any, String, Nothing, Any, Nothing] {
-      type State = Unit
-      val initial                    = UIO.succeed(())
-      def step(state: State, a: Any) = IO.fail("Ouch")
-      def extract(state: State)      = IO.fail("Ouch")
-      def cont(state: State)         = true
-    }
-    val sink = s.optional
-    unsafeRun(sinkIteration(sink, 1).map(_ must_=== ((None, Chunk.single(1)))))
-  }
-
-  private def optionalExtractError = {
-    val sink = extractErrorSink.optional
-    unsafeRun(sinkIteration(sink, 1).map(_ must_=== ((None, Chunk.empty))))
-  }
-
-  private def optionalWithLeftover = {
-    val sink = Sink.ignoreWhile[Int](_ < 0).optional
-    unsafeRun(sinkIteration(sink, 1).map(_ must_=== ((Some(()), Chunk.single(1)))))
-  }
-
-  private def orElseLeft = {
-    val sink = ZSink.identity[Int] orElse ZSink.fail("Ouch")
-    unsafeRun(sinkIteration(sink, 1).map(_ must_=== ((Left(1), Chunk.empty))))
-  }
-
-  private def orElseRight = {
-    val sink = ZSink.fail("Ouch") orElse ZSink.identity[Int]
-    unsafeRun(sinkIteration(sink, 1).map(_ must_=== ((Right(1), Chunk.empty))))
-  }
-
-  private def orElseInitErrorLeft = {
-    val sink = initErrorSink orElse ZSink.identity[Int]
-    unsafeRun(sinkIteration(sink, 1).map(_ must_=== ((Right(1), Chunk.empty))))
-  }
-
-  private def orElseInitErrorRight = {
-    val sink = ZSink.identity[Int] orElse initErrorSink
-    unsafeRun(sinkIteration(sink, 1).map(_ must_=== ((Left(1), Chunk.empty))))
-  }
-
-  private def orElseInitErrorBoth = {
-    val sink = initErrorSink orElse initErrorSink
-    unsafeRun(sinkIteration(sink, 1).either.map(_ must_=== Left("Ouch")))
-  }
-
-  private def orElseStepErrorLeft = {
-    val sink = stepErrorSink orElse ZSink.identity[Int]
-    unsafeRun(sinkIteration(sink, 1).map(_ must_=== ((Right(1), Chunk.empty))))
-  }
-
-  private def orElseStepErrorRight = {
-    val sink = ZSink.identity[Int] orElse stepErrorSink
-    unsafeRun(sinkIteration(sink, 1).map(_ must_=== ((Left(1), Chunk.empty))))
-  }
-
-  private def orElseStepErrorBoth = {
-    val sink = stepErrorSink orElse stepErrorSink
-    unsafeRun(sinkIteration(sink, 1).either.map(_ must_=== Left("Ouch")))
-  }
-
-  private def orElseExtractErrorLeft = {
-    val sink = extractErrorSink orElse ZSink.identity[Int]
-    unsafeRun(sinkIteration(sink, 1).map(_ must_=== ((Right(1), Chunk.empty))))
-  }
-
-  private def orElseExtractErrorRight = {
-    val sink = ZSink.identity[Int] orElse extractErrorSink
-    unsafeRun(sinkIteration(sink, 1).map(_ must_=== ((Left(1), Chunk.empty))))
-  }
-
-  private def orElseExtractErrorBoth = {
-    val sink = extractErrorSink orElse extractErrorSink
-    unsafeRun(sinkIteration(sink, 1).either.map(_ must_=== Left("Ouch")))
-  }
-
-  private def orElseLeftShortRightLong = {
-    val sink = ZSink.collectAllN[Int](2) orElse ZSink.collectAll[Int]
-    val test = for {
-      init   <- sink.initial
-      step1  <- sink.step(init, 1)
-      step2  <- sink.step(step1, 2)
-      result <- sink.extract(step2)
-    } yield result must_=== ((Left(List(1, 2)), Chunk.empty))
-    unsafeRun(test)
-  }
-
-  private def orElseLeftLongRightShort = {
-    val sink = ZSink.collectAll[Int] orElse ZSink.collectAllN[Int](2)
-    val test = for {
-      init   <- sink.initial
-      step1  <- sink.step(init, 1)
-      step2  <- sink.step(step1, 2)
-      step3  <- sink.step(step2, 3)
-      step4  <- sink.step(step3, 4)
-      result <- sink.extract(step4)
-    } yield result must_=== ((Left(List(1, 2, 3, 4)), Chunk.empty))
-    unsafeRun(test)
-  }
-
-  private def orElseLeftLongFailRightShort = {
-    val sink = (ZSink.collectAll[Int] <* ZSink.fail("Ouch")) orElse ZSink.collectAllN[Int](2)
-    val test = for {
-      init   <- sink.initial
-      step1  <- sink.step(init, 1)
-      step2  <- sink.step(step1, 2)
-      step3  <- sink.step(step2, 3)
-      step4  <- sink.step(step3, 4)
-      step5  <- sink.step(step4, 5)
-      result <- sink.extract(step5)
-    } yield result must_=== ((Right(List(1, 2)), Chunk(3, 4, 5)))
-    unsafeRun(test)
-  }
-
-  private def pull1 = unsafeRun {
-    val stream = Stream.fromIterable(List(1))
-    val sink   = Sink.pull1(IO.succeed(None: Option[Int]))((i: Int) => Sink.succeed[Int, Option[Int]](Some(i)))
-
-    stream.run(sink).map(_ must_=== Some(1))
-  }
-
-  private def raceBothLeft = {
-    val sink = ZSink.identity[Int] raceBoth ZSink.succeed[Int, String]("Hello")
-    unsafeRun(sinkIteration(sink, 1).map(_ must_=== ((Left(1), Chunk.empty))))
-  }
-
-  private def raceBothInitErrorLeft = {
-    val sink = initErrorSink raceBoth ZSink.identity[Int]
-    unsafeRun(sinkIteration(sink, 1).map(_ must_=== ((Right(1), Chunk.empty))))
-  }
-
-  private def raceBothInitErrorRight = {
-    val sink = ZSink.identity[Int] raceBoth initErrorSink
-    unsafeRun(sinkIteration(sink, 1).map(_ must_=== ((Left(1), Chunk.empty))))
-  }
-
-  private def raceBothInitErrorBoth = {
-    val sink = initErrorSink raceBoth initErrorSink
-    unsafeRun(
-      sinkIteration(sink, 1).foldCause(_.failures, _ => List.empty[String]).map(_ must_=== List("Ouch", "Ouch"))
-    )
-  }
-
-  private def raceBothStepErrorLeft = {
-    val sink = stepErrorSink raceBoth ZSink.identity[Int]
-    unsafeRun(sinkIteration(sink, 1).map(_ must_=== ((Right(1), Chunk.empty))))
-  }
-
-  private def raceBothStepErrorRight = {
-    val sink = ZSink.identity[Int] raceBoth stepErrorSink
-    unsafeRun(sinkIteration(sink, 1).map(_ must_=== ((Left(1), Chunk.empty))))
-  }
-
-  private def raceBothStepErrorBoth = {
-    val sink = stepErrorSink raceBoth stepErrorSink
-    unsafeRun(
-      sinkIteration(sink, 1).foldCause(_.failures, _ => List.empty[String]).map(_ must_=== List("Ouch", "Ouch"))
-    )
-  }
-
-  private def raceBothExtractErrorLeft = {
-    val sink = extractErrorSink raceBoth ZSink.identity[Int]
-    unsafeRun(sinkIteration(sink, 1).map(_ must_=== ((Right(1), Chunk.empty))))
-  }
-
-  private def raceBothExtractErrorRight = {
-    val sink = ZSink.identity[Int] raceBoth extractErrorSink
-    unsafeRun(sinkIteration(sink, 1).map(_ must_=== ((Left(1), Chunk.empty))))
-  }
-
-  private def raceBothExtractErrorBoth = {
-    val sink = extractErrorSink raceBoth extractErrorSink
-    unsafeRun(
-      sinkIteration(sink, 1).foldCause(_.failures, _ => List.empty[String]).map(_ must_=== List("Ouch", "Ouch"))
-    )
-  }
-
-  private def raceBothLeftWins = {
-    val sink = ZSink.collectAllN[Int](2) raceBoth ZSink.collectAll[Int]
-    val test = for {
-      init   <- sink.initial
-      step1  <- sink.step(init, 1)
-      step2  <- sink.step(step1, 2)
-      result <- sink.extract(step2)
-    } yield result must_=== ((Left(List(1, 2)), Chunk.empty))
-    unsafeRun(test)
-  }
-
-  private def raceBothRightWins = {
-    val sink = ZSink.collectAll[Int] raceBoth ZSink.collectAllN[Int](2)
-    val test = for {
-      init   <- sink.initial
-      step1  <- sink.step(init, 1)
-      step2  <- sink.step(step1, 2)
-      result <- sink.extract(step2)
-    } yield result must_=== ((Right(List(1, 2)), Chunk.empty))
-    unsafeRun(test)
-  }
-
-  private def takeWhileHappyPath = {
-    val sink = Sink.collectAll[Int].takeWhile(_ < 5)
-    val test = for {
-      init   <- sink.initial
-      step1  <- sink.step(init, 1)
-      step2  <- sink.step(step1, 2)
-      step3  <- sink.step(step2, 3)
-      step4  <- sink.step(step3, 4)
-      step5  <- sink.step(step4, 5)
-      cont   = sink.cont(step5)
-      result <- sink.extract(step5)
-    } yield (cont must_=== false) and (result must_=== ((List(1, 2, 3, 4), Chunk.single(5))))
-    unsafeRun(test)
-  }
-
-  private def takeWhileFalsePredicate = {
-    val sink = ZSink.identity[Int].takeWhile(_ > 5)
-    unsafeRun(sinkIteration(sink, 1).either.map(_ must_=== Left(())))
-  }
-
-  private def takeWhileInitError = {
-    val sink = initErrorSink.takeWhile(_ < 5)
-    unsafeRun(sinkIteration(sink, 1).either.map(_ must_=== Left("Ouch")))
-  }
-
-  private def takeWhileStepError = {
-    val sink = stepErrorSink.takeWhile(_ < 5)
-    unsafeRun(sinkIteration(sink, 1).either.map(_ must_=== Left("Ouch")))
-  }
-
-  private def takeWhileExtractError = {
-    val sink = extractErrorSink.takeWhile(_ < 5)
-    unsafeRun(sinkIteration(sink, 1).either.map(_ must_=== Left("Ouch")))
-  }
-
-  private def untilOutputHappyPath = {
-    val sink = ZSink.collectAllN[Int](3).untilOutput(_.sum > 3)
-    val test = for {
-      under <- sink.initial
-                .flatMap(sink.stepChunk(_, Chunk(1, 2)).map(_._1))
-                .flatMap(sink.extract)
-      over <- sink.initial
-               .flatMap(sink.stepChunk(_, Chunk(1, 2)).map(_._1))
-               .flatMap(sink.stepChunk(_, Chunk(2, 2)).map(_._1))
-               .flatMap(sink.extract)
-    } yield (under must_=== (None -> Chunk.empty)) and (over must_=== (Some(List(1, 2, 2)) -> Chunk(2)))
-
-    unsafeRun(test)
-  }
-
-  private def untilOutputFalsePredicate = {
-    val sink = ZSink.identity[Int].untilOutput(_ < 0)
-    unsafeRun(sinkIteration(sink, 1).map(_ must_=== ((None, Chunk.empty))))
-  }
-
-  private def untilOutputInitError = {
-    val sink = initErrorSink.untilOutput(_ == 0)
-    unsafeRun(sinkIteration(sink, 1).either.map(_ must_=== Left("Ouch")))
-  }
-
-  private def untilOutputStepError = {
-    val sink = stepErrorSink.untilOutput(_ == 0)
-    unsafeRun(sinkIteration(sink, 1).either.map(_ must_=== Left("Ouch")))
-  }
-
-  private def untilOutputExtractError = {
-    val sink = extractErrorSink.untilOutput(_ == 0)
-    unsafeRun(sinkIteration(sink, 1).either.map(_ must_=== Left("Ouch")))
-  }
-
-  private def zipHappyPath = {
-    val sink = ZSink.identity[Int] <*> ZSink.succeed[Int, String]("Hello")
-    unsafeRun(sinkIteration(sink, 1).map(_ must_=== (((1, "Hello"), Chunk.empty))))
-  }
-
-  private def zipInitErrorLeft = {
-    val sink = initErrorSink <*> ZSink.identity[Int]
-    unsafeRun(sinkIteration(sink, 1).either.map(_ must_=== Left("Ouch")))
-  }
-
-  private def zipInitErrorRight = {
-    val sink = ZSink.identity[Int] <*> initErrorSink
-    unsafeRun(sinkIteration(sink, 1).either.map(_ must_=== Left("Ouch")))
-  }
-
-  private def zipInitErrorBoth = {
-    val sink = initErrorSink <*> initErrorSink
-    unsafeRun(sinkIteration(sink, 1).either.map(_ must_=== Left("Ouch")))
-  }
-
-  private def zipStepErrorLeft = {
-    val sink = stepErrorSink <*> ZSink.identity[Int]
-    unsafeRun(sinkIteration(sink, 1).either.map(_ must_=== Left("Ouch")))
-  }
-
-  private def zipStepErrorRight = {
-    val sink = ZSink.identity[Int] <*> stepErrorSink
-    unsafeRun(sinkIteration(sink, 1).either.map(_ must_=== Left("Ouch")))
-  }
-
-  private def zipStepErrorBoth = {
-    val sink = stepErrorSink <*> stepErrorSink
-    unsafeRun(sinkIteration(sink, 1).either.map(_ must_=== Left("Ouch")))
-  }
-
-  private def zipExtractErrorLeft = {
-    val sink = extractErrorSink <*> ZSink.identity[Int]
-    unsafeRun(sinkIteration(sink, 1).either.map(_ must_=== Left("Ouch")))
-  }
-
-  private def zipExtractErrorRight = {
-    val sink = ZSink.identity[Int] <*> extractErrorSink
-    unsafeRun(sinkIteration(sink, 1).either.map(_ must_=== Left("Ouch")))
-  }
-
-  private def zipExtractErrorBoth = {
-    val sink = extractErrorSink <*> extractErrorSink
-    unsafeRun(sinkIteration(sink, 1).either.map(_ must_=== Left("Ouch")))
-  }
-
-  private def zipLeftHappyPath = {
-    val sink = ZSink.identity[Int].zipLeft(ZSink.succeed[Int, String]("Hello"))
-    unsafeRun(sinkIteration(sink, 1).map(_ must_=== ((1, Chunk.empty))))
-  }
-
-  private def zipRightHappyPath = {
-    val sink = ZSink.identity[Int].zipRight(ZSink.succeed[Int, String]("Hello"))
-    unsafeRun(sinkIteration(sink, 1).map(_ must_=== (("Hello", Chunk.empty))))
-  }
-
-  private def zipWithHappyPath = {
-    val sink = ZSink.identity[Int].zipWith(ZSink.succeed[Int, String]("Hello"))((x, y) => x.toString + y.toString)
-    unsafeRun(sinkIteration(sink, 1).map(_ must_=== (("1Hello", Chunk.empty))))
-  }
-
-  private object ZipParLaws {
-    def coherence[A, B: Diffable, C: Diffable](
-      s: Stream[String, A],
-      sink1: ZSink[Any, String, A, A, B],
-      sink2: ZSink[Any, String, A, A, C]
-    ): MatchResult[Either[String, Any]] =
-      unsafeRun {
-        for {
-          zb  <- s.run(sink1).either
-          zc  <- s.run(sink2).either
-          zbc <- s.run(sink1.zipPar(sink2)).either
-        } yield {
-          zbc match {
-            case Left(e)       => (zb must beLeft(e)) or (zc must beLeft(e))
-            case Right((b, c)) => (zb must beRight(b)) and (zc must beRight(c))
-          }
-        }
-      }
-
-    def swap[A, B: Diffable, C: Diffable](
-      s: Stream[String, A],
-      sink1: ZSink[Any, String, A, A, B],
-      sink2: ZSink[Any, String, A, A, C]
-    ) =
-      unsafeRun {
-        for {
-          res     <- s.run(sink1.zipPar(sink2).zip(ZSink.collectAll[A])).either
-          swapped <- s.run(sink2.zipPar(sink1).zip(ZSink.collectAll[A])).either
-        } yield {
-          swapped must_=== res.map {
-            case ((b, c), rem) => ((c, b), rem)
-          }
-        }
-      }
-
-    def remainders[A, B: Diffable, C: Diffable](
-      s: Stream[String, A],
-      sink1: ZSink[Any, String, A, A, B],
-      sink2: ZSink[Any, String, A, A, C]
-    ): MatchResult[AnyVal] =
-      unsafeRun {
-        val maybeProp = for {
-          rem1 <- s.run(sink1.zipRight(ZSink.collectAll[A]))
-          rem2 <- s.run(sink2.zipRight(ZSink.collectAll[A]))
-          rem  <- s.run(sink1.zipPar(sink2).zipRight(ZSink.collectAll[A]))
-        } yield {
-          val (longer, shorter) = if (rem1.length <= rem2.length) (rem2, rem1) else (rem1, rem2)
-          longer must_=== rem
-          rem.endsWith(shorter) must_=== true
-        }
-        //irrelevant if an error occurred
-        maybeProp.catchAll(_ => UIO.succeed(1 must_=== 1))
-      }
-
-    def laws[A, B: Diffable, C: Diffable](
-      s: Stream[String, A],
-      sink1: ZSink[Any, String, A, A, B],
-      sink2: ZSink[Any, String, A, A, C]
-    ): MatchResult[Any] =
-      coherence(s, sink1, sink2) and remainders(s, sink1, sink2) and swap(s, sink1, sink2)
-  }
-
-  private def zipParHappyPathBothDone = {
-    val sink1 = ZSink.collectAllWhile[Int](_ < 5)
-    val sink2 = ZSink.collectAllWhile[Int](_ < 3)
-    ZipParLaws.laws(Stream(1, 2, 3, 4, 5, 6), sink1, sink2)
-  }
-
-  private def zipParHappyPathOneNonterm = {
-    val sink1 = ZSink.collectAllWhile[Int](_ < 5)
-    val sink2 = ZSink.collectAllWhile[Int](_ < 30)
-    ZipParLaws.laws(Stream(1, 2, 3, 4, 5, 6), sink1, sink2)
-  }
-
-  private def zipParHappyPathBothNonterm = {
-    val sink1 = ZSink.collectAllWhile[Int](_ < 50)
-    val sink2 = ZSink.collectAllWhile[Int](_ < 30)
-    ZipParLaws.laws(Stream(1, 2, 3, 4, 5, 6), sink1, sink2)
-  }
-
-  private def zipParErrorExtract = {
-    val sink1 = ZSink.collectAllWhile[Int](_ < 5)
-    ZipParLaws.laws(Stream(1, 2, 3, 4, 5, 6), sink1, extractErrorSink)
-  }
-
-  private def zipParErrorStep = {
-    val sink1 = ZSink.collectAllWhile[Int](_ < 5)
-    ZipParLaws.laws(Stream(1, 2, 3, 4, 5, 6), sink1, stepErrorSink)
-  }
-
-  private def zipParErrorInit = {
-    val sink1 = ZSink.collectAllWhile[Int](_ < 5)
-    ZipParLaws.laws(Stream(1, 2, 3, 4, 5, 6), sink1, initErrorSink)
-  }
-
-  private def zipParErrorBoth =
-    ZipParLaws.laws(Stream(1, 2, 3, 4, 5, 6), stepErrorSink, initErrorSink)
-
-  private def zipParRemainderWhenCompleteTogether = {
-    val sink1 = sinkWithLeftover(2, 3, -42)
-    val sink2 = sinkWithLeftover(2, 4, -42)
-    ZipParLaws.laws(Stream(1, 2, 3, 4, 5, 6), sink1, sink2)
-  }
-
-  private def zipParRemainderWhenCompleteSeparately = {
-    val sink1 = sinkWithLeftover(3, 1, -42)
-    val sink2 = sinkWithLeftover(2, 4, -42)
-    ZipParLaws.laws(Stream(1, 2, 3, 4, 5, 6), sink1, sink2)
-  }
-
-  private def foldLeft =
-    prop { (s: Stream[String, Int], f: (String, Int) => String, z: String) =>
-      unsafeRunSync(s.run(ZSink.foldLeft(z)(f))) must_=== unsafeRunSync(s.runCollect.map(_.foldLeft(z)(f)))
-    }
-
-  private def fold =
-    prop { (s: Stream[String, Int], f: (String, Int) => String, z: String) =>
-      unsafeRunSync(s.run(ZSink.foldLeft(z)(f))) must_=== unsafeRunSync(
-        s.runCollect.map(_.foldLeft(z)(f))
-      )
-    }
-
-  private def foldShortCircuits = {
-    val empty: Stream[Nothing, Int]     = ZStream.empty
-    val single: Stream[Nothing, Int]    = ZStream.succeed(1)
-    val double: Stream[Nothing, Int]    = ZStream(1, 2)
-    val failed: Stream[String, Nothing] = ZStream.fail("Ouch")
-
-    def run[E](stream: Stream[E, Int]) = {
-      var effects: List[Int] = Nil
-      val sink = ZSink.fold[Any, Int, Int](0)(_ => true) { (_, a) =>
-        effects ::= a
-        (30, Chunk.empty)
-      }
-
-      val exit = unsafeRunSync(stream.run(sink))
-
-      (exit, effects)
-    }
-
-    (run(empty) must_=== ((Exit.succeed(0), Nil))) &&
-    (run(single) must_=== ((Exit.succeed(30), List(1)))) &&
-    (run(double) must_=== ((Exit.succeed(30), List(2, 1)))) &&
-    (run(failed) must_=== ((Exit.fail("Ouch"), Nil)))
-  }
-
-  private def foldM = {
-    implicit val ioArb: Arbitrary[IO[String, String]] = Arbitrary(genSuccess[String, String])
-
-    prop { (s: Stream[String, Int], f: (String, Int) => IO[String, String], z: IO[String, String]) =>
-      val sinkResult = unsafeRunSync(z.flatMap(z => s.run(ZSink.foldLeftM(z)(f))))
-      val foldResult = unsafeRunSync {
-        s.fold(List[Int]())((acc, el) => el :: acc)
-          .map(_.reverse)
-          .flatMap(_.foldLeft(z)((acc, el) => acc.flatMap(f(_, el))))
-      }
-
-      foldResult.succeeded ==> (sinkResult must_=== foldResult)
-    }
-  }
-
-  private def foldMShortCircuits = {
-    val empty: Stream[Nothing, Int]     = ZStream.empty
-    val single: Stream[Nothing, Int]    = ZStream.succeed(1)
-    val double: Stream[Nothing, Int]    = ZStream(1, 2)
-    val failed: Stream[String, Nothing] = ZStream.fail("Ouch")
-
-    def run[E](stream: Stream[E, Int]) = {
-      var effects: List[Int] = Nil
-      val sink = ZSink.foldM[Any, E, Int, Int, Int](0)(_ => true) { (_, a) =>
-        effects ::= a
-        UIO.succeed((30, Chunk.empty))
-      }
-
-      val exit = unsafeRunSync(stream.run(sink))
-
-      (exit, effects)
-    }
-
-    (run(empty) must_=== ((Exit.succeed(0), Nil))) &&
-    (run(single) must_=== ((Exit.succeed(30), List(1)))) &&
-    (run(double) must_=== ((Exit.succeed(30), List(2, 1)))) &&
-    (run(failed) must_=== ((Exit.fail("Ouch"), Nil)))
-  }
-
-  private def collectAllWhile =
-    prop { (s: Stream[String, String], f: String => Boolean) =>
-      val sinkResult = unsafeRunSync(s.run(ZSink.collectAllWhile(f)))
-      val listResult = unsafeRunSync(s.runCollect.map(_.takeWhile(f)))
-
-      listResult.succeeded ==> (sinkResult must_=== listResult)
-    }
-
-  private def collectAllN = unsafeRun {
-    Stream[Int](1, 2, 3)
-      .run(Sink.collectAllN[Int](2))
-      .map(_ must_=== List(1, 2))
-  }
-
-  private def collectAllToSet = unsafeRun {
-    Stream[Int](1, 2, 3, 3, 4)
-      .run(Sink.collectAllToSet[Int])
-      .map(_ must_=== Set(1, 2, 3, 4))
-  }
-
-  private def collectAllToSetN = unsafeRun {
-    Stream[Int](1, 2, 1, 2, 3, 3, 4)
-      .run(Sink.collectAllToSetN[Int](3))
-      .map(_ must_=== Set(1, 2, 3))
-  }
-
-  private def collectAllToMap = unsafeRun {
-    Stream[Int](1, 2, 3)
-      .run(Sink.collectAllToMap[Int, Int](value => value))
-      .map(_ must_=== Map[Int, Int](1 -> 1, 2 -> 2, 3 -> 3))
-  }
-
-  private def collectAllToMapN = unsafeRun {
-    Stream[Int](1, 2, 3, 4, 5, 6)
-      .run(Sink.collectAllToMapN[Int, Int](2)(value => value % 2))
-      .map(_ must_=== Map[Int, Int](1 -> 1, 0 -> 2))
-  }
-
-  private def foldWeighted = unsafeRun {
-    Stream[Long](1, 5, 2, 3)
-      .transduce(Sink.foldWeighted[Long, List[Long]](List())(_ * 2, 12)((acc, el) => el :: acc).map(_.reverse))
-      .runCollect
-      .map(_ must_=== List(List(1, 5), List(2, 3)))
-  }
-
-  private def foldWeightedDecompose = unsafeRun {
-    Stream(1, 5, 1)
-      .transduce(
-        Sink
-          .foldWeightedDecompose(List[Int]())((i: Int) => i.toLong, 4, (i: Int) => Chunk(i - 1, 1)) { (acc, el) =>
-            el :: acc
-          }
-          .map(_.reverse)
-      )
-      .runCollect
-      .map(_ must_=== List(List(1), List(4), List(1, 1)))
-  }
-
-  private def foldWeightedM = unsafeRun {
-    Stream[Long](1, 5, 2, 3)
-      .transduce(
-        Sink
-          .foldWeightedM(List[Long]())((a: Long) => UIO.succeed(a * 2), 12)((acc, el) => UIO.succeed(el :: acc))
-          .map(_.reverse)
-      )
-      .runCollect
-      .map(_ must_=== List(List(1, 5), List(2, 3)))
-  }
-
-  private def foldWeightedDecomposeM = unsafeRun {
-    Stream(1, 5, 1)
-      .transduce(
-        Sink
-          .foldWeightedDecomposeM(List[Int]())(
-            (i: Int) => UIO.succeed(i.toLong),
-            4,
-            (i: Int) => UIO.succeed(Chunk(i - 1, 1))
-          ) { (acc, el) =>
-            UIO.succeed(el :: acc)
-          }
-          .map(_.reverse)
-      )
-      .runCollect
-      .map(_ must_=== List(List(1), List(4), List(1, 1)))
-  }
-
-  private def foldUntil = unsafeRun {
-    Stream[Long](1, 1, 1, 1, 1, 1)
-      .transduce(Sink.foldUntil(0L, 3)(_ + (_: Long)))
-      .runCollect
-      .map(_ must_=== List(3, 3))
-  }
-
-  private def foldUntilM = unsafeRun {
-    Stream[Long](1, 1, 1, 1, 1, 1)
-      .transduce(Sink.foldUntilM(0L, 3)((s, a: Long) => UIO.succeed(s + a)))
-      .runCollect
-      .map(_ must_=== List(3, 3))
-  }
-
-  private def fromFunction = unsafeRun {
-    Stream(1, 2, 3, 4, 5)
-      .transduce(Sink.fromFunction[Int, String](_.toString))
-      .runCollect
-      .map(_ must_=== List("1", "2", "3", "4", "5"))
-  }
-
-  private def jsonNumArrayParsingSinkFoldM = {
-    sealed trait ParserState
-    object ParserState {
-      case object Start               extends ParserState
-      case class Element(acc: String) extends ParserState
-      case object Done                extends ParserState
-    }
-
-    val numArrayParser =
-      ZSink
-        .foldM((ParserState.Start: ParserState, List.empty[Int], true))(_._3) { (s, a: Char) =>
-          s match {
-            case (ParserState.Start, acc, _) =>
-              a match {
-                case a if a.isWhitespace => UIO.succeed(((ParserState.Start, acc, true), Chunk.empty))
-                case '['                 => UIO.succeed(((ParserState.Element(""), acc, true), Chunk.empty))
-                case _                   => IO.fail("Expected '['")
-=======
 import zio.test._
 import zio.test.Assertion.{ equalTo, fails, isFalse, isLeft, isSome, isTrue, succeeds }
 import zio.test.environment.TestClock
@@ -1966,7 +471,6 @@
                 def step(state: State, a: Any) = IO.fail("Ouch")
                 def extract(state: State)      = IO.fail("Ouch")
                 def cont(state: State)         = true
->>>>>>> aab9b41b
               }
               val sink = s.optional
               assertM(sinkIteration(sink, 1), equalTo((None, Chunk.single(1))))
