package zio.stream

import zio.Chunk
<<<<<<< HEAD
import zio.ZIOSpec
import zio.random.Random
import zio.test._
import zio.test.Assertion.equalTo
import ChunkUtils._

object ChunkSpec
    extends ZIOSpec(
      suite("ChunkSpec")(
        testM("apply") {
          check(chunkIxGen(Gen.unit)) {
            case (chunk, i) =>
              assert(chunk.apply(i), equalTo(chunk.toSeq.apply(i)))
          }
        },
        testM("length") {
          check(chunkGen(intGen)) { chunk =>
            assert(chunk.length, equalTo(chunk.toSeq.length))
          }
        },
        testM("equality") {
          check(chunkGen(intGen), chunkGen(intGen)) { (c1, c2) =>
            assert(c1.equals(c2), equalTo(c1.toSeq.equals(c2.toSeq)))
          }
        },
        test("inequality") {
          assert(Chunk(1, 2, 3, 4, 5), Assertion.not(equalTo(Chunk(1, 2, 3, 4, 5, 6))))
        },
        testM("materialize") {
          check(chunkGen(intGen)) { c =>
            assert(c.materialize.toSeq, equalTo(c.toSeq))
          }
        },
        testM("foldLeft") {
          val fn = Gen.function[Random with Sized, (String, Int), String](stringGen)
          check(stringGen, fn, chunkGen(intGen)) { (s0, f, c) =>
            assert(c.foldLeft(s0)(Function.untupled(f)), equalTo(c.toArray.foldLeft(s0)(Function.untupled(f))))
          }
        },
        testM("map") {
          val fn = Gen.function[Random with Sized, Int, String](stringGen)
          check(chunkGen(intGen), fn) { (c, f) =>
            assert(c.map(f).toSeq, equalTo(c.toSeq.map(f)))
          }
        },
        testM("flatMap") {
          val fn = Gen.function[Random with Sized, Int, Chunk[Int]](chunkGen(intGen))
          check(chunkGen(intGen), fn) { (c, f) =>
            assert(c.flatMap(f).toSeq, equalTo(c.toSeq.flatMap(f.andThen(_.toSeq))))
          }
        },
        testM("filter") {
          val fn = Gen.function[Random with Sized, String, Boolean](Gen.boolean)
          check(chunkGen(stringGen), fn) { (chunk, p) =>
            assert(chunk.filter(p).toSeq, equalTo(chunk.toSeq.filter(p)))
          }
        },
        testM("drop chunk") {
          check(chunkGen(intGen), intGen) { (chunk, n) =>
            assert(chunk.drop(n).toSeq, equalTo(chunk.toSeq.drop(n)))
          }
        },
        testM("take chunk") {
          check(chunkIxGen(Gen.unit)) {
            case (c, n) =>
              assert(c.take(n).toSeq, equalTo(c.toSeq.take(n)))
          }
        },
        testM("dropWhile chunk") {
          check(chunkGen(intGen), toBoolFn[Random, Int]) { (c, p) =>
            assert(c.dropWhile(p).toSeq, equalTo(c.toSeq.dropWhile(p)))
          }
        },
        testM("takeWhile chunk") {
          check(chunkGen(intGen), toBoolFn[Random, Int]) { (c, p) =>
            assert(c.takeWhile(p).toSeq, equalTo(c.toSeq.takeWhile(p)))
          }
        },
        testM("toArray") {
          check(chunkGen(intGen)) { c =>
            assert(c.toArray.toSeq, equalTo(c.toSeq))
          }
        },
        testM("foreach") {
          check(chunkGen(intGen)) { c =>
            var sum = 0
            c.foreach(sum += _)

            assert(sum, equalTo(c.toSeq.sum))
          }
        },
        testM("concat chunk") {
          check(chunkGen(intGen), chunkGen(intGen)) { (c1, c2) =>
            assert((c1 ++ c2).toSeq, equalTo(c1.toSeq ++ c2.toSeq))
          }
        },
        test("chunk transitivity") {
          val c1 = Chunk(1, 2, 3)
          val c2 = Chunk(1, 2, 3)
          val c3 = Chunk(1, 2, 3)
          assert(c1 == c2 && c2 == c3 && c1 == c3, Assertion.isTrue)
        },
        test("chunk symmetry") {
          val c1 = Chunk(1, 2, 3)
          val c2 = Chunk(1, 2, 3)
          assert(c1 == c2 && c2 == c1, Assertion.isTrue)
        },
        test("chunk reflexivity") {
          val c1 = Chunk(1, 2, 3)
          assert(c1 == c1, Assertion.isTrue)
        },
        test("chunk negation") {
          val c1 = Chunk(1, 2, 3)
          val c2 = Chunk(1, 2, 3)
          assert(c1 != c2 == !(c1 == c2), Assertion.isTrue)
        },
        test("chunk substitutivity") {
          val c1 = Chunk(1, 2, 3)
          val c2 = Chunk(1, 2, 3)
          assert(c1 == c2 && c1.toString == c2.toString, Assertion.isTrue)
        },
        test("chunk consistency") {
          val c1 = Chunk(1, 2, 3)
          val c2 = Chunk(1, 2, 3)
          assert(c1 == c2 && c1.hashCode == c2.hashCode, Assertion.isTrue)
        },
        test("nullArrayBug") {
          val c = Chunk.fromArray(Array(1, 2, 3, 4, 5))

          // foreach should not throw
          c.foreach(_ => ())

          assert(c.filter(_ => false).map(_ * 2).length, equalTo(0))
        },
        test("toArrayOnConcatOfSlice") {
          val onlyOdd: Int => Boolean = _ % 2 != 0
          val concat = Chunk(1, 1, 1).filter(onlyOdd) ++
            Chunk(2, 2, 2).filter(onlyOdd) ++
            Chunk(3, 3, 3).filter(onlyOdd)

          val array = concat.toArray

          assert(array, equalTo(Array(1, 1, 1, 3, 3, 3)))
        },
        test("toArrayOnConcatOfEmptyAndInts") {
          assert(Chunk.empty ++ Chunk.fromArray(Array(1, 2, 3)), equalTo(Chunk(1, 2, 3)))
        },
        test("filterConstFalseResultsInEmptyChunk") {
          assert(Chunk.fromArray(Array(1, 2, 3)).filter(_ => false), equalTo[Chunk[Int]](Chunk.empty))
        }
      )
    )
=======

class ChunkSpec extends Specification with ScalaCheck {
  def is: SpecStructure =
    "ChunkSpec".title ^
      s2"""
  chunk apply $apply
  chunk length $length
  chunk equality prop $equality
  chunk inequality $inequality
  flatMap chunk $flatMap
  map chunk $map
  materialize chunk $materialize
  foldLeft chunk $foldLeft
  filter chunk $filter
  drop chunk $drop
  take chunk $take
  dropWhile chunk $dropWhile
  takeWhile chunk $takeWhile
  toArray $toArray
  foreach $foreach
  concat chunk $concat
  chunk transitivity $testTransitivity
  chunk symmetry $testSymmetry
  chunk reflexivity $testReflexivity
  chunk negation $testNegation
  chunk substitutivity $testSubstitutivity
  chunk consistency $hashConsistency
  chunk zipAllWith $testzipAllWith
  An Array-based chunk that is filtered empty and mapped must not throw NPEs. $nullArrayBug
  toArray on concat of a slice must work properly. $toArrayOnConcatOfSlice
  toArray on concat of empty and integers must work properly. $toArrayOnConcatOfEmptyAndInts
  Chunk.filter that results in an empty Chunk must use Chunk.empty $filterConstFalseResultsInEmptyChunk
    """

  import ArbitraryChunk._
  import org.scalacheck._

  private def apply = {
    implicit val chunkGen: Gen[(Chunk[Int], Int)] = for {
      chunk <- Arbitrary.arbitrary[Chunk[Int]].filter(_.length > 0)
      len   <- Gen.chooseNum(0, chunk.length - 1)
    } yield (chunk, len)

    prop { t: (Chunk[Int], Int) =>
      t._1.apply(t._2) must_=== t._1.toSeq.apply(t._2)
    }.setArbitrary(Arbitrary(chunkGen))
  }

  private def length =
    prop { chunk: Chunk[Int] =>
      chunk.length must_=== chunk.toSeq.length
    }

  private def equality =
    prop((c1: Chunk[Int], c2: Chunk[Int]) => c1.equals(c2) must_=== c1.toSeq.equals(c2.toSeq))

  private def inequality =
    Chunk(1, 2, 3, 4, 5) must_!== Chunk(1, 2, 3, 4, 5, 6)

  private def flatMap =
    prop { (c: Chunk[Int], f: Int => Chunk[Int]) =>
      c.flatMap(f).toSeq must_=== c.toSeq.flatMap(f.andThen(_.toSeq))
    }

  private def map =
    prop { (c: Chunk[Int], f: Int => String) =>
      c.map(f).toSeq must_=== c.toSeq.map(f)
    }

  private def materialize =
    prop { c: Chunk[Int] =>
      c.materialize.toSeq must_=== c.toSeq
    }

  private def foldLeft =
    prop { (s0: String, f: (String, Int) => String, c: Chunk[Int]) =>
      c.foldLeft(s0)(f) must_=== c.toArray.foldLeft(s0)(f)
    }

  private def filter =
    prop { (chunk: Chunk[String], p: String => Boolean) =>
      chunk.filter(p).toSeq must_=== chunk.toSeq.filter(p)
    }

  private def drop =
    prop { (chunk: Chunk[Int], n: Int) =>
      chunk.drop(n).toSeq must_=== chunk.toSeq.drop(n)
    }

  private def take =
    prop { (c: Chunk[Int], n: Int) =>
      c.take(n).toSeq must_=== c.toSeq.take(n)
    }

  private def nullArrayBug = {
    val c = Chunk.fromArray(Array(1, 2, 3, 4, 5))

    // foreach should not throw
    c.foreach(_ => ())

    c.filter(_ => false).map(_ * 2).length must_=== 0
  }

  private def concat = prop { (c1: Chunk[Int], c2: Chunk[Int]) =>
    (c1 ++ c2).toSeq must_=== (c1.toSeq ++ c2.toSeq)
  }

  private def toArrayOnConcatOfSlice = {
    val onlyOdd: Int => Boolean = _ % 2 != 0
    val concat = Chunk(1, 1, 1).filter(onlyOdd) ++
      Chunk(2, 2, 2).filter(onlyOdd) ++
      Chunk(3, 3, 3).filter(onlyOdd)

    val array = concat.toArray

    array must_=== Array(1, 1, 1, 3, 3, 3)
  }

  private def toArrayOnConcatOfEmptyAndInts =
    (Chunk.empty ++ Chunk.fromArray(Array(1, 2, 3))).toArray must_=== Array(1, 2, 3)

  private def filterConstFalseResultsInEmptyChunk =
    Chunk.fromArray(Array(1, 2, 3)).filter(_ => false) must_=== Chunk.empty

  private def dropWhile =
    prop { (c: Chunk[Int], p: Int => Boolean) =>
      c.dropWhile(p).toSeq must_=== c.toSeq.dropWhile(p)
    }

  private def takeWhile = prop { (c: Chunk[Int], p: Int => Boolean) =>
    c.takeWhile(p).toSeq must_=== c.toSeq.takeWhile(p)
  }

  private def toArray = prop { (c: Chunk[Int]) =>
    c.toArray.toSeq must_=== c.toSeq
  }

  private def foreach = prop { (c: Chunk[Int]) =>
    var sum = 0
    c.foreach(sum += _)

    sum must_=== c.toSeq.sum
  }

  def testTransitivity = {
    val c1 = Chunk(1, 2, 3)
    val c2 = Chunk(1, 2, 3)
    val c3 = Chunk(1, 2, 3)
    ((c1 == c2) && (c2 == c3) && (c1 == c3)) must beTrue
  }

  def testSymmetry = {
    val c1 = Chunk(1, 2, 3)
    val c2 = Chunk(1, 2, 3)
    ((c1 == c2) && (c2 == c1)) must beTrue
  }

  def testReflexivity = {
    val c1 = Chunk(1, 2, 3)
    ((c1 == c1)) must beTrue
  }

  def testNegation = {
    val c1 = Chunk(1, 2, 3)
    val c2 = Chunk(1, 2, 3)
    (c1 != c2 == !(c1 == c2)) must beTrue
  }

  def testSubstitutivity = {
    val c1 = Chunk(1, 2, 3)
    val c2 = Chunk(1, 2, 3)
    ((c1 == c2) && (c1.toString == c2.toString)) must beTrue
  }

  def hashConsistency = {
    val c1 = (1, 2, 3)
    val c2 = (1, 2, 3)
    ((c1 == c2) && (c1.hashCode == c2.hashCode)) must beTrue
  }

  def testzipAllWith =
    (Chunk(1, 2, 3).zipAllWith(Chunk(3, 2, 1))(_ => 0, _ => 0)(_ + _) == Chunk(4, 4, 4)) &&
      (Chunk(1, 2, 3).zipAllWith(Chunk(3, 2))(_ => 0, _ => 0)(_ + _) == Chunk(4, 4, 0)) &&
      (Chunk(1, 2).zipAllWith(Chunk(3, 2, 1))(_ => 0, _ => 0)(_ + _)) == Chunk(4, 4, 0)

}
>>>>>>> 0056c1c2
<|MERGE_RESOLUTION|>--- conflicted
+++ resolved
@@ -1,7 +1,6 @@
 package zio.stream
 
 import zio.Chunk
-<<<<<<< HEAD
 import zio.ZIOSpec
 import zio.random.Random
 import zio.test._
@@ -151,194 +150,11 @@
         },
         test("filterConstFalseResultsInEmptyChunk") {
           assert(Chunk.fromArray(Array(1, 2, 3)).filter(_ => false), equalTo[Chunk[Int]](Chunk.empty))
+        },
+        test("def testzipAllWith") {
+          assert(Chunk(1, 2, 3).zipAllWith(Chunk(3, 2, 1))(_ => 0, _ => 0)(_ + _), equalTo(Chunk(4, 4, 4))) &&
+          assert(Chunk(1, 2, 3).zipAllWith(Chunk(3, 2))(_ => 0, _ => 0)(_ + _), equalTo(Chunk(4, 4, 0))) &&
+          assert(Chunk(1, 2).zipAllWith(Chunk(3, 2, 1))(_ => 0, _ => 0)(_ + _), equalTo(Chunk(4, 4, 0)))
         }
       )
-    )
-=======
-
-class ChunkSpec extends Specification with ScalaCheck {
-  def is: SpecStructure =
-    "ChunkSpec".title ^
-      s2"""
-  chunk apply $apply
-  chunk length $length
-  chunk equality prop $equality
-  chunk inequality $inequality
-  flatMap chunk $flatMap
-  map chunk $map
-  materialize chunk $materialize
-  foldLeft chunk $foldLeft
-  filter chunk $filter
-  drop chunk $drop
-  take chunk $take
-  dropWhile chunk $dropWhile
-  takeWhile chunk $takeWhile
-  toArray $toArray
-  foreach $foreach
-  concat chunk $concat
-  chunk transitivity $testTransitivity
-  chunk symmetry $testSymmetry
-  chunk reflexivity $testReflexivity
-  chunk negation $testNegation
-  chunk substitutivity $testSubstitutivity
-  chunk consistency $hashConsistency
-  chunk zipAllWith $testzipAllWith
-  An Array-based chunk that is filtered empty and mapped must not throw NPEs. $nullArrayBug
-  toArray on concat of a slice must work properly. $toArrayOnConcatOfSlice
-  toArray on concat of empty and integers must work properly. $toArrayOnConcatOfEmptyAndInts
-  Chunk.filter that results in an empty Chunk must use Chunk.empty $filterConstFalseResultsInEmptyChunk
-    """
-
-  import ArbitraryChunk._
-  import org.scalacheck._
-
-  private def apply = {
-    implicit val chunkGen: Gen[(Chunk[Int], Int)] = for {
-      chunk <- Arbitrary.arbitrary[Chunk[Int]].filter(_.length > 0)
-      len   <- Gen.chooseNum(0, chunk.length - 1)
-    } yield (chunk, len)
-
-    prop { t: (Chunk[Int], Int) =>
-      t._1.apply(t._2) must_=== t._1.toSeq.apply(t._2)
-    }.setArbitrary(Arbitrary(chunkGen))
-  }
-
-  private def length =
-    prop { chunk: Chunk[Int] =>
-      chunk.length must_=== chunk.toSeq.length
-    }
-
-  private def equality =
-    prop((c1: Chunk[Int], c2: Chunk[Int]) => c1.equals(c2) must_=== c1.toSeq.equals(c2.toSeq))
-
-  private def inequality =
-    Chunk(1, 2, 3, 4, 5) must_!== Chunk(1, 2, 3, 4, 5, 6)
-
-  private def flatMap =
-    prop { (c: Chunk[Int], f: Int => Chunk[Int]) =>
-      c.flatMap(f).toSeq must_=== c.toSeq.flatMap(f.andThen(_.toSeq))
-    }
-
-  private def map =
-    prop { (c: Chunk[Int], f: Int => String) =>
-      c.map(f).toSeq must_=== c.toSeq.map(f)
-    }
-
-  private def materialize =
-    prop { c: Chunk[Int] =>
-      c.materialize.toSeq must_=== c.toSeq
-    }
-
-  private def foldLeft =
-    prop { (s0: String, f: (String, Int) => String, c: Chunk[Int]) =>
-      c.foldLeft(s0)(f) must_=== c.toArray.foldLeft(s0)(f)
-    }
-
-  private def filter =
-    prop { (chunk: Chunk[String], p: String => Boolean) =>
-      chunk.filter(p).toSeq must_=== chunk.toSeq.filter(p)
-    }
-
-  private def drop =
-    prop { (chunk: Chunk[Int], n: Int) =>
-      chunk.drop(n).toSeq must_=== chunk.toSeq.drop(n)
-    }
-
-  private def take =
-    prop { (c: Chunk[Int], n: Int) =>
-      c.take(n).toSeq must_=== c.toSeq.take(n)
-    }
-
-  private def nullArrayBug = {
-    val c = Chunk.fromArray(Array(1, 2, 3, 4, 5))
-
-    // foreach should not throw
-    c.foreach(_ => ())
-
-    c.filter(_ => false).map(_ * 2).length must_=== 0
-  }
-
-  private def concat = prop { (c1: Chunk[Int], c2: Chunk[Int]) =>
-    (c1 ++ c2).toSeq must_=== (c1.toSeq ++ c2.toSeq)
-  }
-
-  private def toArrayOnConcatOfSlice = {
-    val onlyOdd: Int => Boolean = _ % 2 != 0
-    val concat = Chunk(1, 1, 1).filter(onlyOdd) ++
-      Chunk(2, 2, 2).filter(onlyOdd) ++
-      Chunk(3, 3, 3).filter(onlyOdd)
-
-    val array = concat.toArray
-
-    array must_=== Array(1, 1, 1, 3, 3, 3)
-  }
-
-  private def toArrayOnConcatOfEmptyAndInts =
-    (Chunk.empty ++ Chunk.fromArray(Array(1, 2, 3))).toArray must_=== Array(1, 2, 3)
-
-  private def filterConstFalseResultsInEmptyChunk =
-    Chunk.fromArray(Array(1, 2, 3)).filter(_ => false) must_=== Chunk.empty
-
-  private def dropWhile =
-    prop { (c: Chunk[Int], p: Int => Boolean) =>
-      c.dropWhile(p).toSeq must_=== c.toSeq.dropWhile(p)
-    }
-
-  private def takeWhile = prop { (c: Chunk[Int], p: Int => Boolean) =>
-    c.takeWhile(p).toSeq must_=== c.toSeq.takeWhile(p)
-  }
-
-  private def toArray = prop { (c: Chunk[Int]) =>
-    c.toArray.toSeq must_=== c.toSeq
-  }
-
-  private def foreach = prop { (c: Chunk[Int]) =>
-    var sum = 0
-    c.foreach(sum += _)
-
-    sum must_=== c.toSeq.sum
-  }
-
-  def testTransitivity = {
-    val c1 = Chunk(1, 2, 3)
-    val c2 = Chunk(1, 2, 3)
-    val c3 = Chunk(1, 2, 3)
-    ((c1 == c2) && (c2 == c3) && (c1 == c3)) must beTrue
-  }
-
-  def testSymmetry = {
-    val c1 = Chunk(1, 2, 3)
-    val c2 = Chunk(1, 2, 3)
-    ((c1 == c2) && (c2 == c1)) must beTrue
-  }
-
-  def testReflexivity = {
-    val c1 = Chunk(1, 2, 3)
-    ((c1 == c1)) must beTrue
-  }
-
-  def testNegation = {
-    val c1 = Chunk(1, 2, 3)
-    val c2 = Chunk(1, 2, 3)
-    (c1 != c2 == !(c1 == c2)) must beTrue
-  }
-
-  def testSubstitutivity = {
-    val c1 = Chunk(1, 2, 3)
-    val c2 = Chunk(1, 2, 3)
-    ((c1 == c2) && (c1.toString == c2.toString)) must beTrue
-  }
-
-  def hashConsistency = {
-    val c1 = (1, 2, 3)
-    val c2 = (1, 2, 3)
-    ((c1 == c2) && (c1.hashCode == c2.hashCode)) must beTrue
-  }
-
-  def testzipAllWith =
-    (Chunk(1, 2, 3).zipAllWith(Chunk(3, 2, 1))(_ => 0, _ => 0)(_ + _) == Chunk(4, 4, 4)) &&
-      (Chunk(1, 2, 3).zipAllWith(Chunk(3, 2))(_ => 0, _ => 0)(_ + _) == Chunk(4, 4, 0)) &&
-      (Chunk(1, 2).zipAllWith(Chunk(3, 2, 1))(_ => 0, _ => 0)(_ + _)) == Chunk(4, 4, 0)
-
-}
->>>>>>> 0056c1c2
+    )