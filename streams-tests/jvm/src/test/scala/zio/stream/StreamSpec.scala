package zio.stream

import zio._
import zio.ZQueueSpecUtil.waitForSize
import zio.clock.Clock
import zio.duration._
import zio.test._
import zio.test.Assertion.{
  dies,
  equalTo,
  fails,
  hasSameElements,
  isFalse,
  isGreaterThan,
  isLeft,
  isRight,
  isTrue,
  isUnit
}
import scala.{ Stream => _ }
import Exit.Success
import StreamUtils._

object StreamSpec
    extends ZIOBaseSpec(
      suite("StreamSpec")(
        suite("Stream.aggregate")(
          testM("aggregate") {
            Stream(1, 1, 1, 1)
              .aggregate(ZSink.foldUntil(List[Int](), 3)((acc, el: Int) => el :: acc).map(_.reverse))
              .runCollect
              .map { result =>
                assert(result.flatten, equalTo(List(1, 1, 1, 1))) &&
                assert(result.forall(_.length <= 3), isTrue)
              }
          },
          testM("error propagation") {
            val e = new RuntimeException("Boom")
            assertM(
              Stream(1, 1, 1, 1)
                .aggregate(ZSink.die(e))
                .runCollect
                .run,
              dies(equalTo(e))
            )
          },
          testM("error propagation") {
            val e = new RuntimeException("Boom")
            val sink = Sink.foldM[Nothing, Int, Int, List[Int]](List[Int]())(_ => true) { (_, _) =>
              ZIO.die(e)
            }

<<<<<<< HEAD
class StreamSpec(implicit ee: org.specs2.concurrent.ExecutionEnv) extends TestRuntime with GenIO with ScalaCheck {

  import ArbitraryChunk._
  import ArbitraryStream._
  import Exit.{ Cause => _, _ }
  import zio.Cause

  def is = "StreamSpec".title ^ s2"""
  Stream.aggregate
    aggregate                            $aggregate
    error propagation                    $aggregateErrorPropagation1
    error propagation                    $aggregateErrorPropagation2
    interruption propagation             $aggregateInterruptionPropagation
    interruption propagation             $aggregateInterruptionPropagation2
    leftover handling                    $aggregateLeftoverHandling

  Stream.aggregateWithinEither
    aggregateWithinEither                 $aggregateWithinEither
    error propagation                     $aggregateWithinEitherErrorPropagation1
    error propagation                     $aggregateWithinEitherErrorPropagation2
    interruption propagation              $aggregateWithinEitherInterruptionPropagation
    interruption propagation              $aggregateWithinEitherInterruptionPropagation2
    aggregateWithinEitherLeftoverHandling $aggregateWithinEitherLeftoverHandling

  Stream.aggregateWithin
    aggregateWithin                      $aggregateWithin

  Stream.bracket
    bracket                              $bracket
    bracket short circuits               $bracketShortCircuits
    no acquisition when short circuiting $bracketNoAcquisition
    releases when there are defects      $bracketWithDefects

  Stream.broadcast
    Values       $broadcastValues
    Errors       $broadcastErrors
    BackPressure $broadcastBackPressure
    Unsubscribe  $broadcastUnsubscribe

  Stream.catchAllCause
    recovery from errors                 $catchAllCauseErrors
    recovery from defects                $catchAllCauseDefects
    happy path                           $catchAllCauseHappyPath
    executes finalizers                  $catchAllCauseFinalizers
    failures on the scope                $catchAllCauseScopeErrors

  Stream.chunkN
    empty stream            $chunkedEmpty
    non-positive chunk size $chunkedNonPositiveSize
    full last chunk         $chunkedFullLastChunk
    non-full last chunk     $chunkedNonFullLastChunk
    error                   $chunkedError

  Stream.collect            $collect
  Stream.collectWhile
    collectWhile                $collectWhile
    collectWhile short circuits $collectWhileShortCircuits

  Stream.concat
    concat                  $concat
    finalizer order         $concatFinalizerOrder

  Stream.drain              $drain

  Stream.dropUntil
    dropUntil         $dropUntil

  Stream.dropWhile
    dropWhile         $dropWhile
    short circuits    $dropWhileShortCircuiting

  Stream.ensuring $ensuring
  Stream.ensuringFirst $ensuringFirst
  Stream.finalizer     $finalizer
  Stream.filter        $filter
  Stream.filterM       $filterM

  Stream.flatMap
    deep flatMap stack safety $flatMapStackSafety
    left identity             $flatMapLeftIdentity
    right identity            $flatMapRightIdentity
    associativity             $flatMapAssociativity
    inner finalizers          $flatMapInnerFinalizers
    finalizer ordering        $flatMapFinalizerOrdering

  Stream.flatMapPar/flattenPar/mergeAll
    guarantee ordering                 $flatMapParGuaranteeOrdering
    consistent with flatMap            $flatMapParConsistency
    short circuiting                   $flatMapParShortCircuiting
    interruption propagation           $flatMapParInterruptionPropagation
    inner errors interrupt all fibers  $flatMapParInnerErrorsInterruptAllFibers
    outer errors interrupt all fibers  $flatMapParOuterErrorsInterruptAllFibers
    inner defects interrupt all fibers $flatMapParInnerDefectsInterruptAllFibers
    outer defects interrupt all fibers $flatMapParOuterDefectsInterruptAllFibers
    finalizer ordering                 $flatMapParFinalizerOrdering

  Stream.flatMapParSwitch
    guarantee ordering no parallelism   $flatMapParSwitchGuaranteeOrderingNoParallelism
    guarantee ordering with parallelism $flatMapParSwitchGuaranteeOrderingWithParallelism
    short circuiting                    $flatMapParSwitchShortCircuiting
    interruption propagation            $flatMapParSwitchInterruptionPropagation
    inner errors interrupt all fibers   $flatMapParSwitchInnerErrorsInterruptAllFibers
    outer errors interrupt all fibers   $flatMapParSwitchOuterErrorsInterruptAllFibers
    inner defects interrupt all fibers  $flatMapParSwitchInnerDefectsInterruptAllFibers
    outer defects interrupt all fibers  $flatMapParSwitchOuterDefectsInterruptAllFibers
    finalizer ordering                  $flatMapParSwitchFinalizerOrdering

  Stream.foreach/foreachWhile
    foreach                     $foreach
    foreachWhile                $foreachWhile
    foreachWhile short circuits $foreachWhileShortCircuits

  Stream.forever            $forever
  Stream.fromChunk          $fromChunk
  Stream.fromInputStream    $fromInputStream
  Stream.fromIterable       $fromIterable
  Stream.fromIterator       $fromIterator
  Stream.fromQueue          $fromQueue

  Stream.groupBy
    values                                                $groupByValues
    first                                                 $groupByFirst
    filter                                                $groupByFilter
    outer errors                                          $groupByErrorsOuter

  Stream.grouped            $grouped

  Stream interleaving
    interleave              $interleave
    interleaveWith          $interleaveWith

  Stream.map                $map
  Stream.mapAccum           $mapAccum
  Stream.mapAccumM          $mapAccumM
  Stream.mapConcat          $mapConcat
  Stream.mapM               $mapM

  Stream.repeatEffect       $repeatEffect
  Stream.repeatEffectWith   $repeatEffectWith

  Stream.mapMPar
    foreachParN equivalence  $mapMPar
    order when n = 1         $mapMParOrder
    interruption propagation $mapMParInterruptionPropagation
    guarantee ordering       $mapMParGuaranteeOrdering

  Stream merging
    merge                         $merge
    mergeEither                   $mergeEither
    mergeWith                     $mergeWith
    mergeWith short circuit       $mergeWithShortCircuit
    mergeWith prioritizes failure $mergeWithPrioritizesFailure

  Stream.paginate            $paginate

  Stream.partitionEither
    values        $partitionEitherValues
    errors        $partitionEitherErrors
    backpressure  $partitionEitherBackPressure

  Stream.peel               $peel
  Stream.range              $range

  Stream.repeat
    repeat                  $repeat
    short circuits          $repeatShortCircuits

  Stream.repeatEither
    emits schedule output   $repeatEither
    short circuits          $repeatEitherShortCircuits

  Stream.schedule
    scheduleElementsWith          $scheduleElementsWith
    scheduleElementsEither        $scheduleElementsEither
    scheduleWith                  $scheduleWith
    scheduleEither                $scheduleEither
    repeated and spaced           $repeatedAndSpaced
    short circuits in schedule    $spacedShortCircuitsWhileInSchedule
    short circuits after schedule $spacedShortCircuitsAfterScheduleFinished

  Stream.take
    take                     $take
    take short circuits      $takeShortCircuits
    take(0) short circuits   $take0ShortCircuitsStreamNever
    take(1) short circuits   $take1ShortCircuitsStreamNever
    takeUntil                $takeUntil
    takeWhile                $takeWhile
    takeWhile short circuits $takeWhileShortCircuits

  Stream.tap                $tap

  Stream.timeout
    succeed                 $timeoutSucceed
    should interrupt stream $timeoutInterrupt

  Stream.throttleEnforce
    free elements                   $throttleEnforceFreeElements
    no bandwidth                    $throttleEnforceNoBandwidth

  Stream.throttleShape
    free elements                 $throttleShapeFreeElements

  Stream.toQueue          $toQueue
  Stream.toQueueUnbounded $toQueueUnbounded

  Stream.transduce
    transduce                            $transduce
    no remainder                         $transduceNoRemainder
    with remainder                       $transduceWithRemainder
    with a sink that always signals more $transduceSinkMore
    managed                              $transduceManaged
    propagate managed error              $transduceManagedError

  Stream.unfold             $unfold
  Stream.unfoldM            $unfoldM

  Stream.unNone             $unNone

  Stream.unTake
    unTake happy path       $unTake
    unTake with error       $unTakeError

  Stream zipping
    zipWith                     $zipWith
    zipWithIndex                $zipWithIndex
    zipWith ignore RHS          $zipWithIgnoreRhs
    zipWith prioritizes failure $zipWithPrioritizesFailure
    zipWithLatest               $zipWithLatest

  Stream.toInputStream      $toInputStream
  """

  def aggregate = unsafeRun {
    Stream(1, 1, 1, 1)
      .aggregate(ZSink.foldUntil(List[Int](), 3)((acc, el: Int) => el :: acc).map(_.reverse))
      .runCollect
      .map { result =>
        (result.flatten must_=== List(1, 1, 1, 1)) and
          (result.forall(_.length <= 3) must_=== true)
      }
  }

  def aggregateErrorPropagation1 =
    unsafeRun {
      val e = new RuntimeException("Boom")
      Stream(1, 1, 1, 1)
        .aggregate(ZSink.die(e))
        .runCollect
        .run
        .map(_ must_=== Exit.Failure(Cause.Die(e)))
    }

  def aggregateErrorPropagation2 = unsafeRun {
    val e = new RuntimeException("Boom")
    val sink = Sink.foldM[Nothing, Int, Int, List[Int]](List[Int]())(_ => true) { (_, _) =>
      ZIO.die(e)
    }

    Stream(1, 1)
      .aggregate(sink)
      .runCollect
      .run
      .map(_ must_=== Exit.Failure(Cause.Die(e)))
  }

  def aggregateInterruptionPropagation = unsafeRun {
    for {
      latch     <- Promise.make[Nothing, Unit]
      cancelled <- Ref.make(false)
      sink = Sink.foldM(List[Int]())(_ => true) { (acc, el: Int) =>
        if (el == 1) UIO.succeed((el :: acc, Chunk[Int]()))
        else
          (latch.succeed(()) *> UIO.never)
            .onInterrupt(cancelled.set(true))
      }
      fiber  <- Stream(1, 1, 2).aggregate(sink).runCollect.untraced.fork
      _      <- latch.await
      _      <- fiber.interrupt
      result <- cancelled.get
    } yield result must_=== true
  }

  def aggregateInterruptionPropagation2 = unsafeRun {
    for {
      latch     <- Promise.make[Nothing, Unit]
      cancelled <- Ref.make(false)
      sink = Sink.fromEffect {
        (latch.succeed(()) *> UIO.never)
          .onInterrupt(cancelled.set(true))
      }
      fiber  <- Stream(1, 1, 2).aggregate(sink).runCollect.untraced.fork
      _      <- latch.await
      _      <- fiber.interrupt
      result <- cancelled.get
    } yield result must_=== true
  }

  private def aggregateLeftoverHandling = unsafeRun {
    val data = List(1, 2, 2, 3, 2, 3)
    Stream(data: _*)
      .aggregate(
        Sink
          .foldWeighted(List[Int]())((i: Int) => i.toLong, 4) { (acc, el) =>
            el :: acc
          }
          .map(_.reverse)
      )
      .runCollect
      .map { result =>
        result.flatten must_=== data
      }
  }

  def aggregateWithinEither = unsafeRun {
    for {
      result <- Stream(1, 1, 1, 1, 2)
                 .aggregateWithinEither(
                   Sink
                     .fold((List[Int](), true))(_._2) { (acc, el: Int) =>
                       if (el == 1) ((el :: acc._1, true), Chunk.empty)
                       else if (el == 2 && acc._1.isEmpty) ((el :: acc._1, false), Chunk.empty)
                       else ((acc._1, false), Chunk.single(el))
                     }
                     .map(_._1),
                   ZSchedule.spaced(30.minutes)
                 )
                 .runCollect
    } yield result must_=== List(Right(List(1, 1, 1, 1)), Right(List(2)))
  }

  private def aggregateWithinEitherErrorPropagation1 =
    unsafeRun {
      val e = new RuntimeException("Boom")
      Stream(1, 1, 1, 1)
        .aggregateWithinEither(ZSink.die(e), ZSchedule.spaced(30.minutes))
        .runCollect
        .run
        .map(_ must_=== Exit.Failure(Cause.Die(e)))
    }

  private def aggregateWithinEitherErrorPropagation2 = unsafeRun {
    val e = new RuntimeException("Boom")
    val sink = Sink.foldM[Nothing, Int, Int, List[Int]](List[Int]())(_ => true) { (_, _) =>
      ZIO.die(e)
    }

    Stream(1, 1)
      .aggregateWithinEither(sink, ZSchedule.spaced(30.minutes))
      .runCollect
      .run
      .map(_ must_=== Exit.Failure(Cause.Die(e)))
  }

  private def aggregateWithinEitherInterruptionPropagation = unsafeRun {
    for {
      latch     <- Promise.make[Nothing, Unit]
      cancelled <- Ref.make(false)
      sink = Sink.foldM(List[Int]())(_ => true) { (acc, el: Int) =>
        if (el == 1) UIO.succeed((el :: acc, Chunk[Int]()))
        else
          (latch.succeed(()) *> UIO.never)
            .onInterrupt(cancelled.set(true))
      }
      fiber  <- Stream(1, 1, 2).aggregateWithinEither(sink, ZSchedule.spaced(30.minutes)).runCollect.untraced.fork
      _      <- latch.await
      _      <- fiber.interrupt
      result <- cancelled.get
    } yield result must_=== true
  }

  private def aggregateWithinEitherInterruptionPropagation2 = unsafeRun {
    for {
      latch     <- Promise.make[Nothing, Unit]
      cancelled <- Ref.make(false)
      sink = Sink.fromEffect {
        (latch.succeed(()) *> UIO.never)
          .onInterrupt(cancelled.set(true))
      }
      fiber  <- Stream(1, 1, 2).aggregateWithinEither(sink, ZSchedule.spaced(30.minutes)).runCollect.untraced.fork
      _      <- latch.await
      _      <- fiber.interrupt
      result <- cancelled.get
    } yield result must_=== true
  }
=======
            assertM(
              Stream(1, 1)
                .aggregate(sink)
                .runCollect
                .run,
              dies(equalTo(e))
            )
          },
          testM("interruption propagation") {
            for {
              latch     <- Promise.make[Nothing, Unit]
              cancelled <- Ref.make(false)
              sink = Sink.foldM(List[Int]())(_ => true) { (acc, el: Int) =>
                if (el == 1) UIO.succeed((el :: acc, Chunk[Int]()))
                else
                  (latch.succeed(()) *> UIO.never)
                    .onInterrupt(cancelled.set(true))
              }
              fiber  <- Stream(1, 1, 2).aggregate(sink).runCollect.untraced.fork
              _      <- latch.await
              _      <- fiber.interrupt
              result <- cancelled.get
            } yield assert(result, isTrue)
          },
          testM("interruption propagation") {
            for {
              latch     <- Promise.make[Nothing, Unit]
              cancelled <- Ref.make(false)
              sink = Sink.fromEffect {
                (latch.succeed(()) *> UIO.never)
                  .onInterrupt(cancelled.set(true))
              }
              fiber  <- Stream(1, 1, 2).aggregate(sink).runCollect.untraced.fork
              _      <- latch.await
              _      <- fiber.interrupt
              result <- cancelled.get
            } yield assert(result, isTrue)
          },
          testM("leftover handling") {
            val data = List(1, 2, 2, 3, 2, 3)
            assertM(
              Stream(data: _*)
                .aggregate(
                  Sink
                    .foldWeighted(List[Int]())((i: Int) => i.toLong, 4) { (acc, el) =>
                      el :: acc
                    }
                    .map(_.reverse)
                )
                .runCollect
                .map(_.flatten),
              equalTo(data)
            )
          }
        ),
        suite("Stream.aggregateWithinEither")(
          testM("aggregateWithinEither") {
            for {
              result <- Stream(1, 1, 1, 1, 2)
                         .aggregateWithinEither(
                           Sink
                             .fold((List[Int](), true))(_._2) { (acc, el: Int) =>
                               if (el == 1) ((el :: acc._1, true), Chunk.empty)
                               else if (el == 2 && acc._1.isEmpty) ((el :: acc._1, false), Chunk.empty)
                               else ((acc._1, false), Chunk.single(el))
                             }
                             .map(_._1),
                           ZSchedule.spaced(30.minutes)
                         )
                         .runCollect
            } yield assert(result, equalTo(List(Right(List(1, 1, 1, 1)), Right(List(2)))))
          },
          testM("error propagation") {
            val e = new RuntimeException("Boom")
            assertM(
              Stream(1, 1, 1, 1)
                .aggregateWithinEither(ZSink.die(e), Schedule.spaced(30.minutes))
                .runCollect
                .run,
              dies(equalTo(e))
            )
          },
          testM("error propagation") {
            val e = new RuntimeException("Boom")
            val sink = Sink.foldM[Nothing, Int, Int, List[Int]](List[Int]())(_ => true) { (_, _) =>
              ZIO.die(e)
            }
>>>>>>> 983511e7

            assertM(
              Stream(1, 1)
                .aggregateWithinEither(sink, Schedule.spaced(30.minutes))
                .runCollect
                .run,
              dies(equalTo(e))
            )
          },
          testM("interruption propagation") {
            for {
              latch     <- Promise.make[Nothing, Unit]
              cancelled <- Ref.make(false)
              sink = Sink.foldM(List[Int]())(_ => true) { (acc, el: Int) =>
                if (el == 1) UIO.succeed((el :: acc, Chunk[Int]()))
                else
                  (latch.succeed(()) *> UIO.never)
                    .onInterrupt(cancelled.set(true))
              }
              fiber  <- Stream(1, 1, 2).aggregateWithinEither(sink, Schedule.spaced(30.minutes)).runCollect.untraced.fork
              _      <- latch.await
              _      <- fiber.interrupt
              result <- cancelled.get
            } yield assert(result, isTrue)
          },
          testM("interruption propagation") {
            for {
              latch     <- Promise.make[Nothing, Unit]
              cancelled <- Ref.make(false)
              sink = Sink.fromEffect {
                (latch.succeed(()) *> UIO.never)
                  .onInterrupt(cancelled.set(true))
              }
              fiber  <- Stream(1, 1, 2).aggregateWithinEither(sink, Schedule.spaced(30.minutes)).runCollect.untraced.fork
              _      <- latch.await
              _      <- fiber.interrupt
              result <- cancelled.get
            } yield assert(result, isTrue)
          },
          testM("aggregateWithinEitherLeftoverHandling") {
            val data = List(1, 2, 2, 3, 2, 3)
            assertM(
              Stream(data: _*)
                .aggregateWithinEither(
                  Sink
                    .foldWeighted(List[Int]())((i: Int) => i.toLong, 4) { (acc, el) =>
                      el :: acc
                    }
                    .map(_.reverse),
                  Schedule.spaced(100.millis)
                )
                .collect {
                  case Right(v) => v
                }
                .runCollect
                .map(_.flatten),
              equalTo(data)
            )
          }
<<<<<<< HEAD
          .map(_.reverse),
        ZSchedule.spaced(100.millis)
      )
      .collect {
        case Right(v) => v
      }
      .runCollect
      .map { result =>
        result.flatten must_=== data
      }
  }

  def aggregateWithin = unsafeRun {
    for {
      result <- Stream(1, 1, 1, 1, 2)
                 .aggregateWithin(
                   Sink
                     .fold((List[Int](), true))(_._2) { (acc, el: Int) =>
                       if (el == 1) ((el :: acc._1, true), Chunk.empty)
                       else if (el == 2 && acc._1.isEmpty) ((el :: acc._1, false), Chunk.empty)
                       else ((acc._1, false), Chunk.single(el))
                     }
                     .map(_._1),
                   ZSchedule.spaced(30.minutes)
                 )
                 .runCollect
    } yield result must_=== List(List(1, 1, 1, 1), List(2))
  }

  private def bracket =
    unsafeRun(
      for {
        done           <- Ref.make(false)
        iteratorStream = Stream.bracket(UIO(0 to 2))(_ => done.set(true)).flatMap(Stream.fromIterable)
        result         <- iteratorStream.run(Sink.collectAll[Int])
        released       <- done.get
      } yield (result must_=== List(0, 1, 2)) and (released must_=== true)
    )

  private def bracketShortCircuits =
    unsafeRun(
      for {
        done <- Ref.make(false)
        iteratorStream = Stream
          .bracket(UIO(0 to 3))(_ => done.set(true))
          .flatMap(Stream.fromIterable)
          .take(2)
        result   <- iteratorStream.run(Sink.collectAll[Int])
        released <- done.get
      } yield (result must_=== List(0, 1)) and (released must_=== true)
    )

  private def bracketNoAcquisition =
    unsafeRun(
      for {
        acquired       <- Ref.make(false)
        iteratorStream = (Stream(1) ++ Stream.bracket(acquired.set(true))(_ => UIO.unit)).take(0)
        _              <- iteratorStream.run(Sink.drain)
        result         <- acquired.get
      } yield result must_=== false
    )

  private def bracketWithDefects = unsafeRun {
    for {
      ref <- Ref.make(false)
      _ <- Stream
            .bracket(ZIO.unit)(_ => ref.set(true))
            .flatMap(_ => Stream.fromEffect(ZIO.dieMessage("boom")))
            .run(Sink.drain)
            .run
      released <- ref.get
    } yield released must_=== true
  }

  private def broadcastValues =
    unsafeRun {
      Stream.range(0, 5).broadcast(2, 12).use {
        case s1 :: s2 :: Nil =>
          for {
            out1     <- s1.runCollect
            out2     <- s2.runCollect
            expected = List(0, 1, 2, 3, 4, 5)
          } yield (out1 must_=== expected) && (out2 must_=== expected)
        case _ =>
          ZIO.fail("Wrong number of streams produced")
      }
    }

  private def broadcastErrors =
    unsafeRun {
      (Stream.range(0, 1) ++ Stream.fail("Boom")).broadcast(2, 12).use {
        case s1 :: s2 :: Nil =>
=======
        ),
        suite("Stream.aggregateWithin")(
          testM("aggregateWithin") {
            for {
              result <- Stream(1, 1, 1, 1, 2)
                         .aggregateWithin(
                           Sink
                             .fold((List[Int](), true))(_._2) { (acc, el: Int) =>
                               if (el == 1) ((el :: acc._1, true), Chunk.empty)
                               else if (el == 2 && acc._1.isEmpty) ((el :: acc._1, false), Chunk.empty)
                               else ((acc._1, false), Chunk.single(el))
                             }
                             .map(_._1),
                           ZSchedule.spaced(30.minutes)
                         )
                         .runCollect
            } yield assert(result, equalTo(List(List(1, 1, 1, 1), List(2))))
          }
        ),
        suite("Stream.bracket")(
          testM("bracket")(
            for {
              done           <- Ref.make(false)
              iteratorStream = Stream.bracket(UIO(0 to 2))(_ => done.set(true)).flatMap(Stream.fromIterable)
              result         <- iteratorStream.run(Sink.collectAll[Int])
              released       <- done.get
            } yield assert(result, equalTo(List(0, 1, 2))) && assert(released, isTrue)
          ),
          testM("bracket short circuits")(
            for {
              done <- Ref.make(false)
              iteratorStream = Stream
                .bracket(UIO(0 to 3))(_ => done.set(true))
                .flatMap(Stream.fromIterable)
                .take(2)
              result   <- iteratorStream.run(Sink.collectAll[Int])
              released <- done.get
            } yield assert(result, equalTo(List(0, 1))) && assert(released, isTrue)
          ),
          testM("no acquisition when short circuiting")(
            for {
              acquired       <- Ref.make(false)
              iteratorStream = (Stream(1) ++ Stream.bracket(acquired.set(true))(_ => UIO.unit)).take(0)
              _              <- iteratorStream.run(Sink.drain)
              result         <- acquired.get
            } yield assert(result, isFalse)
          ),
          testM("releases when there are defects") {
            for {
              ref <- Ref.make(false)
              _ <- Stream
                    .bracket(ZIO.unit)(_ => ref.set(true))
                    .flatMap(_ => Stream.fromEffect(ZIO.dieMessage("boom")))
                    .run(Sink.drain)
                    .run
              released <- ref.get
            } yield assert(released, isTrue)
          }
        ),
        suite("Stream.broadcast")(
          testM("Values") {
            Stream
              .range(0, 5)
              .broadcast(2, 12)
              .use {
                case s1 :: s2 :: Nil =>
                  for {
                    out1     <- s1.runCollect
                    out2     <- s2.runCollect
                    expected = List(0, 1, 2, 3, 4, 5)
                  } yield assert(out1, equalTo(expected)) && assert(out2, equalTo(expected))
                case _ =>
                  UIO(assert((), Assertion.nothing))
              }
          },
          testM("Errors") {
            (Stream.range(0, 1) ++ Stream.fail("Boom")).broadcast(2, 12).use {
              case s1 :: s2 :: Nil =>
                for {
                  out1     <- s1.runCollect.either
                  out2     <- s2.runCollect.either
                  expected = Left("Boom")
                } yield assert(out1, equalTo(expected)) && assert(out2, equalTo(expected))
              case _ =>
                UIO(assert((), Assertion.nothing))
            }
          },
          testM("BackPressure") {
            Stream
              .range(0, 5)
              .broadcast(2, 2)
              .use {
                case s1 :: s2 :: Nil =>
                  for {
                    ref       <- Ref.make[List[Int]](Nil)
                    latch1    <- Promise.make[Nothing, Unit]
                    fib       <- s1.tap(i => ref.update(i :: _) *> latch1.succeed(()).when(i == 2)).runDrain.fork
                    _         <- latch1.await
                    snapshot1 <- ref.get
                    _         <- s2.runDrain
                    _         <- fib.await
                    snapshot2 <- ref.get
                  } yield assert(snapshot1, equalTo(List(2, 1, 0))) && assert(
                    snapshot2,
                    equalTo(List(5, 4, 3, 2, 1, 0))
                  )
                case _ =>
                  UIO(assert((), Assertion.nothing))
              }
          },
          testM("Unsubscribe") {
            Stream.range(0, 5).broadcast(2, 2).use {
              case s1 :: s2 :: Nil =>
                for {
                  _    <- s1.process.use_(ZIO.unit).ignore
                  out2 <- s2.runCollect
                } yield assert(out2, equalTo(List(0, 1, 2, 3, 4, 5)))
              case _ =>
                UIO(assert((), Assertion.nothing))
            }
          }
        ),
        suite("Stream.catchAllCause")(
          testM("recovery from errors") {
            val s1 = Stream(1, 2) ++ Stream.fail("Boom")
            val s2 = Stream(3, 4)
            s1.catchAllCause(_ => s2).runCollect.map(assert(_, equalTo(List(1, 2, 3, 4))))
          },
          testM("recovery from defects") {
            val s1 = Stream(1, 2) ++ Stream.dieMessage("Boom")
            val s2 = Stream(3, 4)
            s1.catchAllCause(_ => s2).runCollect.map(assert(_, equalTo(List(1, 2, 3, 4))))
          },
          testM("happy path") {
            val s1 = Stream(1, 2)
            val s2 = Stream(3, 4)
            s1.catchAllCause(_ => s2).runCollect.map(assert(_, equalTo(List(1, 2))))
          },
          testM("executes finalizers") {
            for {
              fins   <- Ref.make(List[String]())
              s1     = (Stream(1, 2) ++ Stream.fail("Boom")).ensuring(fins.update("s1" :: _))
              s2     = (Stream(3, 4) ++ Stream.fail("Boom")).ensuring(fins.update("s2" :: _))
              _      <- s1.catchAllCause(_ => s2).runCollect.run
              result <- fins.get
            } yield assert(result, equalTo(List("s2", "s1")))
          },
          testM("failures on the scope") {
            val s1 = Stream(1, 2) ++ ZStream(ZManaged.fail("Boom"))
            val s2 = Stream(3, 4)
            s1.catchAllCause(_ => s2).runCollect.map(assert(_, equalTo(List(1, 2, 3, 4))))
          }
        ),
        suite("Stream.chunkN")(
          testM("empty stream") {
            assertM(Stream.empty.chunkN(1).runCollect, equalTo(Nil))
          },
          testM("non-positive chunk size") {
            assertM(Stream(1, 2, 3).chunkN(0).runCollect, equalTo(List(Chunk(1), Chunk(2), Chunk(3))))
          },
          testM("full last chunk") {
            assertM(
              Stream(1, 2, 3, 4, 5, 6).chunkN(2).runCollect,
              equalTo(List(Chunk(1, 2), Chunk(3, 4), Chunk(5, 6)))
            )
          },
          testM("non-full last chunk") {
            assertM(Stream(1, 2, 3, 4, 5).chunkN(2).runCollect, equalTo(List(Chunk(1, 2), Chunk(3, 4), Chunk(5))))
          },
          testM("error") {
            (Stream(1, 2, 3, 4, 5) ++ Stream.fail("broken"))
              .chunkN(3)
              .catchAll(_ => Stream(Chunk(6)))
              .runCollect
              .map(assert(_, equalTo(List(Chunk(1, 2, 3), Chunk(4, 5), Chunk(6)))))
          }
        ),
        testM("Stream.collect") {
          assertM(Stream(Left(1), Right(2), Left(3)).collect {
            case Right(n) => n
          }.runCollect, equalTo(List(2)))
        },
        suite("Stream.collectWhile")(
          testM("collectWhile") {
            assertM(
              Stream(Some(1), Some(2), Some(3), None, Some(4)).collectWhile { case Some(v) => v }.runCollect,
              equalTo(List(1, 2, 3))
            )
          },
          testM("collectWhile short circuits") {
            assertM((Stream(Option(1)) ++ Stream.fail("Ouch")).collectWhile {
              case None => 1
            }.runDrain.either, isRight(isUnit))
          }
        ),
        suite("Stream.concat")(
          testM("concat")(checkM(streamOfBytes, streamOfBytes) { (s1, s2) =>
            for {
              listConcat   <- s1.runCollect.zipWith(s2.runCollect)(_ ++ _).run
              streamConcat <- (s1 ++ s2).runCollect.run
            } yield assert(streamConcat.succeeded && listConcat.succeeded, isTrue) implies assert(
              streamConcat,
              equalTo(listConcat)
            )
          }),
          testM("finalizer order") {
            for {
              log <- Ref.make[List[String]](Nil)
              _ <- (Stream.finalizer(log.update("Second" :: _)) ++ Stream
                    .finalizer(log.update("First" :: _))).runDrain
              execution <- log.get
            } yield assert(execution, equalTo(List("First", "Second")))
          }
        ),
        testM("Stream.drain")(
>>>>>>> 983511e7
          for {
            ref <- Ref.make(List[Int]())
            _   <- Stream.range(0, 10).mapM(i => ref.update(i :: _)).drain.run(Sink.drain)
            l   <- ref.get
          } yield assert(l.reverse, equalTo((0 to 10).toList))
        ),
        suite("Stream.dropUntil")(testM("dropUntil") {
          checkM(pureStreamOfBytes, Gen.function(Gen.boolean)) { (s, p) =>
            for {
              res1 <- s.dropUntil(p).runCollect
              res2 <- s.runCollect.map(StreamUtils.dropUntil(_)(p))
            } yield assert(res1, equalTo(res2))
          }
        }),
        suite("Stream.dropWhile")(
          testM("dropWhile")(
            checkM(pureStreamOfBytes, Gen.function(Gen.boolean)) { (s: Stream[String, Byte], p: Byte => Boolean) =>
              for {
                res1 <- s.dropWhile(p).runCollect
                res2 <- s.runCollect.map(_.dropWhile(p))
              } yield assert(res1, equalTo(res2))
            }
          ),
          testM("short circuits") {
            assertM(
              (Stream(1) ++ Stream.fail("Ouch"))
                .take(1)
                .dropWhile(_ => true)
                .runDrain
                .either,
              isRight(isUnit)
            )
          }
        ),
        testM("Stream.ensuring") {
          for {
            log <- Ref.make[List[String]](Nil)
            _ <- (for {
                  _ <- Stream.bracket(log.update("Acquire" :: _))(_ => log.update("Release" :: _))
                  _ <- Stream.fromEffect(log.update("Use" :: _))
                } yield ()).ensuring(log.update("Ensuring" :: _)).runDrain
            execution <- log.get
          } yield assert(execution, equalTo(List("Ensuring", "Release", "Use", "Acquire")))
        },
        testM("Stream.ensuringFirst") {
          for {
            log <- Ref.make[List[String]](Nil)
            _ <- (for {
                  _ <- Stream.bracket(log.update("Acquire" :: _))(_ => log.update("Release" :: _))
                  _ <- Stream.fromEffect(log.update("Use" :: _))
                } yield ()).ensuringFirst(log.update("Ensuring" :: _)).runDrain
            execution <- log.get
          } yield assert(execution, equalTo(List("Release", "Ensuring", "Use", "Acquire")))
        },
        testM("Stream.finalizer") {
          for {
            log <- Ref.make[List[String]](Nil)
            _ <- (for {
                  _ <- Stream.bracket(log.update("Acquire" :: _))(_ => log.update("Release" :: _))
                  _ <- Stream.finalizer(log.update("Use" :: _))
                } yield ()).ensuring(log.update("Ensuring" :: _)).runDrain
            execution <- log.get
          } yield assert(execution, equalTo(List("Ensuring", "Release", "Use", "Acquire")))
        },
        testM("Stream.filter")(checkM(pureStreamOfBytes, Gen.function(Gen.boolean)) { (s, p) =>
          for {
            res1 <- s.filter(p).runCollect
            res2 <- s.runCollect.map(_.filter(p))
          } yield assert(res1, equalTo(res2))
        }),
        testM("Stream.filterM")(checkM(pureStreamOfBytes, Gen.function(Gen.boolean)) { (s, p) =>
          for {
            res1 <- s.filterM(s => IO.succeed(p(s))).runCollect
            res2 <- s.runCollect.map(_.filter(p))
          } yield assert(res1, equalTo(res2))
        }),
        suite("Stream.flatMap")(
          testM("deep flatMap stack safety") {
            def fib(n: Int): Stream[Nothing, Int] =
              if (n <= 1) Stream.succeed(n)
              else
                fib(n - 1).flatMap { a =>
                  fib(n - 2).flatMap { b =>
                    Stream.succeed(a + b)
                  }
                }

            val stream   = fib(20)
            val expected = 6765

            assertM(stream.runCollect.either, isRight(equalTo(List(expected))))
          },
          testM("left identity")(checkM(Gen.anyInt, Gen.function(pureStreamOfInts)) { (x, f) =>
            for {
              res1 <- Stream(x).flatMap(f).runCollect
              res2 <- f(x).runCollect
            } yield assert(res1, equalTo(res2))
          }),
          testM("right identity")(
            checkM(pureStreamOfInts)(
              m =>
                for {
                  res1 <- m.flatMap(i => Stream(i)).runCollect
                  res2 <- m.runCollect
                } yield assert(res1, equalTo(res2))
            )
          ),
          testM("associativity") {
            val tinyStream = Gen.int(0, 2).flatMap(pureStreamGen(Gen.anyInt, _))
            val fnGen      = Gen.function(tinyStream)
            checkM(tinyStream, fnGen, fnGen) { (m, f, g) =>
              for {
                leftStream  <- m.flatMap(f).flatMap(g).runCollect
                rightStream <- m.flatMap(x => f(x).flatMap(g)).runCollect
              } yield assert(leftStream, equalTo(rightStream))
            }
          },
          testM("inner finalizers") {
            for {
              effects <- Ref.make(List[Int]())
              push    = (i: Int) => effects.update(i :: _)
              latch   <- Promise.make[Nothing, Unit]
              fiber <- Stream(
                        Stream.bracket(push(1))(_ => push(1)),
                        Stream.fromEffect(push(2)),
                        Stream.bracket(push(3))(_ => push(3)) *> Stream.fromEffect(
                          latch.succeed(()) *> ZIO.never
                        )
                      ).flatMap(identity).runDrain.fork
              _      <- latch.await
              _      <- fiber.interrupt
              result <- effects.get
            } yield assert(result, equalTo(List(3, 3, 2, 1, 1)))

          },
          testM("finalizer ordering") {
            for {
              effects <- Ref.make(List[Int]())
              push    = (i: Int) => effects.update(i :: _)
              stream = for {
                _ <- Stream.bracket(push(1))(_ => push(1))
                _ <- Stream((), ()).tap(_ => push(2)).ensuring(push(2))
                _ <- Stream.bracket(push(3))(_ => push(3))
                _ <- Stream((), ()).tap(_ => push(4)).ensuring(push(4))
              } yield ()
              _      <- stream.runDrain
              result <- effects.get
            } yield assert(result, equalTo(List(1, 2, 3, 4, 4, 4, 3, 2, 3, 4, 4, 4, 3, 2, 1).reverse))
          }
        ),
        suite("Stream.flatMapPar / flattenPar / mergeAll")(
          testM("guarantee ordering")(checkM(Gen.small(Gen.listOfN(_)(Gen.anyInt))) { m: List[Int] =>
            for {
              flatMap    <- Stream.fromIterable(m).flatMap(i => Stream(i, i)).runCollect
              flatMapPar <- Stream.fromIterable(m).flatMapPar(1)(i => Stream(i, i)).runCollect
            } yield assert(flatMap, equalTo(flatMapPar))
          }),
          testM("consistent with flatMap")(checkM(Gen.int(1, Int.MaxValue), Gen.small(Gen.listOfN(_)(Gen.anyInt))) {
            (n, m) =>
              for {
                flatMap    <- Stream.fromIterable(m).flatMap(i => Stream(i, i)).runCollect.map(_.toSet)
                flatMapPar <- Stream.fromIterable(m).flatMapPar(n)(i => Stream(i, i)).runCollect.map(_.toSet)
              } yield assert(n, isGreaterThan(0)) implies assert(flatMap, equalTo(flatMapPar))
          }),
          testM("short circuiting") {
            assertM(
              Stream
                .mergeAll(2)(
                  Stream.never,
                  Stream(1)
                )
                .take(1)
                .run(Sink.collectAll[Int]),
              equalTo(List(1))
            )
          },
          testM("interruption propagation") {
            for {
              substreamCancelled <- Ref.make[Boolean](false)
              latch              <- Promise.make[Nothing, Unit]
              fiber <- Stream(())
                        .flatMapPar(1)(
                          _ =>
                            Stream.fromEffect(
                              (latch.succeed(()) *> ZIO.never).onInterrupt(substreamCancelled.set(true))
                            )
                        )
                        .run(Sink.collectAll[Unit])
                        .fork
              _         <- latch.await
              _         <- fiber.interrupt
              cancelled <- substreamCancelled.get
            } yield assert(cancelled, isTrue)
          },
          testM("inner errors interrupt all fibers") {
            for {
              substreamCancelled <- Ref.make[Boolean](false)
              latch              <- Promise.make[Nothing, Unit]
              result <- Stream(
                         Stream.fromEffect(
                           (latch.succeed(()) *> ZIO.never).onInterrupt(substreamCancelled.set(true))
                         ),
                         Stream.fromEffect(latch.await *> ZIO.fail("Ouch"))
                       ).flatMapPar(2)(identity)
                         .run(Sink.drain)
                         .either
              cancelled <- substreamCancelled.get
            } yield assert(cancelled, isTrue) && assert(result, isLeft(equalTo("Ouch")))
          },
          testM("outer errors interrupt all fibers") {
            for {
              substreamCancelled <- Ref.make[Boolean](false)
              latch              <- Promise.make[Nothing, Unit]
              result <- (Stream(()) ++ Stream.fromEffect(latch.await *> ZIO.fail("Ouch")))
                         .flatMapPar(2) { _ =>
                           Stream.fromEffect(
                             (latch.succeed(()) *> ZIO.never).onInterrupt(substreamCancelled.set(true))
                           )
                         }
                         .run(Sink.drain)
                         .either
              cancelled <- substreamCancelled.get
            } yield assert(cancelled, isTrue) && assert(result, isLeft(equalTo("Ouch")))
          },
          testM("inner defects interrupt all fibers") {
            val ex = new RuntimeException("Ouch")

            for {
              substreamCancelled <- Ref.make[Boolean](false)
              latch              <- Promise.make[Nothing, Unit]
              result <- Stream(
                         Stream.fromEffect(
                           (latch.succeed(()) *> ZIO.never).onInterrupt(substreamCancelled.set(true))
                         ),
                         Stream.fromEffect(latch.await *> ZIO.die(ex))
                       ).flatMapPar(2)(identity)
                         .run(Sink.drain)
                         .run
              cancelled <- substreamCancelled.get
            } yield assert(cancelled, isTrue) && assert(result, dies(equalTo(ex)))
          },
          testM("outer defects interrupt all fibers") {
            val ex = new RuntimeException()

            for {
              substreamCancelled <- Ref.make[Boolean](false)
              latch              <- Promise.make[Nothing, Unit]
              result <- (Stream(()) ++ Stream.fromEffect(latch.await *> ZIO.die(ex)))
                         .flatMapPar(2) { _ =>
                           Stream.fromEffect(
                             (latch.succeed(()) *> ZIO.never).onInterrupt(substreamCancelled.set(true))
                           )
                         }
                         .run(Sink.drain)
                         .run
              cancelled <- substreamCancelled.get
            } yield assert(cancelled, isTrue) && assert(result, dies(equalTo(ex)))
          },
          testM("finalizer ordering") {
            for {
              execution <- Ref.make[List[String]](Nil)
              inner = Stream
                .bracket(execution.update("InnerAcquire" :: _))(_ => execution.update("InnerRelease" :: _))
              _ <- Stream
                    .bracket(execution.update("OuterAcquire" :: _).as(inner))(
                      _ => execution.update("OuterRelease" :: _)
                    )
                    .flatMapPar(2)(identity)
                    .runDrain
              results <- execution.get
            } yield assert(results, equalTo(List("OuterRelease", "InnerRelease", "InnerAcquire", "OuterAcquire")))
          }
        ),
        suite("Stream.flatMapParSwitch")(
          testM("guarantee ordering no parallelism") {
            for {
              lastExecuted <- Ref.make(false)
              semaphore    <- Semaphore.make(1)
              _ <- Stream(1, 2, 3, 4)
                    .flatMapParSwitch(1) { i =>
                      if (i > 3) Stream.bracket(UIO.unit)(_ => lastExecuted.set(true)).flatMap(_ => Stream.empty)
                      else Stream.bracket(semaphore.acquire)(_ => semaphore.release).flatMap(_ => Stream.never)
                    }
                    .runDrain
              result <- semaphore.withPermit(lastExecuted.get)
            } yield assert(result, isTrue)
          },
          testM("guarantee ordering with parallelism") {
            for {
              lastExecuted <- Ref.make(0)
              semaphore    <- Semaphore.make(4)
              _ <- Stream(1, 2, 3, 4, 5, 6, 7, 8, 9, 10, 11, 12)
                    .flatMapParSwitch(4) { i =>
                      if (i > 8)
                        Stream.bracket(UIO.unit)(_ => lastExecuted.update(_ + 1)).flatMap(_ => Stream.empty)
                      else Stream.bracket(semaphore.acquire)(_ => semaphore.release).flatMap(_ => Stream.never)
                    }
                    .runDrain
              result <- semaphore.withPermits(4)(lastExecuted.get)
            } yield assert(result, equalTo(4))
          },
          testM("short circuiting") {
            assertM(
              Stream(Stream.never, Stream(1))
                .flatMapParSwitch(2)(identity)
                .take(1)
                .runCollect,
              equalTo(List(1))
            )
          },
          testM("interruption propagation") {
            for {
              substreamCancelled <- Ref.make[Boolean](false)
              latch              <- Promise.make[Nothing, Unit]
              fiber <- Stream(())
                        .flatMapParSwitch(1)(
                          _ =>
                            Stream.fromEffect(
                              (latch.succeed(()) *> UIO.never).onInterrupt(substreamCancelled.set(true))
                            )
                        )
                        .runCollect
                        .fork
              _         <- latch.await
              _         <- fiber.interrupt
              cancelled <- substreamCancelled.get
            } yield assert(cancelled, isTrue)
          },
          testM("inner errors interrupt all fibers") {
            for {
              substreamCancelled <- Ref.make[Boolean](false)
              latch              <- Promise.make[Nothing, Unit]
              result <- Stream(
                         Stream.fromEffect(
                           (latch.succeed(()) *> UIO.never).onInterrupt(substreamCancelled.set(true))
                         ),
                         Stream.fromEffect(latch.await *> IO.fail("Ouch"))
                       ).flatMapParSwitch(2)(identity).runDrain.either
              cancelled <- substreamCancelled.get
            } yield assert(cancelled, isTrue) && assert(result, isLeft(equalTo("Ouch")))
          },
          testM("outer errors interrupt all fibers") {
            for {
              substreamCancelled <- Ref.make[Boolean](false)
              latch              <- Promise.make[Nothing, Unit]
              result <- (Stream(()) ++ Stream.fromEffect(latch.await *> IO.fail("Ouch")))
                         .flatMapParSwitch(2) { _ =>
                           Stream.fromEffect(
                             (latch.succeed(()) *> UIO.never).onInterrupt(substreamCancelled.set(true))
                           )
                         }
                         .runDrain
                         .either
              cancelled <- substreamCancelled.get
            } yield assert(cancelled, isTrue) && assert(result, isLeft(equalTo("Ouch")))
          },
          testM("inner defects interrupt all fibers") {
            val ex = new RuntimeException("Ouch")

            for {
              substreamCancelled <- Ref.make[Boolean](false)
              latch              <- Promise.make[Nothing, Unit]
              result <- Stream(
                         Stream.fromEffect(
                           (latch.succeed(()) *> ZIO.never).onInterrupt(substreamCancelled.set(true))
                         ),
                         Stream.fromEffect(latch.await *> ZIO.die(ex))
                       ).flatMapParSwitch(2)(identity)
                         .run(Sink.drain)
                         .run
              cancelled <- substreamCancelled.get
            } yield assert(cancelled, isTrue) && assert(result, dies(equalTo(ex)))
          },
          testM("outer defects interrupt all fibers") {
            val ex = new RuntimeException()

            for {
              substreamCancelled <- Ref.make[Boolean](false)
              latch              <- Promise.make[Nothing, Unit]
              result <- (Stream(()) ++ Stream.fromEffect(latch.await *> ZIO.die(ex)))
                         .flatMapParSwitch(2) { _ =>
                           Stream.fromEffect(
                             (latch.succeed(()) *> ZIO.never).onInterrupt(substreamCancelled.set(true))
                           )
                         }
                         .run(Sink.drain)
                         .run
              cancelled <- substreamCancelled.get
            } yield assert(cancelled, isTrue) && assert(result, dies(equalTo(ex)))
          },
          testM("finalizer ordering") {
            for {
              execution <- Ref.make(List.empty[String])
              inner = Stream.bracket(execution.update("InnerAcquire" :: _))(
                _ => execution.update("InnerRelease" :: _)
              )
              _ <- Stream
                    .bracket(execution.update("OuterAcquire" :: _).as(inner))(
                      _ => execution.update("OuterRelease" :: _)
                    )
                    .flatMapParSwitch(2)(identity)
                    .runDrain
              results <- execution.get
            } yield assert(results, equalTo(List("OuterRelease", "InnerRelease", "InnerAcquire", "OuterAcquire")))
          }
        ),
        suite("Stream.foreach/foreachWhile")(
          testM("foreach") {
            for {
              ref <- Ref.make(0)
              _   <- Stream(1, 1, 1, 1, 1).foreach[Any, Nothing](a => ref.update(_ + a))
              sum <- ref.get
            } yield assert(sum, equalTo(5))
          },
          testM("foreachWhile") {
            for {
              ref <- Ref.make(0)
              _ <- Stream(1, 1, 1, 1, 1, 1).foreachWhile[Any, Nothing](
                    a =>
                      ref.modify(
                        sum =>
                          if (sum >= 3) (false, sum)
                          else (true, sum + a)
                      )
                  )
              sum <- ref.get
            } yield assert(sum, equalTo(3))
          },
          testM("foreachWhile short circuits") {
            for {
              flag    <- Ref.make(true)
              _       <- (Stream(true, true, false) ++ Stream.fromEffect(flag.set(false)).drain).foreachWhile(ZIO.succeed)
              skipped <- flag.get
            } yield assert(skipped, isTrue)
          }
        ),
        testM("Stream.forever") {
          for {
            ref <- Ref.make(0)
            _ <- Stream(1).forever.foreachWhile[Any, Nothing](
                  _ => ref.modify(sum => (if (sum >= 9) false else true, sum + 1))
                )
            sum <- ref.get
          } yield assert(sum, equalTo(10))
        },
        testM("Stream.fromChunk")(checkM(smallChunks(Gen.anyInt)) { c =>
          assertM(Stream.fromChunk(c).runCollect, equalTo(c.toSeq.toList))
        }),
        testM("Stream.fromInputStream") {
          import java.io.ByteArrayInputStream
          val chunkSize = ZStreamChunk.DefaultChunkSize
          val data      = Array.tabulate[Byte](chunkSize * 5 / 2)(_.toByte)
          val is        = new ByteArrayInputStream(data)
          ZStream.fromInputStream(is, chunkSize).run(Sink.collectAll[Chunk[Byte]]) map { chunks =>
            assert(chunks.flatMap(_.toArray[Byte]).toArray, equalTo(data))
          }
        },
        testM("Stream.fromIterable")(checkM(Gen.small(Gen.listOfN(_)(Gen.anyInt))) { l =>
          assertM(Stream.fromIterable(l).runCollect, equalTo(l))
        }),
        testM("Stream.fromIterator")(checkM(Gen.small(Gen.listOfN(_)(Gen.anyInt))) { l =>
          assertM(Stream.fromIterator(UIO.effectTotal(l.iterator)).runCollect, equalTo(l))
        }),
        testM("Stream.fromQueue")(checkM(smallChunks(Gen.anyInt)) { c =>
          for {
            queue <- Queue.unbounded[Int]
            _     <- queue.offerAll(c.toSeq)
            fiber <- Stream
                      .fromQueue(queue)
                      .foldWhileM[Any, Nothing, Int, List[Int]](List[Int]())(_ => true)(
                        (acc, el) => IO.succeed(el :: acc)
                      )
                      .map(_.reverse)
                      .fork
            _     <- waitForSize(queue, -1)
            _     <- queue.shutdown
            items <- fiber.join
          } yield assert(items, equalTo(c.toSeq.toList))
        }),
        suite("Stream.groupBy")(
          testM("values") {
            val words = List.fill(1000)(0 to 100).flatten.map(_.toString())
            assertM(
              Stream
                .fromIterable(words)
                .groupByKey(identity, 8192) {
                  case (k, s) =>
                    s.transduce(Sink.foldLeft[String, Int](0) { case (acc: Int, _: String) => acc + 1 })
                      .take(1)
                      .map((k -> _))
                }
                .runCollect
                .map(_.toMap),
              equalTo((0 to 100).map((_.toString -> 1000)).toMap)
            )
          },
          testM("first") {
            val words = List.fill(1000)(0 to 100).flatten.map(_.toString())
            assertM(
              Stream
                .fromIterable(words)
                .groupByKey(identity, 1050)
                .first(2) {
                  case (k, s) =>
                    s.transduce(Sink.foldLeft[String, Int](0) { case (acc: Int, _: String) => acc + 1 })
                      .take(1)
                      .map((k -> _))
                }
                .runCollect
                .map(_.toMap),
              equalTo((0 to 1).map((_.toString -> 1000)).toMap)
            )
          },
          testM("filter") {
            val words = List.fill(1000)(0 to 100).flatten
            assertM(
              Stream
                .fromIterable(words)
                .groupByKey(identity, 1050)
                .filter(_ <= 5) {
                  case (k, s) =>
                    s.transduce(Sink.foldLeft[Int, Int](0) { case (acc, _) => acc + 1 })
                      .take(1)
                      .map((k -> _))
                }
                .runCollect
                .map(_.toMap),
              equalTo((0 to 5).map((_ -> 1000)).toMap)
            )
          },
          testM("outer errors") {
            val words = List("abc", "test", "test", "foo")
            assertM(
              (Stream.fromIterable(words) ++ Stream.fail("Boom"))
                .groupByKey(identity) { case (_, s) => s.drain }
                .runCollect
                .either,
              isLeft(equalTo("Boom"))
            )
          }
        ),
        testM("Stream.grouped")(
          assertM(
            Stream(1, 2, 3, 4).grouped(2).run(ZSink.collectAll[List[Int]]),
            equalTo(List(List(1, 2), List(3, 4)))
          )
        ),
        suite("Stream interleaving")(
          testM("interleave") {
            val s1 = Stream(2, 3)
            val s2 = Stream(5, 6, 7)

            assertM(s1.interleave(s2).runCollect, equalTo(List(2, 5, 3, 6, 7)))
          },
          testM("interleaveWith") {
            def interleave(b: List[Boolean], s1: => List[Int], s2: => List[Int]): List[Int] =
              b.headOption.map { hd =>
                if (hd) s1 match {
                  case h :: t =>
                    h :: interleave(b.tail, t, s2)
                  case _ =>
                    if (s2.isEmpty) List.empty
                    else interleave(b.tail, List.empty, s2)
                } else
                  s2 match {
                    case h :: t =>
                      h :: interleave(b.tail, s1, t)
                    case _ =>
                      if (s1.isEmpty) List.empty
                      else interleave(b.tail, s1, List.empty)
                  }
              }.getOrElse(List.empty)

            val int = Gen.int(0, 5)

            checkM(
              int.flatMap(pureStreamGen(Gen.boolean, _)),
              int.flatMap(pureStreamGen(Gen.anyInt, _)),
              int.flatMap(pureStreamGen(Gen.anyInt, _))
            ) { (b, s1, s2) =>
              for {
                interleavedStream <- s1.interleaveWith(s2)(b).runCollect
                b                 <- b.runCollect
                s1                <- s1.runCollect
                s2                <- s2.runCollect
                interleavedLists  = interleave(b, s1, s2)
              } yield assert(interleavedStream, equalTo(interleavedLists))
            }
          }
        ),
        testM("Stream.iterate")(
          assertM(Stream.iterate(1)(_ + 1).take(10).runCollect, equalTo((1 to 10).toList))
        ),
        testM("Stream.map")(checkM(pureStreamOfBytes, Gen.function(Gen.anyInt)) { (s, f) =>
          for {
            res1 <- s.map(f).runCollect
            res2 <- s.runCollect.map(_.map(f))
          } yield assert(res1, equalTo(res2))
        }),
        testM("Stream.mapAccum") {
          assertM(Stream(1, 1, 1).mapAccum(0)((acc, el) => (acc + el, acc + el)).runCollect, equalTo(List(1, 2, 3)))
        },
        testM("Stream.mapAccumM") {
          assertM(
            Stream(1, 1, 1)
              .mapAccumM[Any, Nothing, Int, Int](0)((acc, el) => IO.succeed((acc + el, acc + el)))
              .runCollect,
            equalTo(List(1, 2, 3))
          )
        },
        testM("Stream.mapConcat")(checkM(pureStreamOfBytes, Gen.function(smallChunks(Gen.anyInt))) { (s, f) =>
          for {
            res1 <- s.mapConcat(f).runCollect
            res2 <- s.runCollect.map(_.flatMap(v => f(v).toSeq))
          } yield assert(res1, equalTo(res2))
        }),
        testM("Stream.mapM") {
          checkM(Gen.small(Gen.listOfN(_)(Gen.anyByte)), Gen.function(successes(Gen.anyByte))) { (data, f) =>
            val s = Stream.fromIterable(data)

            for {
              l <- s.mapM(f).runCollect.either
              r <- IO.foreach(data)(f).either
            } yield assert(l, equalTo(r))
          }
        },
        testM("Stream.repeatEffect")(
          assertM(
            Stream
              .repeatEffect(IO.succeed(1))
              .take(2)
              .run(Sink.collectAll[Int]),
            equalTo(List(1, 1))
          )
        ),
        testM("Stream.repeatEffectWith")(
          (for {
            ref <- Ref.make[List[Int]](Nil)
            _ <- Stream
                  .repeatEffectWith(ref.update(1 :: _), Schedule.spaced(10.millis))
                  .take(2)
                  .run(Sink.drain)
            result <- ref.get
          } yield assert(result, equalTo(List(1, 1)))).provide(Clock.Live)
        ),
        suite("Stream.mapMPar")(
          testM("foreachParN equivalence") {
            checkM(Gen.small(Gen.listOfN(_)(Gen.anyByte)), Gen.function(successes(Gen.anyByte))) { (data, f) =>
              val s = Stream.fromIterable(data)

              for {
                l <- s.mapMPar(8)(f).runCollect
                r <- IO.foreachParN(8)(data)(f)
              } yield assert(l, equalTo(r))
            }
          },
          testM("order when n = 1") {
            for {
              queue  <- Queue.unbounded[Int]
              _      <- Stream.range(0, 9).mapMPar(1)(queue.offer).runDrain
              result <- queue.takeAll
            } yield assert(result, equalTo(result.sorted))
          },
          testM("interruption propagation") {
            for {
              interrupted <- Ref.make(false)
              latch       <- Promise.make[Nothing, Unit]
              fib <- Stream(())
                      .mapMPar(1) { _ =>
                        (latch.succeed(()) *> ZIO.never).onInterrupt(interrupted.set(true))
                      }
                      .runDrain
                      .fork
              _      <- latch.await
              _      <- fib.interrupt
              result <- interrupted.get
            } yield assert(result, isTrue)
          },
          testM("guarantee ordering")(checkM(Gen.int(1, 4096), Gen.listOf(Gen.anyInt)) { (n: Int, m: List[Int]) =>
            for {
              mapM    <- Stream.fromIterable(m).mapM(UIO.succeed).runCollect
              mapMPar <- Stream.fromIterable(m).mapMPar(n)(UIO.succeed).runCollect
            } yield assert(n, isGreaterThan(0)) implies assert(mapM, equalTo(mapMPar))
          })
        ),
        suite("Stream merging")(
          testM("merge")(checkM(streamOfInts, streamOfInts) { (s1: Stream[String, Int], s2: Stream[String, Int]) =>
            for {
              mergedStream <- (s1 merge s2).runCollect.map(_.toSet).run
              mergedLists <- s1.runCollect
                              .zipWith(s2.runCollect) { (left, right) =>
                                left ++ right
                              }
                              .map(_.toSet)
                              .run
            } yield assert(!mergedStream.succeeded && !mergedLists.succeeded, isTrue) || assert(
              mergedStream,
              equalTo(mergedLists)
            )
          }),
          testM("mergeEither") {
            val s1 = Stream(1, 2)
            val s2 = Stream(1, 2)

            for {
              merge <- s1.mergeEither(s2).runCollect.either
              list  = merge.fold[List[Either[Int, Int]]](_ => Nil, identity)
            } yield assert(list, hasSameElements[Either[Int, Int]](List(Left(1), Left(2), Right(1), Right(2))))
          },
          testM("mergeWith") {
            val s1 = Stream(1, 2)
            val s2 = Stream(1, 2)

            for {
              merge <- s1.mergeWith(s2)(_.toString, _.toString).runCollect.either
              list  = merge.fold[List[String]](_ => Nil, identity)
            } yield assert(list, hasSameElements(List("1", "2", "1", "2")))
          },
          testM("mergeWith short circuit") {
            val s1 = Stream(1, 2)
            val s2 = Stream(1, 2)

            assertM(
              s1.mergeWith(s2)(_.toString, _.toString)
                .run(Sink.succeed[String, String]("done")),
              equalTo("done")
            )
          },
          testM("mergeWith prioritizes failure") {
            val s1 = Stream.never
            val s2 = Stream.fail("Ouch")

            assertM(s1.mergeWith(s2)(_ => (), _ => ()).runCollect.either, isLeft(equalTo("Ouch")))
          }
        ),
        testM("Stream.paginate") {
          val s = (0, List(1, 2, 3))

          assertM(
            ZStream
              .paginate(s) {
                case (x, Nil)      => ZIO.succeed(x -> None)
                case (x, x0 :: xs) => ZIO.succeed(x -> Some(x0 -> xs))
              }
              .runCollect,
            equalTo(List(0, 1, 2, 3))
          )
        },
        suite("Stream.partitionEither")(
          testM("values") {
            Stream
              .range(0, 5)
              .partitionEither { i =>
                if (i % 2 == 0) ZIO.succeed(Left(i))
                else ZIO.succeed(Right(i))
              }
              .use {
                case (s1, s2) =>
                  for {
                    out1 <- s1.runCollect
                    out2 <- s2.runCollect
                  } yield assert(out1, equalTo(List(0, 2, 4))) && assert(out2, equalTo(List(1, 3, 5)))
              }
          },
          testM("errors") {
            (Stream.range(0, 1) ++ Stream.fail("Boom")).partitionEither { i =>
              if (i % 2 == 0) ZIO.succeed(Left(i))
              else ZIO.succeed(Right(i))
            }.use {
              case (s1, s2) =>
                for {
                  out1 <- s1.runCollect.either
                  out2 <- s2.runCollect.either
                } yield assert(out1, isLeft(equalTo("Boom"))) && assert(out2, isLeft(equalTo("Boom")))
            }
          },
          testM("backpressure") {
            Stream
              .range(0, 5)
              .partitionEither({ i =>
                if (i % 2 == 0) ZIO.succeed(Left(i))
                else ZIO.succeed(Right(i))
              }, 1)
              .use {
                case (s1, s2) =>
                  for {
                    ref       <- Ref.make[List[Int]](Nil)
                    latch1    <- Promise.make[Nothing, Unit]
                    fib       <- s1.tap(i => ref.update(i :: _) *> latch1.succeed(()).when(i == 2)).runDrain.fork
                    _         <- latch1.await
                    snapshot1 <- ref.get
                    other     <- s2.runCollect
                    _         <- fib.await
                    snapshot2 <- ref.get
                  } yield assert(snapshot1, equalTo(List(2, 0))) && assert(snapshot2, equalTo(List(4, 2, 0))) && assert(
                    other,
                    equalTo(
                      List(
                        1,
                        3,
                        5
                      )
                    )
                  )
              }
          }
        ),
        testM("Stream.peel") {
          val s = Stream('1', '2', ',', '3', '4')
          val parser = ZSink.collectAllWhile[Char](_.isDigit).map(_.mkString.toInt) <* ZSink
            .collectAllWhile[Char](_ == ',')
          assertM(s.peel(parser).use[Any, Int, (Int, Exit[Nothing, List[Char]])] {
            case (n, rest) => rest.runCollect.run.map(n -> _)
          }, equalTo((12, Success(List('3', '4')))))
        },
        testM("Stream.range") {
          assertM(Stream.range(0, 9).runCollect, equalTo((0 to 9).toList))
        },
        suite("Stream.repeat")(
          testM("repeat")(
            assertM(
              Stream(1)
                .repeat(Schedule.recurs(4))
                .run(Sink.collectAll[Int]),
              equalTo(List(1, 1, 1, 1, 1))
            )
          ),
          testM("short circuits")(
            (for {
              ref <- Ref.make[List[Int]](Nil)
              _ <- Stream
                    .fromEffect(ref.update(1 :: _))
                    .repeat(Schedule.spaced(10.millis))
                    .take(2)
                    .run(Sink.drain)
              result <- ref.get
            } yield assert(result, equalTo(List(1, 1)))).provide(Clock.Live)
          )
        ),
        suite("Stream.repeatEither")(
          testM("emits schedule output")(
            assertM(
              Stream(1)
                .repeatEither(Schedule.recurs(4))
                .run(Sink.collectAll[Either[Int, Int]]),
              equalTo(
                List(
                  Right(1),
                  Right(1),
                  Left(1),
                  Right(1),
                  Left(2),
                  Right(1),
                  Left(3),
                  Right(1),
                  Left(4)
                )
              )
            )
          ),
          testM("short circuits") {
            (for {
              ref <- Ref.make[List[Int]](Nil)
              _ <- Stream
                    .fromEffect(ref.update(1 :: _))
                    .repeatEither(Schedule.spaced(10.millis))
                    .take(3) // take one schedule output
                    .run(Sink.drain)
              result <- ref.get
            } yield assert(result, equalTo(List(1, 1)))).provide(Clock.Live)
          }
        ),
        suite("Stream.schedule")(
          testM("scheduleElementsWith")(
            assertM(
              Stream("A", "B", "C")
                .scheduleElementsWith(Schedule.recurs(0) *> Schedule.fromFunction((_) => 123))(identity, _.toString)
                .run(Sink.collectAll[String]),
              equalTo(List("A", "123", "B", "123", "C", "123"))
            )
          ),
          testM("scheduleElementsEither")(
            assertM(
              Stream("A", "B", "C")
                .scheduleElementsEither(Schedule.recurs(0) *> Schedule.fromFunction((_) => 123))
                .run(Sink.collectAll[Either[Int, String]]),
              equalTo(List(Right("A"), Left(123), Right("B"), Left(123), Right("C"), Left(123)))
            )
          ),
          testM("scheduleWith")(
            assertM(
              Stream("A", "B", "C", "A", "B", "C")
                .scheduleWith(Schedule.recurs(2) *> Schedule.fromFunction((_) => "Done"))(_.toLowerCase, identity)
                .run(Sink.collectAll[String]),
              equalTo(List("a", "b", "c", "Done", "a", "b", "c", "Done"))
            )
          ),
          testM("scheduleEither")(
            assertM(
              Stream("A", "B", "C")
                .scheduleEither(Schedule.recurs(2) *> Schedule.fromFunction((_) => "!"))
                .run(Sink.collectAll[Either[String, String]]),
              equalTo(List(Right("A"), Right("B"), Right("C"), Left("!")))
            )
          ),
          testM("repeated && assertspaced")(
            assertM(
              Stream("A", "B", "C")
                .scheduleElements(Schedule.once)
                .run(Sink.collectAll[String]),
              equalTo(List("A", "A", "B", "B", "C", "C"))
            )
          ),
          testM("short circuits in schedule")(
            assertM(
              Stream("A", "B", "C")
                .scheduleElements(Schedule.once)
                .take(4)
                .run(Sink.collectAll[String]),
              equalTo(List("A", "A", "B", "B"))
            )
          ),
          testM("short circuits after schedule")(
            assertM(
              Stream("A", "B", "C")
                .scheduleElements(Schedule.once)
                .take(3)
                .run(Sink.collectAll[String]),
              equalTo(List("A", "A", "B"))
            )
          )
        ),
        suite("Stream.take")(
          testM("take")(checkM(streamOfBytes, Gen.anyInt) { (s: Stream[String, Byte], n: Int) =>
            for {
              takeStreamResult <- s.take(n).runCollect.run
              takeListResult   <- s.runCollect.map(_.take(n)).run
            } yield assert(takeListResult.succeeded, isTrue) implies assert(
              takeStreamResult,
              equalTo(takeListResult)
            )
          }),
          testM("take short circuits")(
            for {
              ran    <- Ref.make(false)
              stream = (Stream(1) ++ Stream.fromEffect(ran.set(true)).drain).take(0)
              _      <- stream.run(Sink.drain)
              result <- ran.get
            } yield assert(result, isFalse)
          ),
          testM("take(0) short circuits")(
            for {
              units <- Stream.never.take(0).run(Sink.collectAll[Unit])
            } yield assert(units, equalTo(Nil))
          ),
          testM("take(1) short circuits")(
            for {
              ints <- (Stream(1) ++ Stream.never).take(1).run(Sink.collectAll[Int])
            } yield assert(ints, equalTo(List(1)))
          ),
          testM("takeUntil") {
            checkM(streamOfBytes, Gen.function(Gen.boolean)) { (s, p) =>
              for {
                streamTakeUntil <- s.takeUntil(p).runCollect.run
                listTakeUntil   <- s.runCollect.map(StreamUtils.takeUntil(_)(p)).run
              } yield assert(listTakeUntil.succeeded, isTrue) implies assert(
                streamTakeUntil,
                equalTo(listTakeUntil)
              )
            }
          },
          testM("takeWhile")(checkM(streamOfBytes, Gen.function(Gen.boolean)) { (s, p) =>
            for {
              streamTakeWhile <- s.takeWhile(p).runCollect.run
              listTakeWhile   <- s.runCollect.map(_.takeWhile(p)).run
            } yield assert(listTakeWhile.succeeded, isTrue) implies assert(streamTakeWhile, equalTo(listTakeWhile))
          }),
          testM("takeWhile short circuits")(
            assertM(
              (Stream(1) ++ Stream.fail("Ouch"))
                .takeWhile(_ => false)
                .runDrain
                .either,
              isRight(isUnit)
            )
          )
        ),
        testM("Stream.tap") {
          for {
            ref <- Ref.make(0)
            res <- Stream(1, 1).tap[Any, Nothing](a => ref.update(_ + a)).runCollect
            sum <- ref.get
          } yield assert(res, equalTo(List(1, 1))) && assert(sum, equalTo(2))
        },
        suite("Stream.timeout")(
          testM("succeed") {
            assertM(
              Stream
                .succeed(1)
                .timeout(Duration.Infinity)
                .runCollect,
              equalTo(List(1))
            )
          },
          testM("should interrupt stream") {
            assertM(
              Stream
                .range(0, 5)
                .tap(_ => ZIO.sleep(Duration.Infinity))
                .timeout(Duration.Zero)
                .runDrain
                .ignore
                .map(_ => true),
              isTrue
            )
          }
        ),
        suite("Stream.throttleEnforce")(
          testM("free elements") {
            assertM(
              Stream(1, 2, 3, 4)
                .throttleEnforce(0, Duration.Infinity)(_ => 0)
                .runCollect,
              equalTo(List(1, 2, 3, 4))
            )
          },
          testM("no bandwidth") {
            assertM(
              Stream(1, 2, 3, 4)
                .throttleEnforce(0, Duration.Infinity)(_ => 1)
                .runCollect,
              equalTo(Nil)
            )
          }
        ),
        suite("Stream.throttleShape")(testM("free elements") {
          assertM(
            Stream(1, 2, 3, 4)
              .throttleShape(1, Duration.Infinity)(_ => 0)
              .runCollect,
            equalTo(List(1, 2, 3, 4))
          )
        }),
        testM("Stream.toQueue")(checkM(smallChunks(Gen.anyInt)) { c: Chunk[Int] =>
          val s = Stream.fromChunk(c)
          assertM(
            s.toQueue(1000).use { queue: Queue[Take[Nothing, Int]] =>
              waitForSize(queue, c.length + 1) *> queue.takeAll
            },
            equalTo(c.toSeq.toList.map(i => Take.Value(i)) :+ Take.End)
          )
        }),
        testM("Stream.toQueueUnbounded")(checkM(smallChunks(Gen.anyInt)) { c: Chunk[Int] =>
          val s = Stream.fromChunk(c)
          assertM(
            s.toQueueUnbounded.use { queue: Queue[Take[Nothing, Int]] =>
              waitForSize(queue, c.length + 1) *> queue.takeAll
            },
            equalTo(c.toSeq.toList.map(i => Take.Value(i)) :+ Take.End)
          )
        }),
        suite("Stream.transduce")(
          testM("transduce") {
            val s = Stream('1', '2', ',', '3', '4')
            val parser = ZSink.collectAllWhile[Char](_.isDigit).map(_.mkString.toInt) <* ZSink
              .collectAllWhile[Char](_ == ',')

            assertM(s.transduce(parser).runCollect, equalTo(List(12, 34)))
          },
          testM("no remainder") {
            val sink = Sink.fold(100)(_ % 2 == 0)((s, a: Int) => (s + a, Chunk[Int]()))
            assertM(ZStream(1, 2, 3, 4).transduce(sink).runCollect, equalTo(List(101, 105, 104)))
          },
          testM("with remainder") {
            val sink = Sink
              .fold[Int, Int, (Int, Boolean)]((0, true))(_._2) { (s, a: Int) =>
                a match {
                  case 1 => ((s._1 + 100, true), Chunk.empty)
                  case 2 => ((s._1 + 100, true), Chunk.empty)
                  case 3 => ((s._1 + 3, false), Chunk.single(a + 1))
                  case _ => ((s._1 + 4, false), Chunk.empty)
                }
              }
              .map(_._1)

            assertM(ZStream(1, 2, 3).transduce(sink).runCollect, equalTo(List(203, 4)))
          },
          testM("with a sink that always signals more") {
            val sink = Sink.foldLeft(0)((s, a: Int) => s + a)
            assertM(ZStream(1, 2, 3).transduce(sink).runCollect, equalTo(List(1 + 2 + 3)))
          },
          testM("managed") {
            final class TestSink(ref: Ref[Int]) extends ZSink[Any, Throwable, Int, Int, List[Int]] {
              type State = (List[Int], Boolean)

              def extract(state: State) = UIO.succeed((state._1, Chunk.empty))

              def initial = UIO.succeed((Nil, true))

              def step(state: State, a: Int) =
                for {
                  i <- ref.get
                  _ <- if (i != 1000) IO.fail(new IllegalStateException(i.toString)) else IO.unit
                } yield (List(a, a), false)

              def cont(state: State) = state._2
            }

            val stream = ZStream(1, 2, 3, 4)

            for {
              resource <- Ref.make(0)
              sink     = ZManaged.make(resource.set(1000).as(new TestSink(resource)))(_ => resource.set(2000))
              result   <- stream.transduceManaged(sink).runCollect
              i        <- resource.get
              _        <- if (i != 2000) IO.fail(new IllegalStateException(i.toString)) else IO.unit
            } yield assert(result, equalTo(List(List(1, 1), List(2, 2), List(3, 3), List(4, 4))))
          },
          testM("propagate managed error") {
            val fail = "I'm such a failure!"
            val sink = ZManaged.fail(fail)
            assertM(ZStream(1, 2, 3).transduceManaged(sink).runCollect.either, isLeft(equalTo(fail)))
          }
        ),
        testM("Stream.unfold") {
          assertM(
            Stream
              .unfold(0) { i =>
                if (i < 10) Some((i, i + 1))
                else None
              }
              .runCollect,
            equalTo((0 to 9).toList)
          )
        },
        testM("Stream.unfoldM") {
          assertM(
            Stream
              .unfoldM(0) { i =>
                if (i < 10) IO.succeed(Some((i, i + 1)))
                else IO.succeed(None)
              }
              .runCollect,
            equalTo((0 to 9).toList)
          )
        },
        testM("Stream.unNone")(checkM(Gen.small(pureStreamGen(Gen.option(Gen.anyInt), _))) { s =>
          for {
            res1 <- (s.unNone.runCollect)
            res2 <- (s.runCollect.map(_.flatten))
          } yield assert(res1, equalTo(res2))
        }),
        suite("Stream.unTake")(
          testM("unTake happy path") {
            assertM(
              Stream
                .range(0, 10)
                .toQueue[Nothing, Int](1)
                .use { q =>
                  Stream.fromQueue(q).unTake.run(Sink.collectAll[Int])
                },
              equalTo((0 to 10).toList)
            )
          },
          testM("unTake with error") {
            val e = new RuntimeException("boom")
            assertM(
              (Stream.range(0, 10) ++ Stream.fail(e))
                .toQueue[Throwable, Int](1)
                .use { q =>
                  Stream.fromQueue(q).unTake.run(Sink.collectAll[Int])
                }
                .run,
              fails(equalTo(e))
            )
          }
        ),
        suite("Stream zipping")(
          testM("zipWith") {
            val s1 = Stream(1, 2, 3)
            val s2 = Stream(1, 2)

            assertM(s1.zipWith(s2)((a, b) => a.flatMap(a => b.map(a + _))).runCollect, equalTo(List(2, 4)))
          },
          testM("zipWithIndex")(checkM(pureStreamOfBytes) { s =>
            for {
<<<<<<< HEAD
              ref       <- Ref.make[List[Int]](Nil)
              latch1    <- Promise.make[Nothing, Unit]
              fib       <- s1.tap(i => ref.update(i :: _) *> latch1.succeed(()).when(i == 2)).runDrain.fork
              _         <- latch1.await
              snapshot1 <- ref.get
              other     <- s2.runCollect
              _         <- fib.await
              snapshot2 <- ref.get
            } yield (snapshot1 must_=== List(2, 0)) && (snapshot2 must_=== List(4, 2, 0)) && (other must_=== List(
              1,
              3,
              5
            ))
        }
    }

  private def peel = unsafeRun {
    val s      = Stream('1', '2', ',', '3', '4')
    val parser = ZSink.collectAllWhile[Char](_.isDigit).map(_.mkString.toInt) <* ZSink.collectAllWhile[Char](_ == ',')
    val peeled = s.peel(parser).use[Any, Int, (Int, Exit[Nothing, List[Char]])] {
      case (n, rest) =>
        IO.succeed((n, unsafeRunSync(rest.runCollect)))
    }

    peeled.map(_ must_=== ((12, Success(List('3', '4')))))
  }

  private def range = unsafeRun {
    Stream.range(0, 9).runCollect.map(_ must_=== (0 to 9).toList)
  }

  private def repeat =
    unsafeRun(
      Stream(1)
        .repeat(ZSchedule.recurs(4))
        .run(Sink.collectAll[Int])
        .map(_ must_=== List(1, 1, 1, 1, 1))
    )

  private def repeatShortCircuits =
    unsafeRun(
      for {
        ref <- Ref.make[List[Int]](Nil)
        _ <- Stream
              .fromEffect(ref.update(1 :: _))
              .repeat(ZSchedule.spaced(10.millis))
              .take(2)
              .run(Sink.drain)
        result <- ref.get
      } yield result must_=== List(1, 1)
    )

  private def repeatEither =
    unsafeRun(
      Stream(1)
        .repeatEither(ZSchedule.recurs(4))
        .run(Sink.collectAll[Either[Int, Int]])
        .map(_ must_=== List(Right(1), Right(1), Left(1), Right(1), Left(2), Right(1), Left(3), Right(1), Left(4)))
    )

  private def repeatEitherShortCircuits =
    unsafeRun(
      for {
        ref <- Ref.make[List[Int]](Nil)
        _ <- Stream
              .fromEffect(ref.update(1 :: _))
              .repeatEither(ZSchedule.spaced(10.millis))
              .take(3) // take one schedule output
              .run(Sink.drain)
        result <- ref.get
      } yield result must_=== List(1, 1)
    )

  private def repeatEffect =
    unsafeRun(
      Stream
        .repeatEffect(IO.succeed(1))
        .take(2)
        .run(Sink.collectAll[Int])
        .map(_ must_=== List(1, 1))
    )

  private def repeatEffectWith =
    unsafeRun(
      for {
        ref <- Ref.make[List[Int]](Nil)
        _ <- ZStream
              .repeatEffectWith(ref.update(1 :: _), ZSchedule.spaced(10.millis))
              .take(2)
              .run(Sink.drain)
        result <- ref.get
      } yield result must_=== List(1, 1)
    )

  private def scheduleWith =
    unsafeRun(
      Stream("A", "B", "C", "A", "B", "C")
        .scheduleWith(ZSchedule.recurs(2) *> ZSchedule.fromFunction((_) => "Done"))(_.toLowerCase, identity)
        .run(Sink.collectAll[String])
        .map(_ must_=== List("a", "b", "c", "Done", "a", "b", "c", "Done"))
    )

  private def scheduleEither =
    unsafeRun(
      Stream("A", "B", "C")
        .scheduleEither(ZSchedule.recurs(2) *> ZSchedule.fromFunction((_) => "!"))
        .run(Sink.collectAll[Either[String, String]])
        .map(_ must_=== List(Right("A"), Right("B"), Right("C"), Left("!")))
    )

  private def scheduleElementsWith =
    unsafeRun(
      Stream("A", "B", "C")
        .scheduleElementsWith(ZSchedule.recurs(0) *> ZSchedule.fromFunction((_) => 123))(identity, _.toString)
        .run(Sink.collectAll[String])
        .map(_ must_=== List("A", "123", "B", "123", "C", "123"))
    )

  private def scheduleElementsEither =
    unsafeRun(
      Stream("A", "B", "C")
        .scheduleElementsEither(ZSchedule.recurs(0) *> ZSchedule.fromFunction((_) => 123))
        .run(Sink.collectAll[Either[Int, String]])
        .map(_ must_=== List(Right("A"), Left(123), Right("B"), Left(123), Right("C"), Left(123)))
    )

  private def repeatedAndSpaced =
    unsafeRun(
      Stream("A", "B", "C")
        .scheduleElements(ZSchedule.once)
        .run(Sink.collectAll[String])
        .map(_ must_=== List("A", "A", "B", "B", "C", "C"))
    )

  private def spacedShortCircuitsAfterScheduleFinished =
    unsafeRun(
      Stream("A", "B", "C")
        .scheduleElements(ZSchedule.once)
        .take(3)
        .run(Sink.collectAll[String])
        .map(_ must_=== List("A", "A", "B"))
    )

  private def spacedShortCircuitsWhileInSchedule =
    unsafeRun(
      Stream("A", "B", "C")
        .scheduleElements(ZSchedule.once)
        .take(4)
        .run(Sink.collectAll[String])
        .map(_ must_=== List("A", "A", "B", "B"))
    )

  private def take =
    prop { (s: Stream[String, Byte], n: Int) =>
      val takeStreamResult = unsafeRunSync(s.take(n).runCollect)
      val takeListResult   = unsafeRunSync(s.runCollect.map(_.take(n)))
      (takeListResult.succeeded ==> (takeStreamResult must_=== takeListResult))
    }

  private def takeShortCircuits =
    unsafeRun(
      for {
        ran    <- Ref.make(false)
        stream = (Stream(1) ++ Stream.fromEffect(ran.set(true)).drain).take(0)
        _      <- stream.run(Sink.drain)
        result <- ran.get
      } yield result must_=== false
    )

  private def take0ShortCircuitsStreamNever =
    unsafeRun(
      for {
        units <- Stream.never.take(0).run(Sink.collectAll[Unit])
      } yield units must_=== List()
    )

  private def take1ShortCircuitsStreamNever =
    unsafeRun(
      for {
        ints <- (Stream(1) ++ Stream.never).take(1).run(Sink.collectAll[Int])
      } yield ints must_=== List(1)
    )

  private def takeUntil = {
    def takeUntil[A](as: List[A])(f: A => Boolean): List[A] =
      as.takeWhile(!f(_)) ++ as.dropWhile(!f(_)).take(1)
    prop { (s: Stream[String, Byte], p: Byte => Boolean) =>
      val streamTakeWhile = unsafeRunSync(s.takeUntil(p).runCollect)
      val listTakeWhile   = unsafeRunSync(s.runCollect.map(takeUntil(_)(p)))
      listTakeWhile.succeeded ==> (streamTakeWhile must_=== listTakeWhile)
    }
  }

  private def takeWhile =
    prop { (s: Stream[String, Byte], p: Byte => Boolean) =>
      val streamTakeWhile = unsafeRunSync(s.takeWhile(p).runCollect)
      val listTakeWhile   = unsafeRunSync(s.runCollect.map(_.takeWhile(p)))
      listTakeWhile.succeeded ==> (streamTakeWhile must_=== listTakeWhile)
    }

  private def takeWhileShortCircuits =
    unsafeRun(
      (Stream(1) ++ Stream.fail("Ouch"))
        .takeWhile(_ => false)
        .runDrain
        .either
        .map(_ must beRight(()))
    )

  private def tap = {
    var sum      = 0
    val s        = Stream(1, 1).tap[Any, Nothing](a => IO.effectTotal(sum += a))
    val elements = unsafeRunSync(s.runCollect)

    (elements must_=== Success(List(1, 1))) and (sum must_=== 2)
  }

  private def throttleEnforceFreeElements = unsafeRun {
    Stream(1, 2, 3, 4)
      .throttleEnforce(0, Duration.Infinity)(_ => 0)
      .runCollect must_=== List(1, 2, 3, 4)
  }

  private def throttleEnforceNoBandwidth = unsafeRun {
    Stream(1, 2, 3, 4)
      .throttleEnforce(0, Duration.Infinity)(_ => 1)
      .runCollect must_=== List()
  }

  private def throttleShapeFreeElements = unsafeRun {
    Stream(1, 2, 3, 4)
      .throttleShape(1, Duration.Infinity)(_ => 0)
      .runCollect must_=== List(1, 2, 3, 4)
  }

  private def timeoutSucceed =
    unsafeRun {
      Stream
        .succeed(1)
        .timeout(Duration.Infinity)
        .runCollect
        .map(_ must_=== List(1))
    }

  private def timeoutInterrupt =
    unsafeRun {
      Stream
        .range(0, 5)
        .tap(_ => ZIO.sleep(Duration.Infinity))
        .timeout(Duration.Zero)
        .runDrain
        .ignore
        .map(_ => true must_=== true)
    }

  private def toQueue = prop { c: Chunk[Int] =>
    val s = Stream.fromChunk(c)
    val result = unsafeRunSync {
      s.toQueue(1000).use { queue: Queue[Take[Nothing, Int]] =>
        waitForSize(queue, c.length + 1) *> queue.takeAll
      }
    }
    result must_=== Success(c.toSeq.toList.map(i => Take.Value(i)) :+ Take.End)
  }

  private def toQueueUnbounded = prop { c: Chunk[Int] =>
    val s = Stream.fromChunk(c)
    val result = unsafeRunSync {
      s.toQueueUnbounded.use { queue: Queue[Take[Nothing, Int]] =>
        waitForSize(queue, c.length + 1) *> queue.takeAll
      }
    }
    result must_== Success(c.toSeq.toList.map(i => Take.Value(i)) :+ Take.End)
  }

  private def transduce = unsafeRun {
    val s      = Stream('1', '2', ',', '3', '4')
    val parser = ZSink.collectAllWhile[Char](_.isDigit).map(_.mkString.toInt) <* ZSink.collectAllWhile[Char](_ == ',')

    s.transduce(parser).runCollect.map(_ must_=== List(12, 34))
  }

  private def transduceNoRemainder = unsafeRun {
    val sink = Sink.fold(100)(_ % 2 == 0)((s, a: Int) => (s + a, Chunk[Int]()))
    ZStream(1, 2, 3, 4).transduce(sink).runCollect.map(_ must_=== List(101, 105, 104))
  }

  private def transduceWithRemainder = unsafeRun {
    val sink = Sink
      .fold[Int, Int, (Int, Boolean)]((0, true))(_._2) { (s, a: Int) =>
        a match {
          case 1 => ((s._1 + 100, true), Chunk.empty)
          case 2 => ((s._1 + 100, true), Chunk.empty)
          case 3 => ((s._1 + 3, false), Chunk.single(a + 1))
          case _ => ((s._1 + 4, false), Chunk.empty)
        }
      }
      .map(_._1)

    ZStream(1, 2, 3).transduce(sink).runCollect.map(_ must_=== List(203, 4))
  }

  private def transduceSinkMore = unsafeRun {
    val sink = Sink.foldLeft(0)((s, a: Int) => s + a)
    ZStream(1, 2, 3).transduce(sink).runCollect.map(_ must_=== List(1 + 2 + 3))
  }

  private def transduceManaged = {
    final class TestSink(ref: Ref[Int]) extends ZSink[Any, Throwable, Int, Int, List[Int]] {
      type State = (List[Int], Boolean)

      def extract(state: State) = UIO.succeed((state._1, Chunk.empty))

      def initial = UIO.succeed((Nil, true))

      def step(state: State, a: Int) =
        for {
          i <- ref.get
          _ <- if (i != 1000) IO.fail(new IllegalStateException(i.toString)) else IO.unit
        } yield (List(a, a), false)

      def cont(state: State) = state._2
    }

    val stream = ZStream(1, 2, 3, 4)

    for {
      resource <- Ref.make(0)
      sink     = ZManaged.make(resource.set(1000).as(new TestSink(resource)))(_ => resource.set(2000))
      result   <- stream.transduceManaged(sink).runCollect
      i        <- resource.get
      _        <- if (i != 2000) IO.fail(new IllegalStateException(i.toString)) else IO.unit
    } yield result must_=== List(List(1, 1), List(2, 2), List(3, 3), List(4, 4))
  }

  private def transduceManagedError = unsafeRun {
    val fail = "I'm such a failure!"
    val sink = ZManaged.fail(fail)
    ZStream(1, 2, 3).transduceManaged(sink).runCollect.either.map(_ must beLeft(fail))
  }

  private def unfold = {
    val s = Stream.unfold(0) { i =>
      if (i < 10) Some((i, i + 1))
      else None
    }

    unsafeRunSync(s.runCollect) must_=== Success((0 to 9).toList)
  }

  private def unfoldM = {
    val s = Stream.unfoldM(0) { i =>
      if (i < 10) IO.succeed(Some((i, i + 1)))
      else IO.succeed(None)
    }

    unsafeRunSync(s.runCollect) must_=== Success((0 to 9).toList)
  }

  private def unTake =
    unsafeRun(
      Stream
        .range(0, 10)
        .toQueue[Nothing, Int](1)
        .use { q =>
          Stream.fromQueue(q).unTake.run(Sink.collectAll[Int])
        }
        .map(_ must_=== (0 to 10).toList)
    )
=======
              res1 <- (s.zipWithIndex.runCollect)
              res2 <- (s.runCollect.map(_.zipWithIndex))
            } yield assert(res1, equalTo(res2))
          }),
          testM("zipWith ignore RHS") {
            val s1 = Stream(1, 2, 3)
            val s2 = Stream(1, 2)
            assertM(s1.zipWith(s2)((a, _) => a).runCollect, equalTo(List(1, 2, 3)))
          },
          testM("zipWith prioritizes failure") {
            assertM(
              Stream.never
                .zipWith(Stream.fail("Ouch"))((_, _) => None)
                .runCollect
                .either,
              isLeft(equalTo("Ouch"))
            )
          },
          testM("zipWithLatest") {
            import zio.test.environment.TestClock
>>>>>>> 983511e7

            for {
              clock <- TestClock.make(TestClock.DefaultData)
              s1    = Stream.iterate(0)(_ + 1).fixed(100.millis).provide(clock)
              s2    = Stream.iterate(0)(_ + 1).fixed(70.millis).provide(clock)
              s3    = s1.zipWithLatest(s2)((_, _))
              q     <- Queue.unbounded[(Int, Int)]
              _     <- s3.foreach(q.offer).fork
              a     <- q.take
              _     <- clock.clock.setTime(70.millis)
              b     <- q.take
              _     <- clock.clock.setTime(100.millis)
              c     <- q.take
              _     <- clock.clock.setTime(140.millis)
              d     <- q.take
              _     <- clock.clock.setTime(210.millis)
            } yield assert(List(a, b, c, d), equalTo(List(0 -> 0, 0 -> 1, 1 -> 1, 1 -> 2)))
          }
        ),
        testM("Stream.toInputStream") {
          val stream = Stream(1, 2, 3).map(_.toByte)
          for {
            streamResult <- stream.runCollect
            inputStreamResult <- stream.toInputStream.use { inputStream =>
                                  ZIO.succeed(
                                    Iterator
                                      .continually(inputStream.read)
                                      .takeWhile(_ != -1)
                                      .map(_.toByte)
                                      .toList
                                  )
                                }
          } yield assert(streamResult, equalTo(inputStreamResult))
        }
      )
    )<|MERGE_RESOLUTION|>--- conflicted
+++ resolved
@@ -50,392 +50,6 @@
               ZIO.die(e)
             }
 
-<<<<<<< HEAD
-class StreamSpec(implicit ee: org.specs2.concurrent.ExecutionEnv) extends TestRuntime with GenIO with ScalaCheck {
-
-  import ArbitraryChunk._
-  import ArbitraryStream._
-  import Exit.{ Cause => _, _ }
-  import zio.Cause
-
-  def is = "StreamSpec".title ^ s2"""
-  Stream.aggregate
-    aggregate                            $aggregate
-    error propagation                    $aggregateErrorPropagation1
-    error propagation                    $aggregateErrorPropagation2
-    interruption propagation             $aggregateInterruptionPropagation
-    interruption propagation             $aggregateInterruptionPropagation2
-    leftover handling                    $aggregateLeftoverHandling
-
-  Stream.aggregateWithinEither
-    aggregateWithinEither                 $aggregateWithinEither
-    error propagation                     $aggregateWithinEitherErrorPropagation1
-    error propagation                     $aggregateWithinEitherErrorPropagation2
-    interruption propagation              $aggregateWithinEitherInterruptionPropagation
-    interruption propagation              $aggregateWithinEitherInterruptionPropagation2
-    aggregateWithinEitherLeftoverHandling $aggregateWithinEitherLeftoverHandling
-
-  Stream.aggregateWithin
-    aggregateWithin                      $aggregateWithin
-
-  Stream.bracket
-    bracket                              $bracket
-    bracket short circuits               $bracketShortCircuits
-    no acquisition when short circuiting $bracketNoAcquisition
-    releases when there are defects      $bracketWithDefects
-
-  Stream.broadcast
-    Values       $broadcastValues
-    Errors       $broadcastErrors
-    BackPressure $broadcastBackPressure
-    Unsubscribe  $broadcastUnsubscribe
-
-  Stream.catchAllCause
-    recovery from errors                 $catchAllCauseErrors
-    recovery from defects                $catchAllCauseDefects
-    happy path                           $catchAllCauseHappyPath
-    executes finalizers                  $catchAllCauseFinalizers
-    failures on the scope                $catchAllCauseScopeErrors
-
-  Stream.chunkN
-    empty stream            $chunkedEmpty
-    non-positive chunk size $chunkedNonPositiveSize
-    full last chunk         $chunkedFullLastChunk
-    non-full last chunk     $chunkedNonFullLastChunk
-    error                   $chunkedError
-
-  Stream.collect            $collect
-  Stream.collectWhile
-    collectWhile                $collectWhile
-    collectWhile short circuits $collectWhileShortCircuits
-
-  Stream.concat
-    concat                  $concat
-    finalizer order         $concatFinalizerOrder
-
-  Stream.drain              $drain
-
-  Stream.dropUntil
-    dropUntil         $dropUntil
-
-  Stream.dropWhile
-    dropWhile         $dropWhile
-    short circuits    $dropWhileShortCircuiting
-
-  Stream.ensuring $ensuring
-  Stream.ensuringFirst $ensuringFirst
-  Stream.finalizer     $finalizer
-  Stream.filter        $filter
-  Stream.filterM       $filterM
-
-  Stream.flatMap
-    deep flatMap stack safety $flatMapStackSafety
-    left identity             $flatMapLeftIdentity
-    right identity            $flatMapRightIdentity
-    associativity             $flatMapAssociativity
-    inner finalizers          $flatMapInnerFinalizers
-    finalizer ordering        $flatMapFinalizerOrdering
-
-  Stream.flatMapPar/flattenPar/mergeAll
-    guarantee ordering                 $flatMapParGuaranteeOrdering
-    consistent with flatMap            $flatMapParConsistency
-    short circuiting                   $flatMapParShortCircuiting
-    interruption propagation           $flatMapParInterruptionPropagation
-    inner errors interrupt all fibers  $flatMapParInnerErrorsInterruptAllFibers
-    outer errors interrupt all fibers  $flatMapParOuterErrorsInterruptAllFibers
-    inner defects interrupt all fibers $flatMapParInnerDefectsInterruptAllFibers
-    outer defects interrupt all fibers $flatMapParOuterDefectsInterruptAllFibers
-    finalizer ordering                 $flatMapParFinalizerOrdering
-
-  Stream.flatMapParSwitch
-    guarantee ordering no parallelism   $flatMapParSwitchGuaranteeOrderingNoParallelism
-    guarantee ordering with parallelism $flatMapParSwitchGuaranteeOrderingWithParallelism
-    short circuiting                    $flatMapParSwitchShortCircuiting
-    interruption propagation            $flatMapParSwitchInterruptionPropagation
-    inner errors interrupt all fibers   $flatMapParSwitchInnerErrorsInterruptAllFibers
-    outer errors interrupt all fibers   $flatMapParSwitchOuterErrorsInterruptAllFibers
-    inner defects interrupt all fibers  $flatMapParSwitchInnerDefectsInterruptAllFibers
-    outer defects interrupt all fibers  $flatMapParSwitchOuterDefectsInterruptAllFibers
-    finalizer ordering                  $flatMapParSwitchFinalizerOrdering
-
-  Stream.foreach/foreachWhile
-    foreach                     $foreach
-    foreachWhile                $foreachWhile
-    foreachWhile short circuits $foreachWhileShortCircuits
-
-  Stream.forever            $forever
-  Stream.fromChunk          $fromChunk
-  Stream.fromInputStream    $fromInputStream
-  Stream.fromIterable       $fromIterable
-  Stream.fromIterator       $fromIterator
-  Stream.fromQueue          $fromQueue
-
-  Stream.groupBy
-    values                                                $groupByValues
-    first                                                 $groupByFirst
-    filter                                                $groupByFilter
-    outer errors                                          $groupByErrorsOuter
-
-  Stream.grouped            $grouped
-
-  Stream interleaving
-    interleave              $interleave
-    interleaveWith          $interleaveWith
-
-  Stream.map                $map
-  Stream.mapAccum           $mapAccum
-  Stream.mapAccumM          $mapAccumM
-  Stream.mapConcat          $mapConcat
-  Stream.mapM               $mapM
-
-  Stream.repeatEffect       $repeatEffect
-  Stream.repeatEffectWith   $repeatEffectWith
-
-  Stream.mapMPar
-    foreachParN equivalence  $mapMPar
-    order when n = 1         $mapMParOrder
-    interruption propagation $mapMParInterruptionPropagation
-    guarantee ordering       $mapMParGuaranteeOrdering
-
-  Stream merging
-    merge                         $merge
-    mergeEither                   $mergeEither
-    mergeWith                     $mergeWith
-    mergeWith short circuit       $mergeWithShortCircuit
-    mergeWith prioritizes failure $mergeWithPrioritizesFailure
-
-  Stream.paginate            $paginate
-
-  Stream.partitionEither
-    values        $partitionEitherValues
-    errors        $partitionEitherErrors
-    backpressure  $partitionEitherBackPressure
-
-  Stream.peel               $peel
-  Stream.range              $range
-
-  Stream.repeat
-    repeat                  $repeat
-    short circuits          $repeatShortCircuits
-
-  Stream.repeatEither
-    emits schedule output   $repeatEither
-    short circuits          $repeatEitherShortCircuits
-
-  Stream.schedule
-    scheduleElementsWith          $scheduleElementsWith
-    scheduleElementsEither        $scheduleElementsEither
-    scheduleWith                  $scheduleWith
-    scheduleEither                $scheduleEither
-    repeated and spaced           $repeatedAndSpaced
-    short circuits in schedule    $spacedShortCircuitsWhileInSchedule
-    short circuits after schedule $spacedShortCircuitsAfterScheduleFinished
-
-  Stream.take
-    take                     $take
-    take short circuits      $takeShortCircuits
-    take(0) short circuits   $take0ShortCircuitsStreamNever
-    take(1) short circuits   $take1ShortCircuitsStreamNever
-    takeUntil                $takeUntil
-    takeWhile                $takeWhile
-    takeWhile short circuits $takeWhileShortCircuits
-
-  Stream.tap                $tap
-
-  Stream.timeout
-    succeed                 $timeoutSucceed
-    should interrupt stream $timeoutInterrupt
-
-  Stream.throttleEnforce
-    free elements                   $throttleEnforceFreeElements
-    no bandwidth                    $throttleEnforceNoBandwidth
-
-  Stream.throttleShape
-    free elements                 $throttleShapeFreeElements
-
-  Stream.toQueue          $toQueue
-  Stream.toQueueUnbounded $toQueueUnbounded
-
-  Stream.transduce
-    transduce                            $transduce
-    no remainder                         $transduceNoRemainder
-    with remainder                       $transduceWithRemainder
-    with a sink that always signals more $transduceSinkMore
-    managed                              $transduceManaged
-    propagate managed error              $transduceManagedError
-
-  Stream.unfold             $unfold
-  Stream.unfoldM            $unfoldM
-
-  Stream.unNone             $unNone
-
-  Stream.unTake
-    unTake happy path       $unTake
-    unTake with error       $unTakeError
-
-  Stream zipping
-    zipWith                     $zipWith
-    zipWithIndex                $zipWithIndex
-    zipWith ignore RHS          $zipWithIgnoreRhs
-    zipWith prioritizes failure $zipWithPrioritizesFailure
-    zipWithLatest               $zipWithLatest
-
-  Stream.toInputStream      $toInputStream
-  """
-
-  def aggregate = unsafeRun {
-    Stream(1, 1, 1, 1)
-      .aggregate(ZSink.foldUntil(List[Int](), 3)((acc, el: Int) => el :: acc).map(_.reverse))
-      .runCollect
-      .map { result =>
-        (result.flatten must_=== List(1, 1, 1, 1)) and
-          (result.forall(_.length <= 3) must_=== true)
-      }
-  }
-
-  def aggregateErrorPropagation1 =
-    unsafeRun {
-      val e = new RuntimeException("Boom")
-      Stream(1, 1, 1, 1)
-        .aggregate(ZSink.die(e))
-        .runCollect
-        .run
-        .map(_ must_=== Exit.Failure(Cause.Die(e)))
-    }
-
-  def aggregateErrorPropagation2 = unsafeRun {
-    val e = new RuntimeException("Boom")
-    val sink = Sink.foldM[Nothing, Int, Int, List[Int]](List[Int]())(_ => true) { (_, _) =>
-      ZIO.die(e)
-    }
-
-    Stream(1, 1)
-      .aggregate(sink)
-      .runCollect
-      .run
-      .map(_ must_=== Exit.Failure(Cause.Die(e)))
-  }
-
-  def aggregateInterruptionPropagation = unsafeRun {
-    for {
-      latch     <- Promise.make[Nothing, Unit]
-      cancelled <- Ref.make(false)
-      sink = Sink.foldM(List[Int]())(_ => true) { (acc, el: Int) =>
-        if (el == 1) UIO.succeed((el :: acc, Chunk[Int]()))
-        else
-          (latch.succeed(()) *> UIO.never)
-            .onInterrupt(cancelled.set(true))
-      }
-      fiber  <- Stream(1, 1, 2).aggregate(sink).runCollect.untraced.fork
-      _      <- latch.await
-      _      <- fiber.interrupt
-      result <- cancelled.get
-    } yield result must_=== true
-  }
-
-  def aggregateInterruptionPropagation2 = unsafeRun {
-    for {
-      latch     <- Promise.make[Nothing, Unit]
-      cancelled <- Ref.make(false)
-      sink = Sink.fromEffect {
-        (latch.succeed(()) *> UIO.never)
-          .onInterrupt(cancelled.set(true))
-      }
-      fiber  <- Stream(1, 1, 2).aggregate(sink).runCollect.untraced.fork
-      _      <- latch.await
-      _      <- fiber.interrupt
-      result <- cancelled.get
-    } yield result must_=== true
-  }
-
-  private def aggregateLeftoverHandling = unsafeRun {
-    val data = List(1, 2, 2, 3, 2, 3)
-    Stream(data: _*)
-      .aggregate(
-        Sink
-          .foldWeighted(List[Int]())((i: Int) => i.toLong, 4) { (acc, el) =>
-            el :: acc
-          }
-          .map(_.reverse)
-      )
-      .runCollect
-      .map { result =>
-        result.flatten must_=== data
-      }
-  }
-
-  def aggregateWithinEither = unsafeRun {
-    for {
-      result <- Stream(1, 1, 1, 1, 2)
-                 .aggregateWithinEither(
-                   Sink
-                     .fold((List[Int](), true))(_._2) { (acc, el: Int) =>
-                       if (el == 1) ((el :: acc._1, true), Chunk.empty)
-                       else if (el == 2 && acc._1.isEmpty) ((el :: acc._1, false), Chunk.empty)
-                       else ((acc._1, false), Chunk.single(el))
-                     }
-                     .map(_._1),
-                   ZSchedule.spaced(30.minutes)
-                 )
-                 .runCollect
-    } yield result must_=== List(Right(List(1, 1, 1, 1)), Right(List(2)))
-  }
-
-  private def aggregateWithinEitherErrorPropagation1 =
-    unsafeRun {
-      val e = new RuntimeException("Boom")
-      Stream(1, 1, 1, 1)
-        .aggregateWithinEither(ZSink.die(e), ZSchedule.spaced(30.minutes))
-        .runCollect
-        .run
-        .map(_ must_=== Exit.Failure(Cause.Die(e)))
-    }
-
-  private def aggregateWithinEitherErrorPropagation2 = unsafeRun {
-    val e = new RuntimeException("Boom")
-    val sink = Sink.foldM[Nothing, Int, Int, List[Int]](List[Int]())(_ => true) { (_, _) =>
-      ZIO.die(e)
-    }
-
-    Stream(1, 1)
-      .aggregateWithinEither(sink, ZSchedule.spaced(30.minutes))
-      .runCollect
-      .run
-      .map(_ must_=== Exit.Failure(Cause.Die(e)))
-  }
-
-  private def aggregateWithinEitherInterruptionPropagation = unsafeRun {
-    for {
-      latch     <- Promise.make[Nothing, Unit]
-      cancelled <- Ref.make(false)
-      sink = Sink.foldM(List[Int]())(_ => true) { (acc, el: Int) =>
-        if (el == 1) UIO.succeed((el :: acc, Chunk[Int]()))
-        else
-          (latch.succeed(()) *> UIO.never)
-            .onInterrupt(cancelled.set(true))
-      }
-      fiber  <- Stream(1, 1, 2).aggregateWithinEither(sink, ZSchedule.spaced(30.minutes)).runCollect.untraced.fork
-      _      <- latch.await
-      _      <- fiber.interrupt
-      result <- cancelled.get
-    } yield result must_=== true
-  }
-
-  private def aggregateWithinEitherInterruptionPropagation2 = unsafeRun {
-    for {
-      latch     <- Promise.make[Nothing, Unit]
-      cancelled <- Ref.make(false)
-      sink = Sink.fromEffect {
-        (latch.succeed(()) *> UIO.never)
-          .onInterrupt(cancelled.set(true))
-      }
-      fiber  <- Stream(1, 1, 2).aggregateWithinEither(sink, ZSchedule.spaced(30.minutes)).runCollect.untraced.fork
-      _      <- latch.await
-      _      <- fiber.interrupt
-      result <- cancelled.get
-    } yield result must_=== true
-  }
-=======
             assertM(
               Stream(1, 1)
                 .aggregate(sink)
@@ -512,7 +126,7 @@
             val e = new RuntimeException("Boom")
             assertM(
               Stream(1, 1, 1, 1)
-                .aggregateWithinEither(ZSink.die(e), Schedule.spaced(30.minutes))
+                .aggregateWithinEither(ZSink.die(e), ZSchedule.spaced(30.minutes))
                 .runCollect
                 .run,
               dies(equalTo(e))
@@ -523,11 +137,10 @@
             val sink = Sink.foldM[Nothing, Int, Int, List[Int]](List[Int]())(_ => true) { (_, _) =>
               ZIO.die(e)
             }
->>>>>>> 983511e7
 
             assertM(
               Stream(1, 1)
-                .aggregateWithinEither(sink, Schedule.spaced(30.minutes))
+                .aggregateWithinEither(sink, ZSchedule.spaced(30.minutes))
                 .runCollect
                 .run,
               dies(equalTo(e))
@@ -543,7 +156,7 @@
                   (latch.succeed(()) *> UIO.never)
                     .onInterrupt(cancelled.set(true))
               }
-              fiber  <- Stream(1, 1, 2).aggregateWithinEither(sink, Schedule.spaced(30.minutes)).runCollect.untraced.fork
+              fiber  <- Stream(1, 1, 2).aggregateWithinEither(sink, ZSchedule.spaced(30.minutes)).runCollect.untraced.fork
               _      <- latch.await
               _      <- fiber.interrupt
               result <- cancelled.get
@@ -557,7 +170,7 @@
                 (latch.succeed(()) *> UIO.never)
                   .onInterrupt(cancelled.set(true))
               }
-              fiber  <- Stream(1, 1, 2).aggregateWithinEither(sink, Schedule.spaced(30.minutes)).runCollect.untraced.fork
+              fiber  <- Stream(1, 1, 2).aggregateWithinEither(sink, ZSchedule.spaced(30.minutes)).runCollect.untraced.fork
               _      <- latch.await
               _      <- fiber.interrupt
               result <- cancelled.get
@@ -573,7 +186,7 @@
                       el :: acc
                     }
                     .map(_.reverse),
-                  Schedule.spaced(100.millis)
+                  ZSchedule.spaced(100.millis)
                 )
                 .collect {
                   case Right(v) => v
@@ -583,100 +196,6 @@
               equalTo(data)
             )
           }
-<<<<<<< HEAD
-          .map(_.reverse),
-        ZSchedule.spaced(100.millis)
-      )
-      .collect {
-        case Right(v) => v
-      }
-      .runCollect
-      .map { result =>
-        result.flatten must_=== data
-      }
-  }
-
-  def aggregateWithin = unsafeRun {
-    for {
-      result <- Stream(1, 1, 1, 1, 2)
-                 .aggregateWithin(
-                   Sink
-                     .fold((List[Int](), true))(_._2) { (acc, el: Int) =>
-                       if (el == 1) ((el :: acc._1, true), Chunk.empty)
-                       else if (el == 2 && acc._1.isEmpty) ((el :: acc._1, false), Chunk.empty)
-                       else ((acc._1, false), Chunk.single(el))
-                     }
-                     .map(_._1),
-                   ZSchedule.spaced(30.minutes)
-                 )
-                 .runCollect
-    } yield result must_=== List(List(1, 1, 1, 1), List(2))
-  }
-
-  private def bracket =
-    unsafeRun(
-      for {
-        done           <- Ref.make(false)
-        iteratorStream = Stream.bracket(UIO(0 to 2))(_ => done.set(true)).flatMap(Stream.fromIterable)
-        result         <- iteratorStream.run(Sink.collectAll[Int])
-        released       <- done.get
-      } yield (result must_=== List(0, 1, 2)) and (released must_=== true)
-    )
-
-  private def bracketShortCircuits =
-    unsafeRun(
-      for {
-        done <- Ref.make(false)
-        iteratorStream = Stream
-          .bracket(UIO(0 to 3))(_ => done.set(true))
-          .flatMap(Stream.fromIterable)
-          .take(2)
-        result   <- iteratorStream.run(Sink.collectAll[Int])
-        released <- done.get
-      } yield (result must_=== List(0, 1)) and (released must_=== true)
-    )
-
-  private def bracketNoAcquisition =
-    unsafeRun(
-      for {
-        acquired       <- Ref.make(false)
-        iteratorStream = (Stream(1) ++ Stream.bracket(acquired.set(true))(_ => UIO.unit)).take(0)
-        _              <- iteratorStream.run(Sink.drain)
-        result         <- acquired.get
-      } yield result must_=== false
-    )
-
-  private def bracketWithDefects = unsafeRun {
-    for {
-      ref <- Ref.make(false)
-      _ <- Stream
-            .bracket(ZIO.unit)(_ => ref.set(true))
-            .flatMap(_ => Stream.fromEffect(ZIO.dieMessage("boom")))
-            .run(Sink.drain)
-            .run
-      released <- ref.get
-    } yield released must_=== true
-  }
-
-  private def broadcastValues =
-    unsafeRun {
-      Stream.range(0, 5).broadcast(2, 12).use {
-        case s1 :: s2 :: Nil =>
-          for {
-            out1     <- s1.runCollect
-            out2     <- s2.runCollect
-            expected = List(0, 1, 2, 3, 4, 5)
-          } yield (out1 must_=== expected) && (out2 must_=== expected)
-        case _ =>
-          ZIO.fail("Wrong number of streams produced")
-      }
-    }
-
-  private def broadcastErrors =
-    unsafeRun {
-      (Stream.range(0, 1) ++ Stream.fail("Boom")).broadcast(2, 12).use {
-        case s1 :: s2 :: Nil =>
-=======
         ),
         suite("Stream.aggregateWithin")(
           testM("aggregateWithin") {
@@ -892,7 +411,6 @@
           }
         ),
         testM("Stream.drain")(
->>>>>>> 983511e7
           for {
             ref <- Ref.make(List[Int]())
             _   <- Stream.range(0, 10).mapM(i => ref.update(i :: _)).drain.run(Sink.drain)
@@ -1531,8 +1049,8 @@
         testM("Stream.repeatEffectWith")(
           (for {
             ref <- Ref.make[List[Int]](Nil)
-            _ <- Stream
-                  .repeatEffectWith(ref.update(1 :: _), Schedule.spaced(10.millis))
+            _ <- ZStream
+                  .repeatEffectWith(ref.update(1 :: _), ZSchedule.spaced(10.millis))
                   .take(2)
                   .run(Sink.drain)
             result <- ref.get
@@ -1725,7 +1243,7 @@
               ref <- Ref.make[List[Int]](Nil)
               _ <- Stream
                     .fromEffect(ref.update(1 :: _))
-                    .repeat(Schedule.spaced(10.millis))
+                    .repeat(ZSchedule.spaced(10.millis))
                     .take(2)
                     .run(Sink.drain)
               result <- ref.get
@@ -1758,7 +1276,7 @@
               ref <- Ref.make[List[Int]](Nil)
               _ <- Stream
                     .fromEffect(ref.update(1 :: _))
-                    .repeatEither(Schedule.spaced(10.millis))
+                    .repeatEither(ZSchedule.spaced(10.millis))
                     .take(3) // take one schedule output
                     .run(Sink.drain)
               result <- ref.get
@@ -2079,377 +1597,6 @@
           },
           testM("zipWithIndex")(checkM(pureStreamOfBytes) { s =>
             for {
-<<<<<<< HEAD
-              ref       <- Ref.make[List[Int]](Nil)
-              latch1    <- Promise.make[Nothing, Unit]
-              fib       <- s1.tap(i => ref.update(i :: _) *> latch1.succeed(()).when(i == 2)).runDrain.fork
-              _         <- latch1.await
-              snapshot1 <- ref.get
-              other     <- s2.runCollect
-              _         <- fib.await
-              snapshot2 <- ref.get
-            } yield (snapshot1 must_=== List(2, 0)) && (snapshot2 must_=== List(4, 2, 0)) && (other must_=== List(
-              1,
-              3,
-              5
-            ))
-        }
-    }
-
-  private def peel = unsafeRun {
-    val s      = Stream('1', '2', ',', '3', '4')
-    val parser = ZSink.collectAllWhile[Char](_.isDigit).map(_.mkString.toInt) <* ZSink.collectAllWhile[Char](_ == ',')
-    val peeled = s.peel(parser).use[Any, Int, (Int, Exit[Nothing, List[Char]])] {
-      case (n, rest) =>
-        IO.succeed((n, unsafeRunSync(rest.runCollect)))
-    }
-
-    peeled.map(_ must_=== ((12, Success(List('3', '4')))))
-  }
-
-  private def range = unsafeRun {
-    Stream.range(0, 9).runCollect.map(_ must_=== (0 to 9).toList)
-  }
-
-  private def repeat =
-    unsafeRun(
-      Stream(1)
-        .repeat(ZSchedule.recurs(4))
-        .run(Sink.collectAll[Int])
-        .map(_ must_=== List(1, 1, 1, 1, 1))
-    )
-
-  private def repeatShortCircuits =
-    unsafeRun(
-      for {
-        ref <- Ref.make[List[Int]](Nil)
-        _ <- Stream
-              .fromEffect(ref.update(1 :: _))
-              .repeat(ZSchedule.spaced(10.millis))
-              .take(2)
-              .run(Sink.drain)
-        result <- ref.get
-      } yield result must_=== List(1, 1)
-    )
-
-  private def repeatEither =
-    unsafeRun(
-      Stream(1)
-        .repeatEither(ZSchedule.recurs(4))
-        .run(Sink.collectAll[Either[Int, Int]])
-        .map(_ must_=== List(Right(1), Right(1), Left(1), Right(1), Left(2), Right(1), Left(3), Right(1), Left(4)))
-    )
-
-  private def repeatEitherShortCircuits =
-    unsafeRun(
-      for {
-        ref <- Ref.make[List[Int]](Nil)
-        _ <- Stream
-              .fromEffect(ref.update(1 :: _))
-              .repeatEither(ZSchedule.spaced(10.millis))
-              .take(3) // take one schedule output
-              .run(Sink.drain)
-        result <- ref.get
-      } yield result must_=== List(1, 1)
-    )
-
-  private def repeatEffect =
-    unsafeRun(
-      Stream
-        .repeatEffect(IO.succeed(1))
-        .take(2)
-        .run(Sink.collectAll[Int])
-        .map(_ must_=== List(1, 1))
-    )
-
-  private def repeatEffectWith =
-    unsafeRun(
-      for {
-        ref <- Ref.make[List[Int]](Nil)
-        _ <- ZStream
-              .repeatEffectWith(ref.update(1 :: _), ZSchedule.spaced(10.millis))
-              .take(2)
-              .run(Sink.drain)
-        result <- ref.get
-      } yield result must_=== List(1, 1)
-    )
-
-  private def scheduleWith =
-    unsafeRun(
-      Stream("A", "B", "C", "A", "B", "C")
-        .scheduleWith(ZSchedule.recurs(2) *> ZSchedule.fromFunction((_) => "Done"))(_.toLowerCase, identity)
-        .run(Sink.collectAll[String])
-        .map(_ must_=== List("a", "b", "c", "Done", "a", "b", "c", "Done"))
-    )
-
-  private def scheduleEither =
-    unsafeRun(
-      Stream("A", "B", "C")
-        .scheduleEither(ZSchedule.recurs(2) *> ZSchedule.fromFunction((_) => "!"))
-        .run(Sink.collectAll[Either[String, String]])
-        .map(_ must_=== List(Right("A"), Right("B"), Right("C"), Left("!")))
-    )
-
-  private def scheduleElementsWith =
-    unsafeRun(
-      Stream("A", "B", "C")
-        .scheduleElementsWith(ZSchedule.recurs(0) *> ZSchedule.fromFunction((_) => 123))(identity, _.toString)
-        .run(Sink.collectAll[String])
-        .map(_ must_=== List("A", "123", "B", "123", "C", "123"))
-    )
-
-  private def scheduleElementsEither =
-    unsafeRun(
-      Stream("A", "B", "C")
-        .scheduleElementsEither(ZSchedule.recurs(0) *> ZSchedule.fromFunction((_) => 123))
-        .run(Sink.collectAll[Either[Int, String]])
-        .map(_ must_=== List(Right("A"), Left(123), Right("B"), Left(123), Right("C"), Left(123)))
-    )
-
-  private def repeatedAndSpaced =
-    unsafeRun(
-      Stream("A", "B", "C")
-        .scheduleElements(ZSchedule.once)
-        .run(Sink.collectAll[String])
-        .map(_ must_=== List("A", "A", "B", "B", "C", "C"))
-    )
-
-  private def spacedShortCircuitsAfterScheduleFinished =
-    unsafeRun(
-      Stream("A", "B", "C")
-        .scheduleElements(ZSchedule.once)
-        .take(3)
-        .run(Sink.collectAll[String])
-        .map(_ must_=== List("A", "A", "B"))
-    )
-
-  private def spacedShortCircuitsWhileInSchedule =
-    unsafeRun(
-      Stream("A", "B", "C")
-        .scheduleElements(ZSchedule.once)
-        .take(4)
-        .run(Sink.collectAll[String])
-        .map(_ must_=== List("A", "A", "B", "B"))
-    )
-
-  private def take =
-    prop { (s: Stream[String, Byte], n: Int) =>
-      val takeStreamResult = unsafeRunSync(s.take(n).runCollect)
-      val takeListResult   = unsafeRunSync(s.runCollect.map(_.take(n)))
-      (takeListResult.succeeded ==> (takeStreamResult must_=== takeListResult))
-    }
-
-  private def takeShortCircuits =
-    unsafeRun(
-      for {
-        ran    <- Ref.make(false)
-        stream = (Stream(1) ++ Stream.fromEffect(ran.set(true)).drain).take(0)
-        _      <- stream.run(Sink.drain)
-        result <- ran.get
-      } yield result must_=== false
-    )
-
-  private def take0ShortCircuitsStreamNever =
-    unsafeRun(
-      for {
-        units <- Stream.never.take(0).run(Sink.collectAll[Unit])
-      } yield units must_=== List()
-    )
-
-  private def take1ShortCircuitsStreamNever =
-    unsafeRun(
-      for {
-        ints <- (Stream(1) ++ Stream.never).take(1).run(Sink.collectAll[Int])
-      } yield ints must_=== List(1)
-    )
-
-  private def takeUntil = {
-    def takeUntil[A](as: List[A])(f: A => Boolean): List[A] =
-      as.takeWhile(!f(_)) ++ as.dropWhile(!f(_)).take(1)
-    prop { (s: Stream[String, Byte], p: Byte => Boolean) =>
-      val streamTakeWhile = unsafeRunSync(s.takeUntil(p).runCollect)
-      val listTakeWhile   = unsafeRunSync(s.runCollect.map(takeUntil(_)(p)))
-      listTakeWhile.succeeded ==> (streamTakeWhile must_=== listTakeWhile)
-    }
-  }
-
-  private def takeWhile =
-    prop { (s: Stream[String, Byte], p: Byte => Boolean) =>
-      val streamTakeWhile = unsafeRunSync(s.takeWhile(p).runCollect)
-      val listTakeWhile   = unsafeRunSync(s.runCollect.map(_.takeWhile(p)))
-      listTakeWhile.succeeded ==> (streamTakeWhile must_=== listTakeWhile)
-    }
-
-  private def takeWhileShortCircuits =
-    unsafeRun(
-      (Stream(1) ++ Stream.fail("Ouch"))
-        .takeWhile(_ => false)
-        .runDrain
-        .either
-        .map(_ must beRight(()))
-    )
-
-  private def tap = {
-    var sum      = 0
-    val s        = Stream(1, 1).tap[Any, Nothing](a => IO.effectTotal(sum += a))
-    val elements = unsafeRunSync(s.runCollect)
-
-    (elements must_=== Success(List(1, 1))) and (sum must_=== 2)
-  }
-
-  private def throttleEnforceFreeElements = unsafeRun {
-    Stream(1, 2, 3, 4)
-      .throttleEnforce(0, Duration.Infinity)(_ => 0)
-      .runCollect must_=== List(1, 2, 3, 4)
-  }
-
-  private def throttleEnforceNoBandwidth = unsafeRun {
-    Stream(1, 2, 3, 4)
-      .throttleEnforce(0, Duration.Infinity)(_ => 1)
-      .runCollect must_=== List()
-  }
-
-  private def throttleShapeFreeElements = unsafeRun {
-    Stream(1, 2, 3, 4)
-      .throttleShape(1, Duration.Infinity)(_ => 0)
-      .runCollect must_=== List(1, 2, 3, 4)
-  }
-
-  private def timeoutSucceed =
-    unsafeRun {
-      Stream
-        .succeed(1)
-        .timeout(Duration.Infinity)
-        .runCollect
-        .map(_ must_=== List(1))
-    }
-
-  private def timeoutInterrupt =
-    unsafeRun {
-      Stream
-        .range(0, 5)
-        .tap(_ => ZIO.sleep(Duration.Infinity))
-        .timeout(Duration.Zero)
-        .runDrain
-        .ignore
-        .map(_ => true must_=== true)
-    }
-
-  private def toQueue = prop { c: Chunk[Int] =>
-    val s = Stream.fromChunk(c)
-    val result = unsafeRunSync {
-      s.toQueue(1000).use { queue: Queue[Take[Nothing, Int]] =>
-        waitForSize(queue, c.length + 1) *> queue.takeAll
-      }
-    }
-    result must_=== Success(c.toSeq.toList.map(i => Take.Value(i)) :+ Take.End)
-  }
-
-  private def toQueueUnbounded = prop { c: Chunk[Int] =>
-    val s = Stream.fromChunk(c)
-    val result = unsafeRunSync {
-      s.toQueueUnbounded.use { queue: Queue[Take[Nothing, Int]] =>
-        waitForSize(queue, c.length + 1) *> queue.takeAll
-      }
-    }
-    result must_== Success(c.toSeq.toList.map(i => Take.Value(i)) :+ Take.End)
-  }
-
-  private def transduce = unsafeRun {
-    val s      = Stream('1', '2', ',', '3', '4')
-    val parser = ZSink.collectAllWhile[Char](_.isDigit).map(_.mkString.toInt) <* ZSink.collectAllWhile[Char](_ == ',')
-
-    s.transduce(parser).runCollect.map(_ must_=== List(12, 34))
-  }
-
-  private def transduceNoRemainder = unsafeRun {
-    val sink = Sink.fold(100)(_ % 2 == 0)((s, a: Int) => (s + a, Chunk[Int]()))
-    ZStream(1, 2, 3, 4).transduce(sink).runCollect.map(_ must_=== List(101, 105, 104))
-  }
-
-  private def transduceWithRemainder = unsafeRun {
-    val sink = Sink
-      .fold[Int, Int, (Int, Boolean)]((0, true))(_._2) { (s, a: Int) =>
-        a match {
-          case 1 => ((s._1 + 100, true), Chunk.empty)
-          case 2 => ((s._1 + 100, true), Chunk.empty)
-          case 3 => ((s._1 + 3, false), Chunk.single(a + 1))
-          case _ => ((s._1 + 4, false), Chunk.empty)
-        }
-      }
-      .map(_._1)
-
-    ZStream(1, 2, 3).transduce(sink).runCollect.map(_ must_=== List(203, 4))
-  }
-
-  private def transduceSinkMore = unsafeRun {
-    val sink = Sink.foldLeft(0)((s, a: Int) => s + a)
-    ZStream(1, 2, 3).transduce(sink).runCollect.map(_ must_=== List(1 + 2 + 3))
-  }
-
-  private def transduceManaged = {
-    final class TestSink(ref: Ref[Int]) extends ZSink[Any, Throwable, Int, Int, List[Int]] {
-      type State = (List[Int], Boolean)
-
-      def extract(state: State) = UIO.succeed((state._1, Chunk.empty))
-
-      def initial = UIO.succeed((Nil, true))
-
-      def step(state: State, a: Int) =
-        for {
-          i <- ref.get
-          _ <- if (i != 1000) IO.fail(new IllegalStateException(i.toString)) else IO.unit
-        } yield (List(a, a), false)
-
-      def cont(state: State) = state._2
-    }
-
-    val stream = ZStream(1, 2, 3, 4)
-
-    for {
-      resource <- Ref.make(0)
-      sink     = ZManaged.make(resource.set(1000).as(new TestSink(resource)))(_ => resource.set(2000))
-      result   <- stream.transduceManaged(sink).runCollect
-      i        <- resource.get
-      _        <- if (i != 2000) IO.fail(new IllegalStateException(i.toString)) else IO.unit
-    } yield result must_=== List(List(1, 1), List(2, 2), List(3, 3), List(4, 4))
-  }
-
-  private def transduceManagedError = unsafeRun {
-    val fail = "I'm such a failure!"
-    val sink = ZManaged.fail(fail)
-    ZStream(1, 2, 3).transduceManaged(sink).runCollect.either.map(_ must beLeft(fail))
-  }
-
-  private def unfold = {
-    val s = Stream.unfold(0) { i =>
-      if (i < 10) Some((i, i + 1))
-      else None
-    }
-
-    unsafeRunSync(s.runCollect) must_=== Success((0 to 9).toList)
-  }
-
-  private def unfoldM = {
-    val s = Stream.unfoldM(0) { i =>
-      if (i < 10) IO.succeed(Some((i, i + 1)))
-      else IO.succeed(None)
-    }
-
-    unsafeRunSync(s.runCollect) must_=== Success((0 to 9).toList)
-  }
-
-  private def unTake =
-    unsafeRun(
-      Stream
-        .range(0, 10)
-        .toQueue[Nothing, Int](1)
-        .use { q =>
-          Stream.fromQueue(q).unTake.run(Sink.collectAll[Int])
-        }
-        .map(_ must_=== (0 to 10).toList)
-    )
-=======
               res1 <- (s.zipWithIndex.runCollect)
               res2 <- (s.runCollect.map(_.zipWithIndex))
             } yield assert(res1, equalTo(res2))
@@ -2470,7 +1617,6 @@
           },
           testM("zipWithLatest") {
             import zio.test.environment.TestClock
->>>>>>> 983511e7
 
             for {
               clock <- TestClock.make(TestClock.DefaultData)
