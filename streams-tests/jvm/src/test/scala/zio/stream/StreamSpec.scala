package zio.stream

import org.scalacheck.{ Arbitrary, Gen }
import org.specs2.ScalaCheck

import scala.{ Stream => _ }
import zio._
import zio.duration._
import zio.ZQueueSpecUtil.waitForSize

class StreamSpec(implicit ee: org.specs2.concurrent.ExecutionEnv) extends TestRuntime with GenIO with ScalaCheck {

  import ArbitraryChunk._
  import ArbitraryStream._
  import Exit.{ Cause => _, _ }
  import zio.Cause

  def is = "StreamSpec".title ^ s2"""
  Stream.aggregate
    aggregate                            $aggregate
    error propagation                    $aggregateErrorPropagation1
    error propagation                    $aggregateErrorPropagation2
    interruption propagation             $aggregateInterruptionPropagation
    interruption propagation             $aggregateInterruptionPropagation2
    leftover handling                    $aggregateLeftoverHandling

  Stream.aggregateWithinEither
    aggregateWithinEither                $aggregateWithinEither
    error propagation                    $aggregateWithinEitherErrorPropagation1
    error propagation                    $aggregateWithinEitherErrorPropagation2
    interruption propagation             $aggregateWithinEitherInterruptionPropagation
    interruption propagation             $aggregateWithinEitherInterruptionPropagation2

  Stream.aggregateWithin
    aggregateWithin                      $aggregateWithin
<<<<<<< HEAD
=======
    error propagation                    $aggregateWithinErrorPropagation1
    error propagation                    $aggregateWithinErrorPropagation2
    interruption propagation             $aggregateWithinInterruptionPropagation
    interruption propagation             $aggregateWithinInterruptionPropagation2
    leftover handling                    $aggregateWithinLeftoverHandling
>>>>>>> 7a8175a3

  Stream.bracket
    bracket                              $bracket
    bracket short circuits               $bracketShortCircuits
    no acquisition when short circuiting $bracketNoAcquisition
    releases when there are defects      $bracketWithDefects

  Stream.broadcast
    Values       $broadcastValues
    Errors       $broadcastErrors
    BackPressure $broadcastBackPressure
    Unsubscribe  $broadcastUnsubscribe

  Stream.buffer
    buffer the Stream                      $bufferStream
    buffer the Stream with Error           $bufferStreamError
    fast producer progress independently   $bufferFastProducerSlowConsumer

  Stream.catchAllCause
    recovery from errors                 $catchAllCauseErrors
    recovery from defects                $catchAllCauseDefects
    happy path                           $catchAllCauseHappyPath
    executes finalizers                  $catchAllCauseFinalizers
    failures on the scope                $catchAllCauseScopeErrors

  Stream.collect            $collect
  Stream.collectWhile
    collectWhile                $collectWhile
    collectWhile short circuits $collectWhileShortCircuits

  Stream.concat
    concat                  $concat
    finalizer order         $concatFinalizerOrder

  Stream.drain              $drain

  Stream.dropUntil
    dropUntil         $dropUntil

  Stream.dropWhile
    dropWhile         $dropWhile
    short circuits    $dropWhileShortCircuiting

  Stream.effectAsync
    effectAsync                 $effectAsync

  Stream.effectAsyncMaybe
    effectAsyncMaybe signal end stream $effectAsyncMaybeSignalEndStream
    effectAsyncMaybe Some              $effectAsyncMaybeSome
    effectAsyncMaybe None              $effectAsyncMaybeNone

  Stream.effectAsyncM
    effectAsyncM                   $effectAsyncM
    effectAsyncM signal end stream $effectAsyncMSignalEndStream

  Stream.effectAsyncInterrupt
    effectAsyncInterrupt Left              $effectAsyncInterruptLeft
    effectAsyncInterrupt Right             $effectAsyncInterruptRight
    effectAsyncInterrupt signal end stream $effectAsyncInterruptSignalEndStream

  Stream.ensuring $ensuring

  Stream.ensuringFirst $ensuringFirst

  Stream.finalizer $finalizer

  Stream.filter
    filter            $filter
    short circuits #1 $filterShortCircuiting1
    short circuits #2 $filterShortCircuiting2

  Stream.filterM
    filterM           $filterM
    short circuits #1 $filterMShortCircuiting1
    short circuits #2 $filterMShortCircuiting2

  Stream.flatMap
    deep flatMap stack safety $flatMapStackSafety
    left identity             $flatMapLeftIdentity
    right identity            $flatMapRightIdentity
    associativity             $flatMapAssociativity

  Stream.flatMapPar/flattenPar/mergeAll
    guarantee ordering                 $flatMapParGuaranteeOrdering
    consistent with flatMap            $flatMapParConsistency
    short circuiting                   $flatMapParShortCircuiting
    interruption propagation           $flatMapParInterruptionPropagation
    inner errors interrupt all fibers  $flatMapParInnerErrorsInterruptAllFibers
    outer errors interrupt all fibers  $flatMapParOuterErrorsInterruptAllFibers
    inner defects interrupt all fibers $flatMapParInnerDefectsInterruptAllFibers
    outer defects interrupt all fibers $flatMapParOuterDefectsInterruptAllFibers
    finalizer ordering                 $flatMapParFinalizerOrdering

  Stream.flatMapParSwitch
    guarantee ordering no parallelism   $flatMapParSwitchGuaranteeOrderingNoParallelism
    guarantee ordering with parallelism $flatMapParSwitchGuaranteeOrderingWithParallelism
    short circuiting                    $flatMapParSwitchShortCircuiting
    interruption propagation            $flatMapParSwitchInterruptionPropagation
    inner errors interrupt all fibers   $flatMapParSwitchInnerErrorsInterruptAllFibers
    outer errors interrupt all fibers   $flatMapParSwitchOuterErrorsInterruptAllFibers
    inner defects interrupt all fibers  $flatMapParSwitchInnerDefectsInterruptAllFibers
    outer defects interrupt all fibers  $flatMapParSwitchOuterDefectsInterruptAllFibers
    finalizer ordering                  $flatMapParSwitchFinalizerOrdering

  Stream.foreach/foreachWhile
    foreach                     $foreach
    foreachWhile                $foreachWhile
    foreachWhile short circuits $foreachWhileShortCircuits

  Stream.forever            $forever
  Stream.fromChunk          $fromChunk
  Stream.fromInputStream    $fromInputStream
  Stream.fromIterable       $fromIterable
  Stream.fromQueue          $fromQueue

  Stream.groupBy
    values                                                $groupByValues
    first                                                 $groupByFirst
    filter                                                $groupByFilter
    outer errors                                          $groupByErrorsOuter

  Stream interleaving
    interleave              $interleave
    interleaveWith          $interleaveWith

  Stream.map                $map
  Stream.mapAccum           $mapAccum
  Stream.mapAccumM          $mapAccumM
  Stream.mapConcat          $mapConcat
  Stream.mapM               $mapM

  Stream.repeatEffect       $repeatEffect
  Stream.repeatEffectWith   $repeatEffectWith

  Stream.mapMPar
    foreachParN equivalence  $mapMPar
    order when n = 1         $mapMParOrder
    interruption propagation $mapMParInterruptionPropagation
    guarantee ordering       $mapMParGuaranteeOrdering

  Stream merging
    merge                         $merge
    mergeEither                   $mergeEither
    mergeWith                     $mergeWith
    mergeWith short circuit       $mergeWithShortCircuit
    mergeWith prioritizes failure $mergeWithPrioritizesFailure

  Stream.partitionEither
    values        $partitionEitherValues
    errors        $partitionEitherErrors
    backpressure  $partitionEitherBackPressure

  Stream.peel               $peel
  Stream.range              $range

  Stream.repeat
    repeat                  $repeat
    short circuits          $repeatShortCircuits

  Stream.schedule
    scheduleElementsWith          $scheduleElementsWith
    scheduleElementsEither        $scheduleElementsEither
    scheduleWith                  $scheduleWith
    scheduleEither                $scheduleEither
    repeated and spaced           $repeatedAndSpaced
    short circuits in schedule    $spacedShortCircuitsWhileInSchedule
    short circuits after schedule $spacedShortCircuitsAfterScheduleFinished

  Stream.take
    take                     $take
    take short circuits      $takeShortCircuits
    take(0) short circuits   $take0ShortCircuitsStreamNever
    take(1) short circuits   $take1ShortCircuitsStreamNever
    takeUntil                $takeUntil
    takeWhile                $takeWhile
    takeWhile short circuits $takeWhileShortCircuits

  Stream.tap                $tap

  Stream.timeout
    succeed                 $timeoutSucceed
    should interrupt stream $timeoutInterrupt

  Stream.throttleEnforce
    free elements                   $throttleEnforceFreeElements
    no bandwidth                    $throttleEnforceNoBandwidth
    throttle enforce short circuits $throttleEnforceShortCircuits

  Stream.throttleShape
    free elements                 $throttleShapeFreeElements
    throttle shape short circuits $throttleShapeShortCircuits

  Stream.toQueue            $toQueue

  Stream.transduce
    transduce                            $transduce
    no remainder                         $transduceNoRemainder
    with remainder                       $transduceWithRemainder
    with a sink that always signals more $transduceSinkMore
    managed                              $transduceManaged
    propagate managed error              $transduceManagedError

  Stream.unfold             $unfold
  Stream.unfoldM            $unfoldM

  Stream.unTake
    unTake happy path       $unTake
    unTake with error       $unTakeError

  Stream zipping
    zipWith                     $zipWith
    zipWithIndex                $zipWithIndex
    zipWith ignore RHS          $zipWithIgnoreRhs
    zipWith prioritizes failure $zipWithPrioritizesFailure
    zipWithLatest               $zipWithLatest
  """

  def aggregate = unsafeRun {
    Stream(1, 1, 1, 1)
      .aggregate(ZSink.foldUntil(List[Int](), 3)((acc, el: Int) => el :: acc).map(_.reverse))
      .runCollect
      .map { result =>
        (result.flatten must_=== List(1, 1, 1, 1)) and
          (result.forall(_.length <= 3) must_=== true)
      }
  }

  def aggregateErrorPropagation1 =
    unsafeRun {
      val e    = new RuntimeException("Boom")
      val sink = ZSink.die(e)
      Stream(1, 1, 1, 1)
        .aggregate(sink)
        .runCollect
        .run
        .map(_ must_=== Exit.Failure(Cause.Die(e)))
    }

  def aggregateErrorPropagation2 = unsafeRun {
    val e = new RuntimeException("Boom")
    val sink = Sink.foldM[Nothing, Int, Int, List[Int]](List[Int]())(_ => true) { (_, _) =>
      ZIO.die(e)
    }

    Stream(1, 1)
      .aggregate(sink)
      .runCollect
      .run
      .map(_ must_=== Exit.Failure(Cause.Die(e)))
  }

  def aggregateInterruptionPropagation = unsafeRun {
    for {
      latch     <- Promise.make[Nothing, Unit]
      cancelled <- Ref.make(false)
      sink = Sink.foldM[Nothing, Int, Int, List[Int]](List[Int]())(_ => true) { (acc, el) =>
        if (el == 1) UIO.succeed((el :: acc, Chunk.empty))
        else
          (latch.succeed(()) *> UIO.never)
            .onInterrupt(cancelled.set(true))
      }
      fiber  <- Stream(1, 1, 2).aggregate(sink).runCollect.untraced.fork
      _      <- latch.await
      _      <- fiber.interrupt
      result <- cancelled.get
    } yield result must_=== true
  }

  def aggregateInterruptionPropagation2 = unsafeRun {
    for {
      latch     <- Promise.make[Nothing, Unit]
      cancelled <- Ref.make(false)
      sink = Sink.fromEffect {
        (latch.succeed(()) *> UIO.never)
          .onInterrupt(cancelled.set(true))
      }
      fiber  <- Stream(1, 1, 2).aggregate(sink).runCollect.untraced.fork
      _      <- latch.await
      _      <- fiber.interrupt
      result <- cancelled.get
    } yield result must_=== true
  }

<<<<<<< HEAD
  def aggregateWithinEither = unsafeRun {
    for {
      result <- Stream(1, 1, 1, 1, 2)
                 .aggregateWithinEither(
                   Sink.fold(List[Int]())(
                     (acc, el: Int) =>
                       if (el == 1) ZSink.Step.more(el :: acc)
                       else if (el == 2 && acc.isEmpty) ZSink.Step.done(el :: acc, Chunk.empty)
                       else ZSink.Step.done(acc, Chunk.single(el))
                   ),
=======
  private def aggregateLeftoverHandling = unsafeRun {
    val data = List(1, 2, 2, 3, 2, 3)
    Stream(data: _*)
      .aggregate(
        Sink
          .foldWeighted(List[Int]())((i: Int) => i.toLong, 4) { (acc, el) =>
            el :: acc
          }
          .map(_.reverse)
      )
      .runCollect
      .map { result =>
        result.flatten must_=== data
      }
  }

  def aggregateWithin = unsafeRun {
    for {
      result <- Stream(1, 1, 1, 1, 2)
                 .aggregateWithin(
                   Sink
                     .fold[Int, Int, (List[Int], Boolean)]((Nil, true))(_._2) { (acc, el: Int) =>
                       if (el == 1) ((el :: acc._1, true), Chunk.empty)
                       else if (el == 2 && acc._1.isEmpty) ((el :: acc._1, false), Chunk.empty)
                       else ((acc._1, false), Chunk.single(el))
                     }
                     .map(_._1),
>>>>>>> 7a8175a3
                   ZSchedule.spaced(30.minutes)
                 )
                 .runCollect
    } yield result must_=== List(Right(List(1, 1, 1, 1)), Right(List(2)))
  }

  private def aggregateWithinEitherErrorPropagation1 =
    unsafeRun {
      val e    = new RuntimeException("Boom")
      val sink = ZSink.die(e)
      Stream(1, 1, 1, 1)
        .aggregateWithinEither(sink, Schedule.spaced(30.minutes))
        .runCollect
        .run
        .map(_ must_=== Exit.Failure(Cause.Die(e)))
    }

  private def aggregateWithinEitherErrorPropagation2 = unsafeRun {
    val e = new RuntimeException("Boom")
    val sink = Sink.foldM[Nothing, Int, Int, List[Int]](List[Int]())(_ => true) { (_, _) =>
      ZIO.die(e)
    }

    Stream(1, 1)
      .aggregateWithinEither(sink, Schedule.spaced(30.minutes))
      .runCollect
      .run
      .map(_ must_=== Exit.Failure(Cause.Die(e)))
  }

  private def aggregateWithinEitherInterruptionPropagation = unsafeRun {
    for {
      latch     <- Promise.make[Nothing, Unit]
      cancelled <- Ref.make(false)
      sink = Sink.foldM[Nothing, Int, Int, List[Int]](List[Int]())(_ => true) { (acc, el) =>
        if (el == 1) UIO.succeed((el :: acc, Chunk.empty))
        else
          (latch.succeed(()) *> UIO.never)
            .onInterrupt(cancelled.set(true))
      }
      fiber  <- Stream(1, 1, 2).aggregateWithinEither(sink, Schedule.spaced(30.minutes)).runCollect.untraced.fork
      _      <- latch.await
      _      <- fiber.interrupt
      result <- cancelled.get
    } yield result must_=== true
  }

  private def aggregateWithinEitherInterruptionPropagation2 = unsafeRun {
    for {
      latch     <- Promise.make[Nothing, Unit]
      cancelled <- Ref.make(false)
      sink = Sink.fromEffect {
        (latch.succeed(()) *> UIO.never)
          .onInterrupt(cancelled.set(true))
      }
      fiber  <- Stream(1, 1, 2).aggregateWithinEither(sink, Schedule.spaced(30.minutes)).runCollect.untraced.fork
      _      <- latch.await
      _      <- fiber.interrupt
      result <- cancelled.get
    } yield result must_=== true
  }

<<<<<<< HEAD
  def aggregateWithin = unsafeRun {
    for {
      result <- Stream(1, 1, 1, 1, 2)
        .aggregateWithin(
          Sink.fold(List[Int]())(
            (acc, el: Int) =>
              if (el == 1) ZSink.Step.more(el :: acc)
              else if (el == 2 && acc.isEmpty) ZSink.Step.done(el :: acc, Chunk.empty)
              else ZSink.Step.done(acc, Chunk.single(el))
          ),
          ZSchedule.spaced(30.minutes)
        )
        .runCollect
    } yield result must_=== List(List(1, 1, 1, 1), List(2))
=======
  private def aggregateWithinLeftoverHandling = unsafeRun {
    val data = List(1, 2, 2, 3, 2, 3)
    Stream(data: _*)
      .aggregateWithin(
        Sink
          .foldWeighted(List[Int]())((i: Int) => i.toLong, 4) { (acc, el) =>
            el :: acc
          }
          .map(_.reverse),
        Schedule.spaced(100.millis)
      )
      .collect {
        case Right(v) => v
      }
      .runCollect
      .map { result =>
        result.flatten must_=== data
      }
>>>>>>> 7a8175a3
  }

  private def bracket =
    unsafeRun(
      for {
        done           <- Ref.make(false)
        iteratorStream = Stream.bracket(UIO(0 to 2))(_ => done.set(true)).flatMap(Stream.fromIterable)
        result         <- iteratorStream.run(Sink.collectAll[Int])
        released       <- done.get
      } yield (result must_=== List(0, 1, 2)) and (released must_=== true)
    )

  private def bracketShortCircuits =
    unsafeRun(
      for {
        done <- Ref.make(false)
        iteratorStream = Stream
          .bracket(UIO(0 to 3))(_ => done.set(true))
          .flatMap(Stream.fromIterable)
          .take(2)
        result   <- iteratorStream.run(Sink.collectAll[Int])
        released <- done.get
      } yield (result must_=== List(0, 1)) and (released must_=== true)
    )

  private def bracketNoAcquisition =
    unsafeRun(
      for {
        acquired       <- Ref.make(false)
        iteratorStream = (Stream(1) ++ Stream.bracket(acquired.set(true))(_ => UIO.unit)).take(0)
        _              <- iteratorStream.run(Sink.drain)
        result         <- acquired.get
      } yield result must_=== false
    )

  private def bracketWithDefects = unsafeRun {
    for {
      ref <- Ref.make(false)
      _ <- Stream
            .bracket(ZIO.unit)(_ => ref.set(true))
            .flatMap(_ => Stream.fromEffect(ZIO.dieMessage("boom")))
            .run(Sink.drain)
            .run
      released <- ref.get
    } yield released must_=== true
  }

  private def broadcastValues =
    unsafeRun {
      Stream.range(0, 5).broadcast(2, 12).use {
        case s1 :: s2 :: Nil =>
          for {
            out1     <- s1.runCollect
            out2     <- s2.runCollect
            expected = List(0, 1, 2, 3, 4, 5)
          } yield (out1 must_=== expected) && (out2 must_=== expected)
        case _ =>
          ZIO.fail("Wrong number of streams produced")
      }
    }

  private def broadcastErrors =
    unsafeRun {
      (Stream.range(0, 1) ++ Stream.fail("Boom")).broadcast(2, 12).use {
        case s1 :: s2 :: Nil =>
          for {
            out1     <- s1.runCollect.either
            out2     <- s2.runCollect.either
            expected = Left("Boom")
          } yield (out1 must_=== expected) && (out2 must_=== expected)
        case _ =>
          ZIO.fail("Wrong number of streams produced")
      }
    }

  private def broadcastBackPressure =
    unsafeRun {
      Stream
        .range(0, 5)
        .broadcast(2, 2)
        .use {
          case s1 :: s2 :: Nil =>
            for {
              ref       <- Ref.make[List[Int]](Nil)
              latch1    <- Promise.make[Nothing, Unit]
              fib       <- s1.tap(i => ref.update(i :: _) *> latch1.succeed(()).when(i == 2)).runDrain.fork
              _         <- latch1.await
              snapshot1 <- ref.get
              _         <- s2.runDrain
              _         <- fib.await
              snapshot2 <- ref.get
            } yield (snapshot1 must_=== List(2, 1, 0)) && (snapshot2 must_=== List(5, 4, 3, 2, 1, 0))
          case _ =>
            ZIO.fail("Wrong number of streams produced")
        }
    }

  private def broadcastUnsubscribe =
    flaky {
      Stream.range(0, 5).broadcast(2, 2).use {
        case s1 :: s2 :: Nil =>
          for {
            _    <- s1.process.use_(ZIO.unit).ignore
            out2 <- s2.runCollect
          } yield out2 must_=== List(0, 1, 2, 3, 4, 5)
        case _ =>
          ZIO.fail("Wrong number of streams produced")
      }
    }

  private def bufferStream = prop { list: List[Int] =>
    unsafeRunSync(
      Stream
        .fromIterable(list)
        .buffer(2)
        .run(Sink.collectAll[Int])
    ) must_== (Success(list))
  }

  private def bufferStreamError = {
    val e = new RuntimeException("boom")
    unsafeRunSync(
      (Stream.range(0, 10) ++ Stream.fail(e))
        .buffer(2)
        .run(Sink.collectAll[Int])
    ) must_== Failure(Cause.Fail(e))
  }

  private def bufferFastProducerSlowConsumer =
    unsafeRun(
      for {
        ref   <- Ref.make(List[Int]())
        latch <- Promise.make[Nothing, Unit]
        s     = Stream.range(1, 5).tap(i => ref.update(i :: _) *> latch.succeed(()).when(i == 4)).buffer(2)
        l <- s.process.use { as =>
              for {
                _ <- as
                _ <- latch.await
                l <- ref.get
              } yield l
            }
      } yield l.reverse must_=== (1 to 4).toList
    )

  private def catchAllCauseErrors =
    unsafeRun {
      val s1 = Stream(1, 2) ++ Stream.fail("Boom")
      val s2 = Stream(3, 4)

      s1.catchAllCause(_ => s2).runCollect.map(_ must_=== List(1, 2, 3, 4))
    }

  private def catchAllCauseDefects =
    unsafeRun {
      val s1 = Stream(1, 2) ++ Stream.dieMessage("Boom")
      val s2 = Stream(3, 4)

      s1.catchAllCause(_ => s2).runCollect.map(_ must_=== List(1, 2, 3, 4))
    }

  private def catchAllCauseHappyPath =
    unsafeRun {
      val s1 = Stream(1, 2)
      val s2 = Stream(3, 4)

      s1.catchAllCause(_ => s2).runCollect.map(_ must_=== List(1, 2))
    }

  private def catchAllCauseFinalizers =
    unsafeRun {
      for {
        fins   <- Ref.make(List[String]())
        s1     = (Stream(1, 2) ++ Stream.fail("Boom")).ensuring(fins.update("s1" :: _))
        s2     = (Stream(3, 4) ++ Stream.fail("Boom")).ensuring(fins.update("s2" :: _))
        _      <- s1.catchAllCause(_ => s2).runCollect.run
        result <- fins.get
      } yield result must_=== List("s2", "s1")
    }

  private def catchAllCauseScopeErrors =
    unsafeRun {
      val s1 = Stream(1, 2) ++ ZStream(ZManaged.fail("Boom"))
      val s2 = Stream(3, 4)

      s1.catchAllCause(_ => s2).runCollect.map(_ must_=== List(1, 2, 3, 4))
    }

  private def collect = unsafeRun {
    Stream(Left(1), Right(2), Left(3)).collect {
      case Right(n) => n
    }.runCollect.map(_ must_=== List(2))
  }

  private def collectWhile = unsafeRun {
    Stream(Some(1), Some(2), Some(3), None, Some(4)).collectWhile { case Some(v) => v }.runCollect
      .map(_ must_=== List(1, 2, 3))
  }

  private def collectWhileShortCircuits =
    unsafeRun {
      (Stream(Option(1)) ++ Stream.fail("Ouch")).collectWhile {
        case None => 1
      }.runDrain.either
        .map(_ must beRight(()))
    }

  private def concat =
    prop { (s1: Stream[String, Byte], s2: Stream[String, Byte]) =>
      val listConcat   = unsafeRunSync(s1.runCollect.zipWith(s2.runCollect)(_ ++ _))
      val streamConcat = unsafeRunSync((s1 ++ s2).runCollect)
      (streamConcat.succeeded && listConcat.succeeded) ==> (streamConcat must_=== listConcat)
    }

  private def concatFinalizerOrder =
    unsafeRun {
      for {
        log       <- Ref.make[List[String]](Nil)
        _         <- (Stream.finalizer(log.update("Second" :: _)) ++ Stream.finalizer(log.update("First" :: _))).runDrain
        execution <- log.get
      } yield execution must_=== List("First", "Second")
    }

  private def drain =
    unsafeRun(
      for {
        ref <- Ref.make(List[Int]())
        _   <- Stream.range(0, 10).mapM(i => ref.update(i :: _)).drain.run(Sink.drain)
        l   <- ref.get
      } yield l.reverse must_=== (0 to 10).toList
    )

  private def dropUntil = {
    def dropUntil[A](as: List[A])(f: A => Boolean): List[A] =
      as.dropWhile(!f(_)).drop(1)
    prop { (s: Stream[String, Byte], p: Byte => Boolean) =>
      unsafeRunSync(s.dropUntil(p).runCollect) must_=== unsafeRunSync(s.runCollect.map(dropUntil(_)(p)))
    }
  }

  private def dropWhile =
    prop { (s: Stream[String, Byte], p: Byte => Boolean) =>
      unsafeRunSync(s.dropWhile(p).runCollect) must_=== unsafeRunSync(s.runCollect.map(_.dropWhile(p)))
    }

  private def dropWhileShortCircuiting =
    unsafeRun {
      (Stream(1) ++ Stream.fail("Ouch"))
        .take(1)
        .dropWhile(_ => true)
        .runDrain
        .either
        .map(_ must beRight(()))
    }

  private def effectAsync =
    prop { list: List[Int] =>
      val s = Stream.effectAsync[Throwable, Int] { k =>
        list.foreach(a => k(Task.succeed(a)))
      }

      unsafeRunSync(s.take(list.size).runCollect) must_=== Success(list)
    }

  private def effectAsyncM = {
    val list = List(1, 2, 3)
    unsafeRun {
      for {
        latch <- Promise.make[Nothing, Unit]
        fiber <- ZStream
                  .effectAsyncM[Any, Throwable, Int] { k =>
                    latch.succeed(()) *>
                      Task.succeed {
                        list.foreach(a => k(Task.succeed(a)))
                      }
                  }
                  .take(list.size)
                  .run(Sink.collectAll[Int])
                  .fork
        _ <- latch.await
        s <- fiber.join
      } yield s must_=== list
    }
  }

  private def effectAsyncMSignalEndStream = unsafeRun {
    for {
      result <- Stream
                 .effectAsyncM[Nothing, Int] { k =>
                   k(IO.fail(None))
                   UIO.succeed(())
                 }
                 .runCollect
    } yield result must_=== List()
  }

  private def effectAsyncMaybeSignalEndStream = unsafeRun {
    for {
      result <- Stream
                 .effectAsyncMaybe[Nothing, Int] { k =>
                   k(IO.fail(None))
                   None
                 }
                 .runCollect
    } yield result must_=== List()
  }

  private def effectAsyncMaybeSome =
    prop { list: List[Int] =>
      val s = Stream.effectAsyncMaybe[Throwable, Int] { _ =>
        Some(Stream.fromIterable(list))
      }

      unsafeRunSync(s.runCollect.map(_.take(list.size))) must_=== Success(list)
    }

  private def effectAsyncMaybeNone =
    prop { list: List[Int] =>
      val s = Stream.effectAsyncMaybe[Throwable, Int] { k =>
        list.foreach(a => k(Task.succeed(a)))
        None
      }

      unsafeRunSync(s.take(list.size).runCollect) must_=== Success(list)
    }

  private def effectAsyncInterruptLeft = unsafeRun {
    for {
      cancelled <- Ref.make(false)
      latch     <- Promise.make[Nothing, Unit]
      fiber <- Stream
                .effectAsyncInterrupt[Nothing, Unit] { offer =>
                  offer(ZIO.succeed(())); Left(cancelled.set(true))
                }
                .tap(_ => latch.succeed(()))
                .run(Sink.collectAll[Unit])
                .fork
      _      <- latch.await
      _      <- fiber.interrupt
      result <- cancelled.get
    } yield result must_=== true
  }

  private def effectAsyncInterruptRight =
    prop { list: List[Int] =>
      val s = Stream.effectAsyncInterrupt[Throwable, Int] { _ =>
        Right(Stream.fromIterable(list))
      }

      unsafeRunSync(s.take(list.size).runCollect) must_=== Success(list)
    }

  private def effectAsyncInterruptSignalEndStream = unsafeRun {
    for {
      result <- Stream
                 .effectAsyncInterrupt[Nothing, Int] { k =>
                   k(IO.fail(None))
                   Left(UIO.succeed(()))
                 }
                 .runCollect
    } yield result must_=== List()
  }

  private def ensuring =
    unsafeRun {
      for {
        log <- Ref.make[List[String]](Nil)
        _ <- (for {
              _ <- Stream.bracket(log.update("Acquire" :: _))(_ => log.update("Release" :: _))
              _ <- Stream.fromEffect(log.update("Use" :: _))
            } yield ()).ensuring(log.update("Ensuring" :: _)).runDrain
        execution <- log.get
      } yield execution must_=== List("Ensuring", "Release", "Use", "Acquire")
    }

  private def ensuringFirst =
    unsafeRun {
      for {
        log <- Ref.make[List[String]](Nil)
        _ <- (for {
              _ <- Stream.bracket(log.update("Acquire" :: _))(_ => log.update("Release" :: _))
              _ <- Stream.fromEffect(log.update("Use" :: _))
            } yield ()).ensuringFirst(log.update("Ensuring" :: _)).runDrain
        execution <- log.get
      } yield execution must_=== List("Release", "Ensuring", "Use", "Acquire")
    }

  private def finalizer =
    unsafeRun {
      for {
        log <- Ref.make[List[String]](Nil)
        _ <- (for {
              _ <- Stream.bracket(log.update("Acquire" :: _))(_ => log.update("Release" :: _))
              _ <- Stream.finalizer(log.update("Use" :: _))
            } yield ()).ensuring(log.update("Ensuring" :: _)).runDrain
        execution <- log.get
      } yield execution must_=== List("Ensuring", "Release", "Use", "Acquire")
    }

  private def filter =
    prop { (s: Stream[String, Byte], p: Byte => Boolean) =>
      unsafeRunSync(s.filter(p).runCollect) must_=== unsafeRunSync(s.runCollect.map(_.filter(p)))
    }

  private def filterShortCircuiting1 = unsafeRun {
    (Stream(1) ++ Stream.fail("Ouch"))
      .filter(_ => true)
      .take(1)
      .runDrain
      .either
      .map(_ must beRight(()))
  }

  private def filterShortCircuiting2 = unsafeRun {
    (Stream(1) ++ Stream.fail("Ouch"))
      .take(1)
      .filter(_ => true)
      .runDrain
      .either
      .map(_ must beRight(()))
  }

  private def filterM =
    prop { (s: Stream[String, Byte], p: Byte => Boolean) =>
      unsafeRunSync(s.filterM(s => IO.succeed(p(s))).runCollect) must_=== unsafeRunSync(s.runCollect.map(_.filter(p)))
    }

  private def filterMShortCircuiting1 = unsafeRun {
    (Stream(1) ++ Stream.fail("Ouch"))
      .take(1)
      .filterM(_ => UIO.succeed(true))
      .runDrain
      .either
      .map(_ must beRight(()))
  }

  private def filterMShortCircuiting2 = unsafeRun {
    (Stream(1) ++ Stream.fail("Ouch"))
      .filterM(_ => UIO.succeed(true))
      .take(1)
      .runDrain
      .either
      .map(_ must beRight(()))
  }

  private def flatMapStackSafety = {
    def fib(n: Int): Stream[Nothing, Int] =
      if (n <= 1) Stream.succeed(n)
      else
        fib(n - 1).flatMap { a =>
          fib(n - 2).flatMap { b =>
            Stream.succeed(a + b)
          }
        }

    val stream   = fib(20)
    val expected = 6765

    unsafeRunSync(stream.runCollect).toEither must beRight(List(expected))
  }

  private def flatMapLeftIdentity =
    prop(
      (x: Int, f: Int => Stream[String, Int]) =>
        unsafeRunSync(Stream(x).flatMap(f).runCollect) must_=== unsafeRunSync(f(x).runCollect)
    )

  private def flatMapRightIdentity =
    prop(
      (m: Stream[String, Int]) =>
        unsafeRunSync(m.flatMap(i => Stream(i)).runCollect) must_=== unsafeRunSync(m.runCollect)
    )

  private def flatMapAssociativity =
    prop { (m: Stream[String, Int], f: Int => Stream[String, Int], g: Int => Stream[String, Int]) =>
      val leftStream  = m.flatMap(f).flatMap(g)
      val rightStream = m.flatMap(x => f(x).flatMap(g))
      unsafeRunSync(leftStream.runCollect) must_=== unsafeRunSync(rightStream.runCollect)
    }

  private def flatMapParGuaranteeOrdering = prop { m: List[Int] =>
    val flatMap    = Stream.fromIterable(m).flatMap(i => Stream(i, i)).runCollect
    val flatMapPar = Stream.fromIterable(m).flatMapPar(1)(i => Stream(i, i)).runCollect
    unsafeRunSync(flatMap) must_=== unsafeRunSync(flatMapPar)
  }

  private def flatMapParConsistency = prop { (n: Int, m: List[Int]) =>
    val flatMap    = Stream.fromIterable(m).flatMap(i => Stream(i, i)).runCollect.map(_.toSet)
    val flatMapPar = Stream.fromIterable(m).flatMapPar(n)(i => Stream(i, i)).runCollect.map(_.toSet)

    (n > 0) ==> (unsafeRunSync(flatMap) must_=== unsafeRunSync(flatMapPar))
  }

  private def flatMapParShortCircuiting = unsafeRun {
    Stream
      .mergeAll(2)(
        Stream.never,
        Stream(1)
      )
      .take(1)
      .run(Sink.collectAll[Int])
      .map(_ must_=== List(1))
  }

  private def flatMapParInterruptionPropagation = unsafeRun {
    for {
      substreamCancelled <- Ref.make[Boolean](false)
      latch              <- Promise.make[Nothing, Unit]
      fiber <- Stream(())
                .flatMapPar(1)(
                  _ => Stream.fromEffect((latch.succeed(()) *> ZIO.never).onInterrupt(substreamCancelled.set(true)))
                )
                .run(Sink.collectAll[Unit])
                .fork
      _         <- latch.await
      _         <- fiber.interrupt
      cancelled <- substreamCancelled.get
    } yield cancelled must_=== true
  }

  private def flatMapParInnerErrorsInterruptAllFibers = unsafeRun {
    for {
      substreamCancelled <- Ref.make[Boolean](false)
      latch              <- Promise.make[Nothing, Unit]
      result <- Stream(
                 Stream.fromEffect((latch.succeed(()) *> ZIO.never).onInterrupt(substreamCancelled.set(true))),
                 Stream.fromEffect(latch.await *> ZIO.fail("Ouch"))
               ).flatMapPar(2)(identity)
                 .run(Sink.drain)
                 .either
      cancelled <- substreamCancelled.get
    } yield (cancelled must_=== true) and (result must beLeft("Ouch"))
  }

  private def flatMapParFinalizerOrdering = unsafeRun {
    for {
      execution <- Ref.make[List[String]](Nil)
      inner = Stream
        .bracket(execution.update("InnerAcquire" :: _))(_ => execution.update("InnerRelease" :: _))
      _ <- Stream
            .bracket(execution.update("OuterAcquire" :: _).as(inner))(_ => execution.update("OuterRelease" :: _))
            .flatMapPar(2)(identity)
            .runDrain
      results <- execution.get
    } yield results must_=== List("OuterRelease", "InnerRelease", "InnerAcquire", "OuterAcquire")
  }

  private def flatMapParOuterErrorsInterruptAllFibers = unsafeRun {
    for {
      substreamCancelled <- Ref.make[Boolean](false)
      latch              <- Promise.make[Nothing, Unit]
      result <- (Stream(()) ++ Stream.fromEffect(latch.await *> ZIO.fail("Ouch")))
                 .flatMapPar(2) { _ =>
                   Stream.fromEffect((latch.succeed(()) *> ZIO.never).onInterrupt(substreamCancelled.set(true)))
                 }
                 .run(Sink.drain)
                 .either
      cancelled <- substreamCancelled.get
    } yield (cancelled must_=== true) and (result must beLeft("Ouch"))
  }

  private def flatMapParInnerDefectsInterruptAllFibers = unsafeRun {
    val ex = new RuntimeException("Ouch")

    for {
      substreamCancelled <- Ref.make[Boolean](false)
      latch              <- Promise.make[Nothing, Unit]
      result <- Stream(
                 Stream.fromEffect((latch.succeed(()) *> ZIO.never).onInterrupt(substreamCancelled.set(true))),
                 Stream.fromEffect(latch.await *> ZIO.die(ex))
               ).flatMapPar(2)(identity)
                 .run(Sink.drain)
                 .run
      cancelled <- substreamCancelled.get
    } yield (cancelled must_=== true) and (result must_=== Exit.die(ex))
  }

  private def flatMapParOuterDefectsInterruptAllFibers = unsafeRun {
    val ex = new RuntimeException()

    for {
      substreamCancelled <- Ref.make[Boolean](false)
      latch              <- Promise.make[Nothing, Unit]
      result <- (Stream(()) ++ Stream.fromEffect(latch.await *> ZIO.die(ex)))
                 .flatMapPar(2) { _ =>
                   Stream.fromEffect((latch.succeed(()) *> ZIO.never).onInterrupt(substreamCancelled.set(true)))
                 }
                 .run(Sink.drain)
                 .run
      cancelled <- substreamCancelled.get
    } yield (cancelled must_=== true) and (result must_=== Exit.die(ex))
  }

  private def flatMapParSwitchGuaranteeOrderingNoParallelism = unsafeRun {
    for {
      lastExecuted <- Ref.make(false)
      semaphore    <- Semaphore.make(1)
      _ <- Stream(1, 2, 3, 4)
            .flatMapParSwitch(1) { i =>
              if (i > 3) Stream.bracket(UIO.unit)(_ => lastExecuted.set(true)).flatMap(_ => Stream.empty)
              else Stream.bracket(semaphore.acquire)(_ => semaphore.release).flatMap(_ => Stream.never)
            }
            .runDrain
      result <- semaphore.withPermit(lastExecuted.get)
    } yield result must_=== true
  }

  private def flatMapParSwitchGuaranteeOrderingWithParallelism = unsafeRun {
    for {
      lastExecuted <- Ref.make(0)
      semaphore    <- Semaphore.make(4)
      _ <- Stream(1, 2, 3, 4, 5, 6, 7, 8, 9, 10, 11, 12)
            .flatMapParSwitch(4) { i =>
              if (i > 8) Stream.bracket(UIO.unit)(_ => lastExecuted.update(_ + 1)).flatMap(_ => Stream.empty)
              else Stream.bracket(semaphore.acquire)(_ => semaphore.release).flatMap(_ => Stream.never)
            }
            .runDrain
      result <- semaphore.withPermits(4)(lastExecuted.get)
    } yield result must_=== 4
  }

  private def flatMapParSwitchShortCircuiting = unsafeRun {
    Stream(Stream.never, Stream(1))
      .flatMapParSwitch(2)(identity)
      .take(1)
      .runCollect
      .map(_ must_=== List(1))
  }

  private def flatMapParSwitchInterruptionPropagation = unsafeRun {
    for {
      substreamCancelled <- Ref.make[Boolean](false)
      latch              <- Promise.make[Nothing, Unit]
      fiber <- Stream(())
                .flatMapParSwitch(1)(
                  _ => Stream.fromEffect((latch.succeed(()) *> UIO.never).onInterrupt(substreamCancelled.set(true)))
                )
                .runCollect
                .fork
      _         <- latch.await
      _         <- fiber.interrupt
      cancelled <- substreamCancelled.get
    } yield cancelled must_=== true
  }

  private def flatMapParSwitchInnerErrorsInterruptAllFibers = unsafeRun {
    for {
      substreamCancelled <- Ref.make[Boolean](false)
      latch              <- Promise.make[Nothing, Unit]
      result <- Stream(
                 Stream.fromEffect((latch.succeed(()) *> UIO.never).onInterrupt(substreamCancelled.set(true))),
                 Stream.fromEffect(latch.await *> IO.fail("Ouch"))
               ).flatMapParSwitch(2)(identity).runDrain.either
      cancelled <- substreamCancelled.get
    } yield (cancelled must_=== true) and (result must beLeft("Ouch"))
  }

  private def flatMapParSwitchFinalizerOrdering = unsafeRun {
    for {
      execution <- Ref.make(List.empty[String])
      inner     = Stream.bracket(execution.update("InnerAcquire" :: _))(_ => execution.update("InnerRelease" :: _))
      _ <- Stream
            .bracket(execution.update("OuterAcquire" :: _).as(inner))(_ => execution.update("OuterRelease" :: _))
            .flatMapParSwitch(2)(identity)
            .runDrain
      results <- execution.get
    } yield results must_=== List("OuterRelease", "InnerRelease", "InnerAcquire", "OuterAcquire")
  }

  private def flatMapParSwitchOuterErrorsInterruptAllFibers = unsafeRun {
    for {
      substreamCancelled <- Ref.make[Boolean](false)
      latch              <- Promise.make[Nothing, Unit]
      result <- (Stream(()) ++ Stream.fromEffect(latch.await *> IO.fail("Ouch")))
                 .flatMapParSwitch(2) { _ =>
                   Stream.fromEffect((latch.succeed(()) *> UIO.never).onInterrupt(substreamCancelled.set(true)))
                 }
                 .runDrain
                 .either
      cancelled <- substreamCancelled.get
    } yield (cancelled must_=== true) and (result must beLeft("Ouch"))
  }

  private def flatMapParSwitchInnerDefectsInterruptAllFibers = unsafeRun {
    val ex = new RuntimeException("Ouch")

    for {
      substreamCancelled <- Ref.make[Boolean](false)
      latch              <- Promise.make[Nothing, Unit]
      result <- Stream(
                 Stream.fromEffect((latch.succeed(()) *> ZIO.never).onInterrupt(substreamCancelled.set(true))),
                 Stream.fromEffect(latch.await *> ZIO.die(ex))
               ).flatMapParSwitch(2)(identity)
                 .run(Sink.drain)
                 .run
      cancelled <- substreamCancelled.get
    } yield (cancelled must_=== true) and (result must_=== Exit.die(ex))
  }

  private def flatMapParSwitchOuterDefectsInterruptAllFibers = unsafeRun {
    val ex = new RuntimeException()

    for {
      substreamCancelled <- Ref.make[Boolean](false)
      latch              <- Promise.make[Nothing, Unit]
      result <- (Stream(()) ++ Stream.fromEffect(latch.await *> ZIO.die(ex)))
                 .flatMapParSwitch(2) { _ =>
                   Stream.fromEffect((latch.succeed(()) *> ZIO.never).onInterrupt(substreamCancelled.set(true)))
                 }
                 .run(Sink.drain)
                 .run
      cancelled <- substreamCancelled.get
    } yield (cancelled must_=== true) and (result must_=== Exit.die(ex))
  }

  private def foreach = {
    var sum = 0
    val s   = Stream(1, 1, 1, 1, 1)

    unsafeRun(s.foreach[Any, Nothing](a => IO.effectTotal(sum += a)))
    sum must_=== 5
  }

  private def foreachWhile = {
    var sum = 0
    val s   = Stream(1, 1, 1, 1, 1, 1)

    unsafeRun(
      s.foreachWhile[Any, Nothing](
        a =>
          IO.effectTotal(
            if (sum >= 3) false
            else {
              sum += a;
              true
            }
          )
      )
    )
    sum must_=== 3
  }

  private def foreachWhileShortCircuits = unsafeRun {
    for {
      flag    <- Ref.make(true)
      _       <- (Stream(true, true, false) ++ Stream.fromEffect(flag.set(false)).drain).foreachWhile(ZIO.succeed)
      skipped <- flag.get
    } yield skipped must_=== true
  }

  private def forever = {
    var sum = 0
    val s = Stream(1).forever.foreachWhile[Any, Nothing](
      a =>
        IO.effectTotal {
          sum += a;
          if (sum >= 9) false else true
        }
    )

    unsafeRun(s)
    sum must_=== 9
  }

  private def fromChunk = prop { c: Chunk[Int] =>
    unsafeRunSync(Stream.fromChunk(c).runCollect) must_=== Success(c.toSeq.toList)
  }

  private def fromInputStream = unsafeRun {
    import java.io.ByteArrayInputStream
    val chunkSize = ZStreamChunk.DefaultChunkSize
    val data      = Array.tabulate[Byte](chunkSize * 5 / 2)(_.toByte)
    val is        = new ByteArrayInputStream(data)
    ZStream.fromInputStream(is, chunkSize).run(Sink.collectAll[Chunk[Byte]]) map { chunks =>
      chunks.flatMap(_.toArray[Byte]).toArray must_=== data
    }
  }

  private def fromIterable = prop { l: List[Int] =>
    unsafeRunSync(Stream.fromIterable(l).runCollect) must_=== Success(l)
  }

  private def fromQueue = prop { c: Chunk[Int] =>
    val result = unsafeRunSync {
      for {
        queue <- Queue.unbounded[Int]
        _     <- queue.offerAll(c.toSeq)
        fiber <- Stream
                  .fromQueue(queue)
                  .fold[Any, Nothing, Int, List[Int]](List[Int]())(_ => true)((acc, el) => IO.succeed(el :: acc))
                  .map(_.reverse)
                  .fork
        _     <- waitForSize(queue, -1)
        _     <- queue.shutdown
        items <- fiber.join
      } yield items
    }
    result must_=== Success(c.toSeq.toList)
  }

  private def groupByValues =
    unsafeRun {
      val words = List.fill(1000)(0 to 100).flatten.map(_.toString())
      Stream
        .fromIterable(words)
        .groupByKey(identity, 8192) {
          case (k, s) =>
            s.transduce(Sink.foldLeft[String, Int](0) { case (acc: Int, _: String) => acc + 1 })
              .take(1)
              .map((k -> _))
        }
        .runCollect
        .map(_.toMap must_=== (0 to 100).map((_.toString -> 1000)).toMap)
    }

  private def groupByFirst =
    unsafeRun {
      val words = List.fill(1000)(0 to 100).flatten.map(_.toString())
      Stream
        .fromIterable(words)
        .groupByKey(identity, 1050)
        .first(2) {
          case (k, s) =>
            s.transduce(Sink.foldLeft[String, Int](0) { case (acc: Int, _: String) => acc + 1 })
              .take(1)
              .map((k -> _))
        }
        .runCollect
        .map(_.toMap must_=== (0 to 1).map((_.toString -> 1000)).toMap)
    }

  private def groupByFilter =
    unsafeRun {
      val words = List.fill(1000)(0 to 100).flatten
      Stream
        .fromIterable(words)
        .groupByKey(identity, 1050)
        .filter(_ <= 5) {
          case (k, s) =>
            s.transduce(Sink.foldLeft[Int, Int](0) { case (acc, _) => acc + 1 })
              .take(1)
              .map((k -> _))
        }
        .runCollect
        .map(_.toMap must_=== (0 to 5).map((_ -> 1000)).toMap)
    }

  private def groupByErrorsOuter =
    unsafeRun {
      val words = List("abc", "test", "test", "foo")
      (Stream.fromIterable(words) ++ Stream.fail("Boom"))
        .groupByKey(identity) { case (_, s) => s.drain }
        .runCollect
        .either
        .map(_ must_=== Left("Boom"))
    }

  private def map =
    prop { (s: Stream[String, Byte], f: Byte => Int) =>
      unsafeRunSync(s.map(f).runCollect) must_=== unsafeRunSync(s.runCollect.map(_.map(f)))
    }

  private def mapAccum = unsafeRun {
    Stream(1, 1, 1).mapAccum(0)((acc, el) => (acc + el, acc + el)).runCollect.map(_ must_=== List(1, 2, 3))
  }

  private def mapAccumM = unsafeRun {
    Stream(1, 1, 1)
      .mapAccumM[Any, Nothing, Int, Int](0)((acc, el) => IO.succeed((acc + el, acc + el)))
      .runCollect
      .map(_ must_=== List(1, 2, 3))
  }

  private def mapConcat =
    prop { (s: Stream[String, Byte], f: Byte => Chunk[Int]) =>
      unsafeRunSync(s.mapConcat(f).runCollect) must_=== unsafeRunSync(s.runCollect.map(_.flatMap(v => f(v).toSeq)))
    }

  private def mapM = {
    implicit val arb: Arbitrary[IO[String, Byte]] = Arbitrary(genIO[String, Byte])

    prop { (data: List[Byte], f: Byte => IO[String, Byte]) =>
      unsafeRun {
        val s = Stream.fromIterable(data)

        for {
          l <- s.mapM(f).runCollect.either
          r <- IO.foreach(data)(f).either
        } yield l must_=== r
      }
    }
  }

  private def mapMPar = {
    implicit val arb: Arbitrary[IO[Unit, Byte]] = Arbitrary(genIO[Unit, Byte])

    prop { (data: List[Byte], f: Byte => IO[Unit, Byte]) =>
      unsafeRun {
        val s = Stream.fromIterable(data)

        for {
          l <- s.mapMPar(8)(f).runCollect.either
          r <- IO.foreachParN(8)(data)(f).either
        } yield l must_=== r
      }
    }
  }

  private def mapMParOrder =
    nonFlaky {
      for {
        queue  <- Queue.unbounded[Int]
        _      <- Stream.range(0, 9).mapMPar(1)(queue.offer).runDrain
        result <- queue.takeAll
      } yield result must_== result.sorted
    }

  private def mapMParInterruptionPropagation = unsafeRun {
    for {
      interrupted <- Ref.make(false)
      latch       <- Promise.make[Nothing, Unit]
      fib <- Stream(())
              .mapMPar(1) { _ =>
                (latch.succeed(()) *> ZIO.never).onInterrupt(interrupted.set(true))
              }
              .runDrain
              .fork
      _      <- latch.await
      _      <- fib.interrupt
      result <- interrupted.get
    } yield result must_=== true
  }

  private def mapMParGuaranteeOrdering =
    prop { (n: Int, m: List[Int]) =>
      val mapM    = Stream.fromIterable(m).mapM(UIO.succeed).runCollect
      val mapMPar = Stream.fromIterable(m).mapMPar(n)(UIO.succeed).runCollect
      (n > 0) ==> (unsafeRun(mapM) must_=== unsafeRun(mapMPar))
    }.setGens(Gen.posNum[Int], Gen.listOf(Arbitrary.arbitrary[Int]))

  private def merge =
    prop { (s1: Stream[String, Int], s2: Stream[String, Int]) =>
      val mergedStream = unsafeRunSync((s1 merge s2).runCollect.map(_.toSet))
      val mergedLists = unsafeRunSync(
        s1.runCollect
          .zipWith(s2.runCollect) { (left, right) =>
            left ++ right
          }
          .map(_.toSet)
      )

      (!mergedStream.succeeded && !mergedLists.succeeded) || (mergedStream must_=== mergedLists)
    }

  private def mergeEither = {
    val s1 = Stream(1, 2)
    val s2 = Stream(1, 2)

    val merge = s1.mergeEither(s2)
    val list: List[Either[Int, Int]] = unsafeRunSync(merge.runCollect).toEither.fold(
      _ => List.empty,
      identity
    )

    list must containTheSameElementsAs(List(Left(1), Left(2), Right(1), Right(2)))
  }

  private def mergeWith = {
    val s1 = Stream(1, 2)
    val s2 = Stream(1, 2)

    val merge = s1.mergeWith(s2)(_.toString, _.toString)
    val list: List[String] = unsafeRunSync(merge.runCollect).toEither.fold(
      _ => List.empty,
      identity
    )

    list must containTheSameElementsAs(List("1", "2", "1", "2"))
  }

  private def mergeWithShortCircuit = unsafeRun {
    val s1 = Stream(1, 2)
    val s2 = Stream(1, 2)

    s1.mergeWith(s2)(_.toString, _.toString)
      .run(Sink.succeed("done"))
      .map(_ must_=== "done")
  }

  private def mergeWithPrioritizesFailure = unsafeRun {
    val s1 = Stream.never
    val s2 = Stream.fail("Ouch")

    s1.mergeWith(s2)(_ => (), _ => ())
      .runCollect
      .either
      .map(_ must_=== Left("Ouch"))
  }

  private def partitionEitherValues =
    unsafeRun {
      Stream
        .range(0, 5)
        .partitionEither { i =>
          if (i % 2 == 0) ZIO.succeed(Left(i))
          else ZIO.succeed(Right(i))
        }
        .use {
          case (s1, s2) =>
            for {
              out1 <- s1.runCollect
              out2 <- s2.runCollect
            } yield (out1 must_=== List(0, 2, 4)) && (out2 must_=== List(1, 3, 5))
        }
    }

  private def partitionEitherErrors =
    unsafeRun {
      (Stream.range(0, 1) ++ Stream.fail("Boom")).partitionEither { i =>
        if (i % 2 == 0) ZIO.succeed(Left(i))
        else ZIO.succeed(Right(i))
      }.use {
        case (s1, s2) =>
          for {
            out1 <- s1.runCollect.either
            out2 <- s2.runCollect.either
          } yield (out1 must_=== Left("Boom")) && (out2 must_=== Left("Boom"))
      }
    }

  private def partitionEitherBackPressure =
    unsafeRun {
      Stream
        .range(0, 5)
        .partitionEither({ i =>
          if (i % 2 == 0) ZIO.succeed(Left(i))
          else ZIO.succeed(Right(i))
        }, 1)
        .use {
          case (s1, s2) =>
            for {
              ref       <- Ref.make[List[Int]](Nil)
              latch1    <- Promise.make[Nothing, Unit]
              fib       <- s1.tap(i => ref.update(i :: _) *> latch1.succeed(()).when(i == 2)).runDrain.fork
              _         <- latch1.await
              snapshot1 <- ref.get
              other     <- s2.runCollect
              _         <- fib.await
              snapshot2 <- ref.get
            } yield (snapshot1 must_=== List(2, 0)) && (snapshot2 must_=== List(4, 2, 0)) && (other must_=== List(
              1,
              3,
              5
            ))
        }
    }

  private def peel = unsafeRun {
    val s      = Stream('1', '2', ',', '3', '4')
    val parser = ZSink.collectAllWhile[Char](_.isDigit).map(_.mkString.toInt) <* ZSink.collectAllWhile[Char](_ == ',')
    val peeled = s.peel(parser).use[Any, Int, (Int, Exit[Nothing, List[Char]])] {
      case (n, rest) =>
        IO.succeed((n, unsafeRunSync(rest.runCollect)))
    }

    peeled.map(_ must_=== ((12, Success(List('3', '4')))))
  }

  private def range = unsafeRun {
    Stream.range(0, 9).runCollect.map(_ must_=== (0 to 9).toList)
  }

  private def repeat =
    unsafeRun(
      Stream(1)
        .repeat(Schedule.recurs(4))
        .run(Sink.collectAll[Int])
        .map(_ must_=== List(1, 1, 1, 1, 1))
    )

  private def repeatShortCircuits =
    unsafeRun(
      for {
        ref <- Ref.make[List[Int]](Nil)
        _ <- Stream
              .fromEffect(ref.update(1 :: _))
              .repeat(Schedule.spaced(10.millis))
              .take(2)
              .run(Sink.drain)
        result <- ref.get
      } yield result must_=== List(1, 1)
    )

  private def repeatEffect =
    unsafeRun(
      Stream
        .repeatEffect(IO.succeed(1))
        .take(2)
        .run(Sink.collectAll[Int])
        .map(_ must_=== List(1, 1))
    )

  private def repeatEffectWith =
    unsafeRun(
      for {
        ref <- Ref.make[List[Int]](Nil)
        _ <- Stream
              .repeatEffectWith(ref.update(1 :: _), Schedule.spaced(10.millis))
              .take(2)
              .run(Sink.drain)
        result <- ref.get
      } yield result must_=== List(1, 1)
    )

  private def scheduleWith =
    unsafeRun(
      Stream("A", "B", "C")
        .scheduleWith(Schedule.recurs(3) *> Schedule.fromFunction((_) => "!"))(_.toLowerCase, identity)
        .run(Sink.collectAll[String])
        .map(_ must_=== List("a", "b", "c", "!"))
    )

  private def scheduleEither =
    unsafeRun(
      Stream("A", "B", "C")
        .scheduleEither(Schedule.recurs(3) *> Schedule.fromFunction((_) => "!"))
        .run(Sink.collectAll[Either[String, String]])
        .map(_ must_=== List(Right("A"), Right("B"), Right("C"), Left("!")))
    )

  private def scheduleElementsWith =
    unsafeRun(
      Stream("A", "B", "C")
        .scheduleElementsWith(Schedule.recurs(0) *> Schedule.fromFunction((_) => 123))(identity, _.toString)
        .run(Sink.collectAll[String])
        .map(_ must_=== List("A", "123", "B", "123", "C", "123"))
    )

  private def scheduleElementsEither =
    unsafeRun(
      Stream("A", "B", "C")
        .scheduleElementsEither(Schedule.recurs(0) *> Schedule.fromFunction((_) => 123))
        .run(Sink.collectAll[Either[Int, String]])
        .map(_ must_=== List(Right("A"), Left(123), Right("B"), Left(123), Right("C"), Left(123)))
    )

  private def repeatedAndSpaced =
    unsafeRun(
      Stream("A", "B", "C")
        .scheduleElements(Schedule.recurs(1) >>> Schedule.fromFunction((_) => "!"))
        .run(Sink.collectAll[String])
        .map(_ must_=== List("A", "A", "!", "B", "B", "!", "C", "C", "!"))
    )

  private def spacedShortCircuitsAfterScheduleFinished =
    unsafeRun(
      Stream("A", "B", "C")
        .scheduleElements(Schedule.recurs(1) *> Schedule.fromFunction((_) => "!"))
        .take(3)
        .run(Sink.collectAll[String])
        .map(_ must_=== List("A", "A", "!"))
    )

  private def spacedShortCircuitsWhileInSchedule =
    unsafeRun(
      Stream("A", "B", "C")
        .scheduleElements(Schedule.recurs(1) *> Schedule.fromFunction((_) => "!"))
        .take(4)
        .run(Sink.collectAll[String])
        .map(_ must_=== List("A", "A", "!", "B"))
    )

  private def take =
    prop { (s: Stream[String, Byte], n: Int) =>
      val takeStreamResult = unsafeRunSync(s.take(n).runCollect)
      val takeListResult   = unsafeRunSync(s.runCollect.map(_.take(n)))
      (takeListResult.succeeded ==> (takeStreamResult must_=== takeListResult))
    }

  private def takeShortCircuits =
    unsafeRun(
      for {
        ran    <- Ref.make(false)
        stream = (Stream(1) ++ Stream.fromEffect(ran.set(true)).drain).take(0)
        _      <- stream.run(Sink.drain)
        result <- ran.get
      } yield result must_=== false
    )

  private def take0ShortCircuitsStreamNever =
    unsafeRun(
      for {
        units <- Stream.never.take(0).run(Sink.collectAll[Unit])
      } yield units must_=== List()
    )

  private def take1ShortCircuitsStreamNever =
    unsafeRun(
      for {
        ints <- (Stream(1) ++ Stream.never).take(1).run(Sink.collectAll[Int])
      } yield ints must_=== List(1)
    )

  private def takeUntil = {
    def takeUntil[A](as: List[A])(f: A => Boolean): List[A] =
      as.takeWhile(!f(_)) ++ as.dropWhile(!f(_)).take(1)
    prop { (s: Stream[String, Byte], p: Byte => Boolean) =>
      val streamTakeWhile = unsafeRunSync(s.takeUntil(p).runCollect)
      val listTakeWhile   = unsafeRunSync(s.runCollect.map(takeUntil(_)(p)))
      listTakeWhile.succeeded ==> (streamTakeWhile must_=== listTakeWhile)
    }
  }

  private def takeWhile =
    prop { (s: Stream[String, Byte], p: Byte => Boolean) =>
      val streamTakeWhile = unsafeRunSync(s.takeWhile(p).runCollect)
      val listTakeWhile   = unsafeRunSync(s.runCollect.map(_.takeWhile(p)))
      listTakeWhile.succeeded ==> (streamTakeWhile must_=== listTakeWhile)
    }

  private def takeWhileShortCircuits =
    unsafeRun(
      (Stream(1) ++ Stream.fail("Ouch"))
        .takeWhile(_ => false)
        .runDrain
        .either
        .map(_ must beRight(()))
    )

  private def tap = {
    var sum      = 0
    val s        = Stream(1, 1).tap[Any, Nothing](a => IO.effectTotal(sum += a))
    val elements = unsafeRunSync(s.runCollect)

    (elements must_=== Success(List(1, 1))) and (sum must_=== 2)
  }

  private def throttleEnforceFreeElements = unsafeRun {
    Stream(1, 2, 3, 4)
      .throttleEnforce(0, Duration.Infinity)(_ => 0)
      .runCollect must_=== List(1, 2, 3, 4)
  }

  private def throttleEnforceNoBandwidth = unsafeRun {
    Stream(1, 2, 3, 4)
      .throttleEnforce(0, Duration.Infinity)(_ => 1)
      .runCollect must_=== List()
  }

  private def throttleEnforceShortCircuits = {
    def delay(n: Int) = ZIO.sleep(5.milliseconds) *> UIO.succeed(n)

    unsafeRun {
      Stream(1, 2, 3, 4, 5)
        .mapM(delay)
        .throttleEnforce(2, Duration.Infinity)(_ => 1)
        .take(2)
        .runCollect must_=== List(1, 2)
    }
  }

  private def throttleShapeFreeElements = unsafeRun {
    Stream(1, 2, 3, 4)
      .throttleShape(1, Duration.Infinity)(_ => 0)
      .runCollect must_=== List(1, 2, 3, 4)
  }

  private def throttleShapeShortCircuits = unsafeRun {
    Stream(1, 2, 3, 4, 5)
      .throttleShape(2, Duration.Infinity)(_ => 1)
      .take(2)
      .runCollect must_=== List(1, 2)
  }

  private def timeoutSucceed =
    unsafeRun {
      Stream
        .succeed(1)
        .timeout(Duration.Infinity)
        .runCollect
        .map(_ must_=== List(1))
    }

  private def timeoutInterrupt =
    unsafeRun {
      Stream
        .range(0, 5)
        .tap(_ => ZIO.sleep(Duration.Infinity))
        .timeout(Duration.Zero)
        .runDrain
        .ignore
        .map(_ => true must_=== true)
    }

  private def toQueue = prop { c: Chunk[Int] =>
    val s = Stream.fromChunk(c)
    val result = unsafeRunSync {
      s.toQueue(1000).use { queue: Queue[Take[Nothing, Int]] =>
        waitForSize(queue, c.length + 1) *> queue.takeAll
      }
    }
    result must_=== Success(c.toSeq.toList.map(i => Take.Value(i)) :+ Take.End)
  }

  private def transduce = unsafeRun {
    val s      = Stream('1', '2', ',', '3', '4')
    val parser = ZSink.collectAllWhile[Char](_.isDigit).map(_.mkString.toInt) <* ZSink.collectAllWhile[Char](_ == ',')

    s.transduce(parser).runCollect.map(_ must_=== List(12, 34))
  }

  private def transduceNoRemainder = unsafeRun {
    val sink = Sink.fold(100)(_ % 2 == 0)((s, a: Int) => (s + a, Chunk.empty))
    ZStream(1, 2, 3, 4).transduce(sink).runCollect.map(_ must_=== List(101, 105, 104))
  }

  private def transduceWithRemainder = unsafeRun {
    val sink = Sink
      .fold[Int, Int, (Int, Boolean)]((0, true))(_._2) { (s, a: Int) =>
        a match {
          case 1 => ((s._1 + 100, true), Chunk.empty)
          case 2 => ((s._1 + 100, true), Chunk.empty)
          case 3 => ((s._1 + 3, false), Chunk.single(a + 1))
          case _ => ((s._1 + 4, false), Chunk.empty)
        }
      }
      .map(_._1)

    ZStream(1, 2, 3).transduce(sink).runCollect.map(_ must_=== List(203, 4))
  }

  private def transduceSinkMore = unsafeRun {
    val sink = Sink.foldLeft(0)((s, a: Int) => s + a)
    ZStream(1, 2, 3).transduce(sink).runCollect.map(_ must_=== List(1 + 2 + 3))
  }

  private def transduceManaged = {
    final class TestSink(ref: Ref[Int]) extends ZSink[Any, Throwable, Int, Int, List[Int]] {
      type State = (List[Int], Boolean)

      def extract(state: State) = UIO.succeed((state._1, Chunk.empty))

      def initial = UIO.succeed((Nil, true))

      def step(state: State, a: Int) =
        for {
          i <- ref.get
          _ <- if (i != 1000) IO.fail(new IllegalStateException(i.toString)) else IO.unit
        } yield (List(a, a), false)

      def cont(state: State) = state._2
    }

    val stream = ZStream(1, 2, 3, 4)

    for {
      resource <- Ref.make(0)
      sink     = ZManaged.make(resource.set(1000).as(new TestSink(resource)))(_ => resource.set(2000))
      result   <- stream.transduceManaged(sink).runCollect
      i        <- resource.get
      _        <- if (i != 2000) IO.fail(new IllegalStateException(i.toString)) else IO.unit
    } yield result must_=== List(List(1, 1), List(2, 2), List(3, 3), List(4, 4))
  }

  private def transduceManagedError = unsafeRun {
    val fail = "I'm such a failure!"
    val sink = ZManaged.fail(fail)
    ZStream(1, 2, 3).transduceManaged(sink).runCollect.either.map(_ must beLeft(fail))
  }

  private def unfold = {
    val s = Stream.unfold(0) { i =>
      if (i < 10) Some((i, i + 1))
      else None
    }

    unsafeRunSync(s.runCollect) must_=== Success((0 to 9).toList)
  }

  private def unfoldM = {
    val s = Stream.unfoldM(0) { i =>
      if (i < 10) IO.succeed(Some((i, i + 1)))
      else IO.succeed(None)
    }

    unsafeRunSync(s.runCollect) must_=== Success((0 to 9).toList)
  }

  private def unTake =
    unsafeRun(
      Stream
        .range(0, 10)
        .toQueue[Nothing, Int](1)
        .use { q =>
          Stream.fromQueue(q).unTake.run(Sink.collectAll[Int])
        }
        .map(_ must_=== (0 to 10).toList)
    )

  private def unTakeError = {
    val e = new RuntimeException("boom")
    unsafeRunSync(
      (Stream.range(0, 10) ++ Stream.fail(e))
        .toQueue[Throwable, Int](1)
        .use { q =>
          Stream.fromQueue(q).unTake.run(Sink.collectAll[Int])
        }
    ) must_== Failure(Cause.fail(e))
  }

  private def zipWith = unsafeRun {
    val s1 = Stream(1, 2, 3)
    val s2 = Stream(1, 2)

    s1.zipWith(s2)((a, b) => a.flatMap(a => b.map(a + _))).runCollect.map(_ must_=== List(2, 4))
  }

  private def zipWithIndex =
    prop(
      (s: Stream[String, Byte]) =>
        unsafeRunSync(s.zipWithIndex.runCollect) must_=== unsafeRunSync(s.runCollect.map(_.zipWithIndex))
    )

  private def zipWithIgnoreRhs = unsafeRun {
    val s1 = Stream(1, 2, 3)
    val s2 = Stream(1, 2)
    s1.zipWith(s2)((a, _) => a).runCollect.map(_ must_=== List(1, 2, 3))
  }

  private def zipWithPrioritizesFailure = unsafeRun {
    Stream.never
      .zipWith(Stream.fail("Ouch"))((_, _) => None)
      .runCollect
      .either
      .map(_ must_=== Left("Ouch"))
  }

  private def zipWithLatest = unsafeRun {
    val s1 = Stream.iterate(0)(_ + 1).fixed(100.millis)
    val s2 = Stream.iterate(0)(_ + 1).fixed(70.millis)

    withLatch { release =>
      s1.zipWithLatest(s2)((_, _))
        .take(8)
        .runCollect
        .tap(_ => release)
        .map(_ must_=== List(0 -> 0, 0 -> 1, 1 -> 1, 1 -> 2, 2 -> 2, 2 -> 3, 2 -> 4, 3 -> 4))
    }
  }

  private def interleave = unsafeRun {
    val s1 = Stream(2, 3)
    val s2 = Stream(5, 6, 7)

    s1.interleave(s2).runCollect.map(_ must_=== List(2, 5, 3, 6, 7))
  }

  private def interleaveWith =
    prop { (b: Stream[String, Boolean], s1: Stream[String, Int], s2: Stream[String, Int]) =>
      def interleave(b: List[Boolean], s1: => List[Int], s2: => List[Int]): List[Int] =
        b.headOption.map { hd =>
          if (hd) s1 match {
            case h :: t =>
              h :: interleave(b.tail, t, s2)
            case _ =>
              if (s2.isEmpty) List.empty
              else interleave(b.tail, List.empty, s2)
          } else
            s2 match {
              case h :: t =>
                h :: interleave(b.tail, s1, t)
              case _ =>
                if (s1.isEmpty) List.empty
                else interleave(b.tail, s1, List.empty)
            }
        }.getOrElse(List.empty)
      val interleavedStream = unsafeRunSync(s1.interleaveWith(s2)(b).runCollect)
      val interleavedLists = for {
        b  <- unsafeRunSync(b.runCollect)
        s1 <- unsafeRunSync(s1.runCollect)
        s2 <- unsafeRunSync(s2.runCollect)
      } yield interleave(b, s1, s2)
      (!interleavedLists.succeeded) || (interleavedStream must_=== interleavedLists)
    }
}<|MERGE_RESOLUTION|>--- conflicted
+++ resolved
@@ -8,7 +8,7 @@
 import zio.duration._
 import zio.ZQueueSpecUtil.waitForSize
 
-class StreamSpec(implicit ee: org.specs2.concurrent.ExecutionEnv) extends TestRuntime with GenIO with ScalaCheck {
+class ZStreamSpec(implicit ee: org.specs2.concurrent.ExecutionEnv) extends TestRuntime with GenIO with ScalaCheck {
 
   import ArbitraryChunk._
   import ArbitraryStream._
@@ -33,14 +33,6 @@
 
   Stream.aggregateWithin
     aggregateWithin                      $aggregateWithin
-<<<<<<< HEAD
-=======
-    error propagation                    $aggregateWithinErrorPropagation1
-    error propagation                    $aggregateWithinErrorPropagation2
-    interruption propagation             $aggregateWithinInterruptionPropagation
-    interruption propagation             $aggregateWithinInterruptionPropagation2
-    leftover handling                    $aggregateWithinLeftoverHandling
->>>>>>> 7a8175a3
 
   Stream.bracket
     bracket                              $bracket
@@ -324,18 +316,6 @@
     } yield result must_=== true
   }
 
-<<<<<<< HEAD
-  def aggregateWithinEither = unsafeRun {
-    for {
-      result <- Stream(1, 1, 1, 1, 2)
-                 .aggregateWithinEither(
-                   Sink.fold(List[Int]())(
-                     (acc, el: Int) =>
-                       if (el == 1) ZSink.Step.more(el :: acc)
-                       else if (el == 2 && acc.isEmpty) ZSink.Step.done(el :: acc, Chunk.empty)
-                       else ZSink.Step.done(acc, Chunk.single(el))
-                   ),
-=======
   private def aggregateLeftoverHandling = unsafeRun {
     val data = List(1, 2, 2, 3, 2, 3)
     Stream(data: _*)
@@ -352,10 +332,10 @@
       }
   }
 
-  def aggregateWithin = unsafeRun {
+  def aggregateWithinEither = unsafeRun {
     for {
       result <- Stream(1, 1, 1, 1, 2)
-                 .aggregateWithin(
+                 .aggregateWithinEither(
                    Sink
                      .fold[Int, Int, (List[Int], Boolean)]((Nil, true))(_._2) { (acc, el: Int) =>
                        if (el == 1) ((el :: acc._1, true), Chunk.empty)
@@ -363,7 +343,6 @@
                        else ((acc._1, false), Chunk.single(el))
                      }
                      .map(_._1),
->>>>>>> 7a8175a3
                    ZSchedule.spaced(30.minutes)
                  )
                  .runCollect
@@ -426,22 +405,6 @@
     } yield result must_=== true
   }
 
-<<<<<<< HEAD
-  def aggregateWithin = unsafeRun {
-    for {
-      result <- Stream(1, 1, 1, 1, 2)
-        .aggregateWithin(
-          Sink.fold(List[Int]())(
-            (acc, el: Int) =>
-              if (el == 1) ZSink.Step.more(el :: acc)
-              else if (el == 2 && acc.isEmpty) ZSink.Step.done(el :: acc, Chunk.empty)
-              else ZSink.Step.done(acc, Chunk.single(el))
-          ),
-          ZSchedule.spaced(30.minutes)
-        )
-        .runCollect
-    } yield result must_=== List(List(1, 1, 1, 1), List(2))
-=======
   private def aggregateWithinLeftoverHandling = unsafeRun {
     val data = List(1, 2, 2, 3, 2, 3)
     Stream(data: _*)
@@ -460,7 +423,22 @@
       .map { result =>
         result.flatten must_=== data
       }
->>>>>>> 7a8175a3
+  }
+
+  def aggregateWithin = unsafeRun {
+    for {
+      result <- Stream(1, 1, 1, 1, 2)
+        .aggregateWithin(
+          Sink.fold(List[Int]())(
+            (acc, el: Int) =>
+              if (el == 1) ZSink.Step.more(el :: acc)
+              else if (el == 2 && acc.isEmpty) ZSink.Step.done(el :: acc, Chunk.empty)
+              else ZSink.Step.done(acc, Chunk.single(el))
+          ),
+          ZSchedule.spaced(30.minutes)
+        )
+        .runCollect
+    } yield result must_=== List(List(1, 1, 1, 1), List(2))
   }
 
   private def bracket =
