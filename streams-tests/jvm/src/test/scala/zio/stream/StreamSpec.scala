--- conflicted
+++ resolved
@@ -18,11 +18,8 @@
   isTrue,
   isUnit
 }
-<<<<<<< HEAD
 import zio.test.TestAspect.flaky
-=======
-
->>>>>>> 63f97b95
+
 import scala.{ Stream => _ }
 import Exit.Success
 import StreamUtils._
