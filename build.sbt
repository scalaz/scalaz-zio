// shadow sbt-scalajs' crossProject from Scala.js 0.6.x
import BuildHelper._
import explicitdeps.ExplicitDepsPlugin.autoImport.moduleFilterRemoveValue
import sbtcrossproject.CrossPlugin.autoImport.crossProject

name := "zio"

inThisBuild(
  List(
    organization := "dev.zio",
    homepage := Some(url("https://zio.dev")),
    licenses := List("Apache-2.0" -> url("http://www.apache.org/licenses/LICENSE-2.0")),
    developers := List(
      Developer(
        "jdegoes",
        "John De Goes",
        "john@degoes.net",
        url("http://degoes.net")
      )
    ),
    pgpPassphrase := sys.env.get("PGP_PASSWORD").map(_.toArray),
    pgpPublicRing := file("/tmp/public.asc"),
    pgpSecretRing := file("/tmp/secret.asc"),
    scmInfo := Some(
      ScmInfo(url("https://github.com/zio/zio/"), "scm:git:git@github.com:zio/zio.git")
    )
  )
)

ThisBuild / publishTo := sonatypePublishToBundle.value

addCommandAlias("fmt", "all root/scalafmtSbt root/scalafmtAll")
addCommandAlias("check", "all root/scalafmtSbtCheck root/scalafmtCheckAll")
addCommandAlias(
  "compileJVM",
  ";coreTestsJVM/test:compile;stacktracerJVM/test:compile;streamsTestsJVM/test:compile;testTestsJVM/test:compile;testRunnerJVM/test:compile;examplesJVM/test:compile"
)
addCommandAlias("compileNative", ";coreNative/compile")
addCommandAlias(
  "testJVM",
  ";coreTestsJVM/test;stacktracerJVM/test;streamsTestsJVM/test;testTestsJVM/run;testTestsJVM/test;testRunnerJVM/test:run;examplesJVM/test:compile;benchmarks/test:compile"
)
addCommandAlias(
  "testJVMNoBenchmarks",
  ";coreTestsJVM/test;stacktracerJVM/test;streamsTestsJVM/test;testTestsJVM/run;testTestsJVM/test;testRunnerJVM/test:run;examplesJVM/test:compile"
)
addCommandAlias(
  "testJVMDotty",
  ";coreTestsJVM/test;stacktracerJVM/test:compile;streamsJVM/test:compile;testTestsJVM/run;testTestsJVM/test;testRunnerJVM/test:run;examplesJVM/test:compile"
)
addCommandAlias(
  "testJS",
  ";coreTestsJS/test;stacktracerJS/test;streamsTestsJS/test;testTestsJS/run;testTestsJS/test;examplesJS/test:compile"
)

lazy val root = project
  .in(file("."))
  .settings(
    skip in publish := true,
    console := (console in Compile in coreJVM).value,
    unusedCompileDependenciesFilter -= moduleFilter("org.scala-js", "scalajs-library"),
    welcomeMessage
  )
  .aggregate(
    coreJVM,
    coreJS,
    coreTestsJVM,
    coreTestsJS,
    docs,
    streamsJVM,
    streamsJS,
    streamsTestsJVM,
    streamsTestsJS,
    benchmarks,
    testJVM,
    testJS,
    testTestsJVM,
    testTestsJS,
    stacktracerJS,
    stacktracerJVM,
    testRunnerJS,
    testRunnerJVM
  )
  .enablePlugins(ScalaJSPlugin)

lazy val core = crossProject(JSPlatform, JVMPlatform, NativePlatform)
  .in(file("core"))
  .dependsOn(stacktracer)
  .settings(stdSettings("zio"))
  .settings(buildInfoSettings("zio"))
  .enablePlugins(BuildInfoPlugin)

lazy val coreJVM = core.jvm
  .settings(dottySettings)
  .settings(replSettings)

lazy val coreJS = core.js

lazy val coreNative = core.native
  .settings(scalaVersion := "2.11.12")
  .settings(skip in Test := true)
  .settings(skip in doc := true)
  .settings(sources in (Compile, doc) := Seq.empty)
  .settings(
    libraryDependencies ++= Seq(
      "dev.whaling" %%% "native-loop-core"      % "0.1.1",
      "dev.whaling" %%% "native-loop-js-compat" % "0.1.1"
    )
  )

lazy val coreTests = crossProject(JSPlatform, JVMPlatform)
  .in(file("core-tests"))
  .dependsOn(core)
  .dependsOn(test)
  .settings(stdSettings("core-tests"))
  .settings(testFrameworks += new TestFramework("zio.test.sbt.ZTestFramework"))
  .dependsOn(testRunner)
  .settings(buildInfoSettings("zio"))
  .settings(skip in publish := true)
  .settings(Compile / classLoaderLayeringStrategy := ClassLoaderLayeringStrategy.Flat)
  .enablePlugins(BuildInfoPlugin)

lazy val coreTestsJVM = coreTests.jvm
  .settings(dottySettings)
  .configure(_.enablePlugins(JCStressPlugin))
  .settings(replSettings)

lazy val coreTestsJS = coreTests.js
  .settings(
    libraryDependencies += "io.github.cquiroz" %%% "scala-java-time" % "2.0.0-RC3" % Test
  )

lazy val streams = crossProject(JSPlatform, JVMPlatform)
  .in(file("streams"))
  .dependsOn(core)
  .settings(stdSettings("zio-streams"))
  .settings(buildInfoSettings("zio.stream"))
  .settings(streamReplSettings)
  .enablePlugins(BuildInfoPlugin)

lazy val streamsJVM = streams.jvm.settings(dottySettings)
lazy val streamsJS  = streams.js

lazy val streamsTests = crossProject(JSPlatform, JVMPlatform)
  .in(file("streams-tests"))
  .dependsOn(streams)
  .dependsOn(coreTests % "test->test;compile->compile")
  .settings(stdSettings("core-tests"))
  .settings(testFrameworks += new TestFramework("zio.test.sbt.ZTestFramework"))
  .dependsOn(testRunner)
  .settings(buildInfoSettings("zio.stream"))
  .settings(skip in publish := true)
  .settings(Compile / classLoaderLayeringStrategy := ClassLoaderLayeringStrategy.AllLibraryJars)
  .enablePlugins(BuildInfoPlugin)

lazy val streamsTestsJVM = streamsTests.jvm.dependsOn(coreTestsJVM % "test->compile")

lazy val streamsTestsJS = streamsTests.js
  .settings(
    libraryDependencies += "io.github.cquiroz" %%% "scala-java-time" % "2.0.0-RC3" % Test
  )

lazy val test = crossProject(JSPlatform, JVMPlatform)
  .in(file("test"))
  .dependsOn(core, streams)
  .settings(stdSettings("zio-test"))
  .settings(
    scalacOptions += "-language:experimental.macros",
    libraryDependencies ++=
      Seq("org.portable-scala" %%% "portable-scala-reflect" % "0.1.1") ++ {
        if (isDotty.value) Seq()
        else Seq("org.scala-lang" % "scala-reflect" % scalaVersion.value % "provided")
      }
  )

lazy val testJVM = test.jvm.settings(dottySettings)
lazy val testJS  = test.js

lazy val testTests = crossProject(JSPlatform, JVMPlatform)
  .in(file("test-tests"))
  .dependsOn(test)
  .settings(stdSettings("test-tests"))
  .settings(testFrameworks += new TestFramework("zio.test.sbt.ZTestFramework"))
  .dependsOn(testRunner)
  .settings(buildInfoSettings("zio.test"))
  .settings(skip in publish := true)
  .enablePlugins(BuildInfoPlugin)

lazy val testTestsJVM = testTests.jvm.settings(
  dottySettings,
  mainClass in Compile := Some("zio.test.TestMain")
)
lazy val testTestsJS = testTests.js.settings(
  libraryDependencies += "io.github.cquiroz" %%% "scala-java-time" % "2.0.0-RC3",
  scalaJSUseMainModuleInitializer in Compile := true,
  mainClass in Compile := Some("zio.test.TestMain")
)

lazy val stacktracer = crossProject(JSPlatform, JVMPlatform, NativePlatform)
  .in(file("stacktracer"))
  .settings(stdSettings("zio-stacktracer"))
  .settings(buildInfoSettings("zio.internal.stacktracer"))

lazy val stacktracerJS = stacktracer.js
lazy val stacktracerJVM = stacktracer.jvm
  .settings(dottySettings)
  .settings(replSettings)

lazy val stacktracerNative = stacktracer.native
  .settings(scalaVersion := "2.11.12")
  .settings(skip in Test := true)
  .settings(skip in doc := true)
lazy val testRunner = crossProject(JVMPlatform, JSPlatform)
  .in(file("test-sbt"))
  .settings(stdSettings("zio-test-sbt"))
  .settings(
    libraryDependencies ++= Seq(
      "org.portable-scala" %%% "portable-scala-reflect" % "0.1.1"
    ),
    mainClass in (Test, run) := Some("zio.test.sbt.TestMain")
  )
  .jsSettings(libraryDependencies ++= Seq("org.scala-js" %% "scalajs-test-interface" % "0.6.31"))
  .jvmSettings(libraryDependencies ++= Seq("org.scala-sbt" % "test-interface" % "1.0"))
  .dependsOn(core)
  .dependsOn(test)

lazy val testRunnerJVM = testRunner.jvm.settings(dottySettings)
lazy val testRunnerJS = testRunner.js
  .settings(
    libraryDependencies += "io.github.cquiroz" %%% "scala-java-time" % "2.0.0-RC3" % Test
  )

/**
 * Examples sub-project that is not included in the root project.
 * To run tests :
 * `sbt "examplesJVM/test"`
 */
lazy val examples = crossProject(JVMPlatform, JSPlatform)
  .in(file("examples"))
  .settings(stdSettings("examples"))
  .settings(testFrameworks += new TestFramework("zio.test.sbt.ZTestFramework"))
  .jsSettings(libraryDependencies += "io.github.cquiroz" %%% "scala-java-time" % "2.0.0-RC3" % Test)
  .dependsOn(testRunner)

lazy val examplesJS  = examples.js
lazy val examplesJVM = examples.jvm.settings(dottySettings)

lazy val isScala211 = Def.setting {
  scalaVersion.value.startsWith("2.11")
}

lazy val benchmarks = project.module
  .dependsOn(coreJVM, streamsJVM, testJVM)
  .enablePlugins(JmhPlugin)
  .settings(replSettings)
  .settings(
    skip in publish := true,
    libraryDependencies ++=
      Seq(
        "co.fs2"                   %% "fs2-core"        % "2.1.0",
        "com.google.code.findbugs" % "jsr305"           % "3.0.2",
<<<<<<< HEAD
        "com.twitter"              %% "util-core"       % "19.12.0",
        "com.typesafe.akka"        %% "akka-stream"     % "2.6.1",
=======
        "com.twitter"              %% "util-collection" % "19.1.0",
        "com.typesafe.akka"        %% "akka-stream"     % "2.5.27",
>>>>>>> 30ba5a24
        "io.monix"                 %% "monix"           % "3.1.0",
        "io.projectreactor"        % "reactor-core"     % "3.3.1.RELEASE",
        "io.reactivex.rxjava2"     % "rxjava"           % "2.2.15",
        "org.ow2.asm"              % "asm"              % "7.2",
        "org.scala-lang"           % "scala-compiler"   % scalaVersion.value % Provided,
        "org.scala-lang"           % "scala-reflect"    % scalaVersion.value,
        "org.typelevel"            %% "cats-effect"     % "2.0.0",
        "org.scalacheck"           %% "scalacheck"      % "1.14.3",
        "hedgehog"                 %% "hedgehog-core"   % "0.1.0"
      ),
    libraryDependencies ++= {
      if (isScala211.value) Nil
      else Seq("com.github.japgolly.nyaya" %% "nyaya-gen" % "0.9.0-RC1")
    },
    unusedCompileDependenciesFilter -= libraryDependencies.value
      .map(moduleid => moduleFilter(organization = moduleid.organization, name = moduleid.name))
      .reduce(_ | _),
    scalacOptions in Compile in console := Seq(
      "-Ypartial-unification",
      "-language:higherKinds",
      "-language:existentials",
      "-Yno-adapted-args",
      "-Xsource:2.13",
      "-Yrepl-class-based"
    ),
    resolvers += Resolver.url("bintray-scala-hedgehog", url("https://dl.bintray.com/hedgehogqa/scala-hedgehog"))(
      Resolver.ivyStylePatterns
    )
  )

lazy val docs = project.module
  .in(file("zio-docs"))
  .settings(
    // skip 2.13 mdoc until mdoc is available for 2.13
    crossScalaVersions -= "2.13.1",
    //
    skip.in(publish) := true,
    moduleName := "zio-docs",
    unusedCompileDependenciesFilter -= moduleFilter("org.scalameta", "mdoc"),
    scalacOptions -= "-Yno-imports",
    scalacOptions -= "-Xfatal-warnings",
    scalacOptions ~= { _ filterNot (_ startsWith "-Ywarn") },
    scalacOptions ~= { _ filterNot (_ startsWith "-Xlint") },
    libraryDependencies ++= Seq(
      "com.github.ghik"     % "silencer-lib"                 % "1.4.4" % Provided cross CrossVersion.full,
      "commons-io"          % "commons-io"                   % "2.6" % "provided",
      "org.jsoup"           % "jsoup"                        % "1.12.1" % "provided",
      "org.reactivestreams" % "reactive-streams-examples"    % "1.0.3" % "provided",
      "dev.zio"             %% "zio-interop-cats"            % "2.0.0.0-RC10",
      "dev.zio"             %% "zio-interop-future"          % "2.12.8.0-RC6",
      "dev.zio"             %% "zio-interop-monix"           % "3.0.0.0-RC7",
      "dev.zio"             %% "zio-interop-scalaz7x"        % "7.2.27.0-RC7",
      "dev.zio"             %% "zio-interop-java"            % "1.1.0.0-RC6",
      "dev.zio"             %% "zio-interop-reactivestreams" % "1.0.3.5-RC2",
      "dev.zio"             %% "zio-interop-twitter"         % "19.7.0.0-RC2",
      "dev.zio"             %% "zio-macros-core"             % "0.6.0",
      "dev.zio"             %% "zio-macros-test"             % "0.6.0"
    )
  )
  .settings(macroSettings)
  .dependsOn(
    coreJVM,
    streamsJVM,
    coreTestsJVM
  )
  .enablePlugins(MdocPlugin, DocusaurusPlugin)<|MERGE_RESOLUTION|>--- conflicted
+++ resolved
@@ -259,13 +259,8 @@
       Seq(
         "co.fs2"                   %% "fs2-core"        % "2.1.0",
         "com.google.code.findbugs" % "jsr305"           % "3.0.2",
-<<<<<<< HEAD
         "com.twitter"              %% "util-core"       % "19.12.0",
         "com.typesafe.akka"        %% "akka-stream"     % "2.6.1",
-=======
-        "com.twitter"              %% "util-collection" % "19.1.0",
-        "com.typesafe.akka"        %% "akka-stream"     % "2.5.27",
->>>>>>> 30ba5a24
         "io.monix"                 %% "monix"           % "3.1.0",
         "io.projectreactor"        % "reactor-core"     % "3.3.1.RELEASE",
         "io.reactivex.rxjava2"     % "rxjava"           % "2.2.15",
