--- conflicted
+++ resolved
@@ -360,26 +360,12 @@
 lazy val testRunnerJVM = testRunner.jvm
   .settings(dottySettings)
   .settings(scalaReflectTestSettings)
-<<<<<<< HEAD
-  .settings(
-    libraryDependencies ++= Seq("org.scala-sbt" % "test-interface" % "1.0")
-  )
-
-lazy val testRunnerJS = testRunner.js
-  .settings(jsSettings)
-  .settings(
-    libraryDependencies ++= Seq(
-      "org.scala-js" %% "scalajs-test-interface" % scalaJSVersion
-    )
-  )
-=======
   .settings(libraryDependencies ++= Seq("org.scala-sbt" % "test-interface" % "1.0"))
 lazy val testRunnerJS = testRunner.js
   .settings(libraryDependencies ++= Seq("org.scala-js" %% "scalajs-test-interface" % scalaJSVersion))
 lazy val testRunnerNative = testRunner.native
   .settings(nativeSettings)
   .settings(libraryDependencies ++= Seq("org.scala-native" %%% "test-interface" % nativeVersion))
->>>>>>> a933c3e0
 
 lazy val testJunitRunner = crossProject(JVMPlatform)
   .in(file("test-junit"))
