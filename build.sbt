// shadow sbt-scalajs' crossProject from Scala.js 0.6.x
import BuildHelper._
import MimaSettings.mimaSettings
import com.typesafe.tools.mima.plugin.MimaKeys.mimaFailOnNoPrevious
import explicitdeps.ExplicitDepsPlugin.autoImport.moduleFilterRemoveValue
import sbtcrossproject.CrossPlugin.autoImport.crossProject

name := "zio"

Global / onChangedBuildSource := ReloadOnSourceChanges

inThisBuild(
  List(
    organization := "dev.zio",
    homepage := Some(url("https://zio.dev")),
    licenses := List("Apache-2.0" -> url("http://www.apache.org/licenses/LICENSE-2.0")),
    developers := List(
      Developer(
        "jdegoes",
        "John De Goes",
        "john@degoes.net",
        url("http://degoes.net")
      )
    ),
    pgpPassphrase := sys.env.get("PGP_PASSWORD").map(_.toArray),
    pgpPublicRing := file("/tmp/public.asc"),
    pgpSecretRing := file("/tmp/secret.asc"),
    scmInfo := Some(
      ScmInfo(url("https://github.com/zio/zio/"), "scm:git:git@github.com:zio/zio.git")
    )
  )
)

addCommandAlias("build", "prepare; testJVM")
addCommandAlias("prepare", "fix; fmt")
addCommandAlias("fix", "all compile:scalafix test:scalafix")
addCommandAlias(
  "fixCheck",
  "; compile:scalafix --check ; test:scalafix --check"
)
addCommandAlias("fmt", "all root/scalafmtSbt root/scalafmtAll")
addCommandAlias("fmtCheck", "all root/scalafmtSbtCheck root/scalafmtCheckAll")
addCommandAlias(
  "compileJVM",
  ";coreTestsJVM/test:compile;stacktracerJVM/test:compile;streamsTestsJVM/test:compile;testTestsJVM/test:compile;testMagnoliaTestsJVM/test:compile;testRunnerJVM/test:compile;examplesJVM/test:compile;macrosJVM/test:compile"
)
addCommandAlias("compileNative", ";coreNative/compile")
addCommandAlias(
  "testJVM",
  ";coreTestsJVM/test;stacktracerJVM/test;streamsTestsJVM/test;testTestsJVM/test;testMagnoliaTestsJVM/test;testRunnerJVM/test:run;examplesJVM/test:compile;benchmarks/test:compile;macrosJVM/test"
)
addCommandAlias(
  "testJVMNoBenchmarks",
  ";coreTestsJVM/test;stacktracerJVM/test;streamsTestsJVM/test;testTestsJVM/test;testMagnoliaTestsJVM/test;testRunnerJVM/test:run;examplesJVM/test:compile"
)
addCommandAlias(
  "testJVMDotty",
  ";coreTestsJVM/test;stacktracerJVM/test:compile;streamsTestsJVM/test;testTestsJVM/test;testRunnerJVM/test:run;examplesJVM/test:compile"
)
addCommandAlias(
  "testJVM211",
  ";coreTestsJVM/test;stacktracerJVM/test;streamsTestsJVM/test;testTestsJVM/test;testRunnerJVM/test:run;examplesJVM/test:compile;macrosJVM/test"
)
addCommandAlias(
  "testJS",
  ";coreTestsJS/test;stacktracerJS/test;streamsTestsJS/test;testTestsJS/test;testMagnoliaTestsJS/test;examplesJS/test:compile;macrosJS/test"
)
addCommandAlias(
  "testJS211",
  ";coreTestsJS/test;stacktracerJS/test;streamsTestsJS/test;testTestsJS/test;examplesJS/test:compile;macrosJS/test"
)
addCommandAlias(
  "mimaChecks",
  "all coreJVM/mimaReportBinaryIssues streamsJVM/mimaReportBinaryIssues testJVM/mimaReportBinaryIssues"
)

lazy val root = project
  .in(file("."))
  .settings(
    skip in publish := true,
    console := (console in Compile in coreJVM).value,
    unusedCompileDependenciesFilter -= moduleFilter("org.scala-js", "scalajs-library"),
    welcomeMessage
  )
  .aggregate(
    coreJVM,
    coreJS,
    coreTestsJVM,
    coreTestsJS,
    macrosJVM,
    macrosJS,
    docs,
    streamsJVM,
    streamsJS,
    streamsTestsJVM,
    streamsTestsJS,
    benchmarks,
    testJVM,
    testJS,
    testTestsJVM,
    testTestsJS,
    stacktracerJS,
    stacktracerJVM,
    testRunnerJS,
    testRunnerJVM,
    testJunitRunnerJVM,
    testMagnoliaJVM,
    testMagnoliaJS
  )
  .enablePlugins(ScalaJSPlugin)

lazy val core = crossProject(JSPlatform, JVMPlatform, NativePlatform)
  .in(file("core"))
  .dependsOn(stacktracer)
  .settings(stdSettings("zio"))
  .settings(crossProjectSettings)
  .settings(buildInfoSettings("zio"))
  .settings(scalaReflectSettings)
  .enablePlugins(BuildInfoPlugin)

lazy val coreJVM = core.jvm
  .settings(dottySettings)
  .settings(replSettings)
  // Failures will be enabled after 1.0.0
  .settings(mimaSettings(failOnProblem = false))

lazy val coreJS = core.js

lazy val coreNative = core.native
  .settings(scalaVersion := "2.11.12")
  .settings(skip in Test := true)
  .settings(skip in doc := true)
  .settings( // Exclude from Intellij because Scala Native projects break it - https://github.com/scala-native/scala-native/issues/1007#issuecomment-370402092
    SettingKey[Boolean]("ide-skip-project") := true
  )
  .settings(sources in (Compile, doc) := Seq.empty)
  .settings(
    libraryDependencies ++= Seq(
      "dev.whaling" %%% "native-loop-core"      % "0.1.1",
      "dev.whaling" %%% "native-loop-js-compat" % "0.1.1"
    )
  )

lazy val coreTests = crossProject(JSPlatform, JVMPlatform)
  .in(file("core-tests"))
  .dependsOn(core)
  .dependsOn(test)
  .settings(stdSettings("core-tests"))
  .settings(crossProjectSettings)
  .settings(testFrameworks += new TestFramework("zio.test.sbt.ZTestFramework"))
  .dependsOn(testRunner)
  .settings(buildInfoSettings("zio"))
  .settings(skip in publish := true)
  .settings(Compile / classLoaderLayeringStrategy := ClassLoaderLayeringStrategy.Flat)
  .enablePlugins(BuildInfoPlugin)

lazy val coreTestsJVM = coreTests.jvm
  .settings(dottySettings)
  .configure(_.enablePlugins(JCStressPlugin))
  .settings(replSettings)

lazy val coreTestsJS = coreTests.js
  .settings(testJsSettings)

lazy val macros = crossProject(JSPlatform, JVMPlatform)
  .in(file("macros"))
  .dependsOn(core)
  .settings(stdSettings("zio-macros"))
  .settings(crossProjectSettings)
  .settings(macroDefinitionSettings)
  .settings(macroExpansionSettings)
  .settings(testFrameworks += new TestFramework("zio.test.sbt.ZTestFramework"))
  .dependsOn(testRunner)

lazy val macrosJVM = macros.jvm.settings(dottySettings)
lazy val macrosJS  = macros.js.settings(testJsSettings)

lazy val streams = crossProject(JSPlatform, JVMPlatform)
  .in(file("streams"))
  .dependsOn(core)
  .settings(stdSettings("zio-streams"))
  .settings(crossProjectSettings)
  .settings(buildInfoSettings("zio.stream"))
  .settings(streamReplSettings)
  .enablePlugins(BuildInfoPlugin)

lazy val streamsJVM = streams.jvm
  .settings(dottySettings)
  // No bincompat on streams yet
  .settings(mimaSettings(failOnProblem = false))

lazy val streamsJS = streams.js

lazy val streamsTests = crossProject(JSPlatform, JVMPlatform)
  .in(file("streams-tests"))
  .dependsOn(streams)
  .dependsOn(coreTests % "test->test;compile->compile")
  .settings(stdSettings("streams-tests"))
  .settings(crossProjectSettings)
  .settings(testFrameworks += new TestFramework("zio.test.sbt.ZTestFramework"))
  .dependsOn(testRunner)
  .settings(buildInfoSettings("zio.stream"))
  .settings(skip in publish := true)
  .settings(Compile / classLoaderLayeringStrategy := ClassLoaderLayeringStrategy.AllLibraryJars)
  .enablePlugins(BuildInfoPlugin)

lazy val streamsTestsJVM = streamsTests.jvm
  .dependsOn(coreTestsJVM % "test->compile")
  .settings(dottySettings)

lazy val streamsTestsJS = streamsTests.js
  .settings(testJsSettings)

lazy val test = crossProject(JSPlatform, JVMPlatform)
  .in(file("test"))
  .dependsOn(core, streams)
  .settings(stdSettings("zio-test"))
  .settings(crossProjectSettings)
  .settings(macroDefinitionSettings)
  .settings(macroExpansionSettings)
  .settings(
    libraryDependencies ++= Seq(
      ("org.portable-scala" %%% "portable-scala-reflect" % "1.0.0").withDottyCompat(scalaVersion.value)
    )
  )

lazy val testJVM = test.jvm
  .settings(dottySettings)
  // No bincompat on zio-test yet
  .settings(mimaSettings(failOnProblem = false))
lazy val testJS = test.js

lazy val testTests = crossProject(JSPlatform, JVMPlatform)
  .in(file("test-tests"))
  .dependsOn(test)
  .settings(stdSettings("test-tests"))
  .settings(crossProjectSettings)
  .settings(testFrameworks += new TestFramework("zio.test.sbt.ZTestFramework"))
  .dependsOn(testRunner)
  .settings(buildInfoSettings("zio.test"))
  .settings(skip in publish := true)
  .settings(macroExpansionSettings)
  .enablePlugins(BuildInfoPlugin)

lazy val testTestsJVM = testTests.jvm.settings(dottySettings)
lazy val testTestsJS  = testTests.js.settings(testJsSettings)

lazy val testMagnolia = crossProject(JVMPlatform, JSPlatform)
  .in(file("test-magnolia"))
  .dependsOn(test)
  .settings(stdSettings("zio-test-magnolia"))
  .settings(macroDefinitionSettings)
  .settings(
    crossScalaVersions --= Seq("2.11.12", dottyVersion),
    scalacOptions += "-language:experimental.macros",
    libraryDependencies += ("com.propensive" %%% "magnolia" % "0.16.0").exclude("org.scala-lang", "scala-compiler")
  )

lazy val testMagnoliaJVM = testMagnolia.jvm
lazy val testMagnoliaJS  = testMagnolia.js

lazy val testMagnoliaTests = crossProject(JVMPlatform, JSPlatform)
  .in(file("test-magnolia-tests"))
  .dependsOn(testMagnolia)
  .dependsOn(testTests % "test->test;compile->compile")
  .settings(stdSettings("test-magnolia-tests"))
  .settings(testFrameworks += new TestFramework("zio.test.sbt.ZTestFramework"))
  .dependsOn(testRunner)
  .settings(buildInfoSettings("zio.test"))
  .settings(skip in publish := true)
  .enablePlugins(BuildInfoPlugin)

lazy val testMagnoliaTestsJVM = testMagnoliaTests.jvm
lazy val testMagnoliaTestsJS  = testMagnoliaTests.js.settings(testJsSettings)

lazy val stacktracer = crossProject(JSPlatform, JVMPlatform, NativePlatform)
  .in(file("stacktracer"))
  .settings(stdSettings("zio-stacktracer"))
  .settings(crossProjectSettings)
  .settings(buildInfoSettings("zio.internal.stacktracer"))

lazy val stacktracerJS = stacktracer.js
lazy val stacktracerJVM = stacktracer.jvm
  .settings(dottySettings)
  .settings(replSettings)

lazy val stacktracerNative = stacktracer.native
  .settings(scalaVersion := "2.11.12")
  .settings(scalacOptions -= "-Xfatal-warnings") // Issue 3112
  .settings(skip in Test := true)
  .settings(skip in doc := true)

lazy val testRunner = crossProject(JVMPlatform, JSPlatform)
  .in(file("test-sbt"))
  .settings(stdSettings("zio-test-sbt"))
  .settings(crossProjectSettings)
  .settings(mainClass in (Test, run) := Some("zio.test.sbt.TestMain"))
  .jsSettings(libraryDependencies ++= Seq("org.scala-js" %% "scalajs-test-interface" % "1.1.1"))
  .jvmSettings(libraryDependencies ++= Seq("org.scala-sbt" % "test-interface" % "1.0"))
  .dependsOn(core)
  .dependsOn(test)

lazy val testJunitRunner = crossProject(JVMPlatform)
  .in(file("test-junit"))
  .settings(stdSettings("zio-test-junit"))
  .settings(libraryDependencies ++= Seq("junit" % "junit" % "4.13"))
  .dependsOn(test)

lazy val testJunitRunnerJVM = testJunitRunner.jvm.settings(dottySettings)

lazy val testRunnerJVM = testRunner.jvm.settings(dottySettings)
lazy val testRunnerJS  = testRunner.js.settings(testJsSettings)

/**
 * Examples sub-project that is not included in the root project.
 * To run tests :
 * `sbt "examplesJVM/test"`
 */
lazy val examples = crossProject(JVMPlatform, JSPlatform)
  .in(file("examples"))
  .settings(stdSettings("examples"))
  .settings(crossProjectSettings)
  .settings(macroExpansionSettings)
  .settings(testFrameworks += new TestFramework("zio.test.sbt.ZTestFramework"))
  .dependsOn(macros, testRunner)

lazy val examplesJS = examples.js.settings(testJsSettings)
lazy val examplesJVM = examples.jvm
  .settings(dottySettings)
  .dependsOn(testJunitRunnerJVM)

lazy val benchmarks = project.module
  .dependsOn(coreJVM, streamsJVM, testJVM)
  .enablePlugins(JmhPlugin)
  .settings(replSettings)
  .settings(
    // skip 2.11 benchmarks because akka stop supporting scala 2.11 in 2.6.x
    crossScalaVersions -= "2.11.12",
    //
    skip in publish := true,
    libraryDependencies ++=
      Seq(
        "co.fs2"                    %% "fs2-core"      % "2.4.2",
        "com.google.code.findbugs"  % "jsr305"         % "3.0.2",
<<<<<<< HEAD
        "com.twitter"               %% "util-core"     % "20.6.0",
        "com.typesafe.akka"         %% "akka-stream"   % "2.6.8",
=======
        "com.twitter"               %% "util-core"     % "20.7.0",
        "com.typesafe.akka"         %% "akka-stream"   % "2.6.7",
>>>>>>> 3fe21ad4
        "io.monix"                  %% "monix"         % "3.2.2",
        "io.projectreactor"         % "reactor-core"   % "3.3.8.RELEASE",
        "io.reactivex.rxjava2"      % "rxjava"         % "2.2.19",
        "org.ow2.asm"               % "asm"            % "8.0.1",
        "org.scala-lang"            % "scala-compiler" % scalaVersion.value % Provided,
        "org.scala-lang"            % "scala-reflect"  % scalaVersion.value,
        "org.typelevel"             %% "cats-effect"   % "2.1.4",
        "org.scalacheck"            %% "scalacheck"    % "1.14.3",
        "hedgehog"                  %% "hedgehog-core" % "0.1.0",
        "com.github.japgolly.nyaya" %% "nyaya-gen"     % "0.9.2"
      ),
    unusedCompileDependenciesFilter -= libraryDependencies.value
      .map(moduleid => moduleFilter(organization = moduleid.organization, name = moduleid.name))
      .reduce(_ | _),
    scalacOptions in Compile in console := Seq(
      "-Ypartial-unification",
      "-language:higherKinds",
      "-language:existentials",
      "-Yno-adapted-args",
      "-Xsource:2.13",
      "-Yrepl-class-based"
    ),
    resolvers += Resolver.url("bintray-scala-hedgehog", url("https://dl.bintray.com/hedgehogqa/scala-hedgehog"))(
      Resolver.ivyStylePatterns
    )
  )

lazy val docs = project.module
  .in(file("zio-docs"))
  .settings(
    // skip 2.13 mdoc until mdoc is available for 2.13
    crossScalaVersions -= "2.13.1",
    //
    skip.in(publish) := true,
    moduleName := "zio-docs",
    unusedCompileDependenciesFilter -= moduleFilter("org.scalameta", "mdoc"),
    scalacOptions -= "-Yno-imports",
    scalacOptions -= "-Xfatal-warnings",
    scalacOptions ~= { _ filterNot (_ startsWith "-Ywarn") },
    scalacOptions ~= { _ filterNot (_ startsWith "-Xlint") },
    libraryDependencies ++= Seq(
      "com.github.ghik"     % "silencer-lib"                 % "1.4.4" % Provided cross CrossVersion.full,
      "commons-io"          % "commons-io"                   % "2.7" % "provided",
      "org.jsoup"           % "jsoup"                        % "1.13.1" % "provided",
      "org.reactivestreams" % "reactive-streams-examples"    % "1.0.3" % "provided",
      "dev.zio"             %% "zio-interop-cats"            % "2.0.0.0-RC13",
      "dev.zio"             %% "zio-interop-future"          % "2.12.8.0-RC6",
      "dev.zio"             %% "zio-interop-monix"           % "3.0.0.0-RC7",
      "dev.zio"             %% "zio-interop-scalaz7x"        % "7.2.27.0-RC9",
      "dev.zio"             %% "zio-interop-java"            % "1.1.0.0-RC6",
      "dev.zio"             %% "zio-interop-reactivestreams" % "1.0.3.5-RC12",
      "dev.zio"             %% "zio-interop-twitter"         % "19.7.0.0-RC2"
    )
  )
  .settings(macroExpansionSettings)
  .dependsOn(
    coreJVM,
    streamsJVM,
    testJVM,
    testMagnoliaJVM
  )
  .enablePlugins(MdocPlugin, DocusaurusPlugin)

scalafixDependencies in ThisBuild += "com.nequissimus" %% "sort-imports" % "0.5.0"<|MERGE_RESOLUTION|>--- conflicted
+++ resolved
@@ -342,13 +342,8 @@
       Seq(
         "co.fs2"                    %% "fs2-core"      % "2.4.2",
         "com.google.code.findbugs"  % "jsr305"         % "3.0.2",
-<<<<<<< HEAD
-        "com.twitter"               %% "util-core"     % "20.6.0",
+        "com.twitter"               %% "util-core"     % "20.7.0",
         "com.typesafe.akka"         %% "akka-stream"   % "2.6.8",
-=======
-        "com.twitter"               %% "util-core"     % "20.7.0",
-        "com.typesafe.akka"         %% "akka-stream"   % "2.6.7",
->>>>>>> 3fe21ad4
         "io.monix"                  %% "monix"         % "3.2.2",
         "io.projectreactor"         % "reactor-core"   % "3.3.8.RELEASE",
         "io.reactivex.rxjava2"      % "rxjava"         % "2.2.19",
