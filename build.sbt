import BuildHelper._
import MimaSettings.mimaSettings
import explicitdeps.ExplicitDepsPlugin.autoImport.moduleFilterRemoveValue
import sbt.Keys
// shadow sbt-scalajs' crossProject from Scala.js 0.6.x
import sbtcrossproject.CrossPlugin.autoImport.crossProject

Global / onChangedBuildSource := ReloadOnSourceChanges

inThisBuild(
  List(
    organization := "dev.zio",
    homepage := Some(url("https://zio.dev")),
    licenses := List(
      "Apache-2.0" -> url("http://www.apache.org/licenses/LICENSE-2.0")
    ),
    developers := List(
      Developer(
        "jdegoes",
        "John De Goes",
        "john@degoes.net",
        url("http://degoes.net")
      )
    ),
    pgpPassphrase := sys.env.get("PGP_PASSPHRASE").map(_.toArray),
    pgpPublicRing := file("/tmp/public.asc"),
    pgpSecretRing := file("/tmp/secret.asc")
  )
)

addCommandAlias("build", "; prepare; testJVM")
addCommandAlias("prepare", "; fix; fmt")
addCommandAlias(
  "fix",
  "all compile:scalafix test:scalafix; all scalafmtSbt scalafmtAll"
)
addCommandAlias(
  "fixCheck",
  "; compile:scalafix --check ; test:scalafix --check"
)
addCommandAlias("fmt", "all root/scalafmtSbt root/scalafmtAll")
addCommandAlias("fmtCheck", "all root/scalafmtSbtCheck root/scalafmtCheckAll")
addCommandAlias(
  "compileJVM",
  ";coreTestsJVM/test:compile;stacktracerJVM/test:compile;streamsTestsJVM/test:compile;testTestsJVM/test:compile;testMagnoliaTestsJVM/test:compile;testRunnerJVM/test:compile;examplesJVM/test:compile;macrosJVM/test:compile"
)
addCommandAlias(
  "testNative",
  ";coreNative/compile;stacktracerNative/compile;streamsNative/compile;testNative/compile"
)
addCommandAlias(
  "testJVM",
  ";coreTestsJVM/test;stacktracerJVM/test;streamsTestsJVM/test;testTestsJVM/test;testMagnoliaTestsJVM/test;testRunnerJVM/test:run;examplesJVM/test:compile;benchmarks/test:compile;macrosJVM/test;testJunitRunnerTestsJVM/test"
)
addCommandAlias(
  "testJVMNoBenchmarks",
  ";coreTestsJVM/test;stacktracerJVM/test;streamsTestsJVM/test;testTestsJVM/test;testMagnoliaTestsJVM/test;testRunnerJVM/test:run;examplesJVM/test:compile"
)
addCommandAlias(
  "testJVMDotty",
  ";coreTestsJVM/test;stacktracerJVM/test:compile;streamsTestsJVM/test;testTestsJVM/test;testMagnoliaTestsJVM/test;testRunnerJVM/test:run;examplesJVM/test:compile"
)
addCommandAlias(
  "testJVM211",
  ";coreTestsJVM/test;stacktracerJVM/test;streamsTestsJVM/test;testTestsJVM/test;testRunnerJVM/test:run;examplesJVM/test:compile;macrosJVM/test"
)
addCommandAlias(
  "testJS",
  ";coreTestsJS/test;stacktracerJS/test;streamsTestsJS/test;testTestsJS/test;testMagnoliaTestsJS/test;examplesJS/test:compile;macrosJS/test"
)
addCommandAlias(
  "testJS211",
  ";coreTestsJS/test;stacktracerJS/test;streamsTestsJS/test;testTestsJS/test;examplesJS/test:compile;macrosJS/test"
)
addCommandAlias(
  "mimaChecks",
  "all coreJVM/mimaReportBinaryIssues streamsJVM/mimaReportBinaryIssues testJVM/mimaReportBinaryIssues"
)

lazy val root = project
  .in(file("."))
  .settings(
    name := "zio",
    skip in publish := true,
    console := (console in Compile in coreJVM).value,
    unusedCompileDependenciesFilter -= moduleFilter(
      "org.scala-js",
      "scalajs-library"
    ),
    welcomeMessage
  )
  .aggregate(
    coreJVM,
    coreJS,
    coreNative,
    coreTestsJVM,
    coreTestsJS,
    macrosJVM,
    macrosJS,
    docs,
    streamsJVM,
    streamsJS,
    streamsNative,
    streamsTestsJVM,
    streamsTestsJS,
    benchmarks,
    testJVM,
    testJS,
    testNative,
    testTestsJVM,
    testTestsJS,
    stacktracerJS,
    stacktracerJVM,
    stacktracerNative,
    testRunnerJS,
    testRunnerJVM,
    testJunitRunnerJVM,
    testJunitRunnerTestsJVM,
    testMagnoliaJVM,
    testMagnoliaJS
  )
  .enablePlugins(ScalaJSPlugin)

lazy val core = crossProject(JSPlatform, JVMPlatform, NativePlatform)
  .in(file("core"))
  .dependsOn(stacktracer)
  .settings(stdSettings("zio"))
  .settings(crossProjectSettings)
  .settings(buildInfoSettings("zio"))
  .settings(scalaReflectSettings)
  .enablePlugins(BuildInfoPlugin)

lazy val coreJVM = core.jvm
  .settings(dottySettings)
  .settings(replSettings)
  .settings(mimaSettings(failOnProblem = true))

lazy val coreJS = core.js
  .settings(jsSettings)

lazy val coreNative = core.native
  .settings(nativeSettings)
  .settings(
    libraryDependencies ++= Seq(
      "com.github.lolgab" %%% "native-loop-core"      % "0.2.0",
      "com.github.lolgab" %%% "native-loop-js-compat" % "0.2.0"
    )
  )

lazy val coreTests = crossProject(JSPlatform, JVMPlatform)
  .in(file("core-tests"))
  .dependsOn(core)
  .dependsOn(test)
  .settings(stdSettings("core-tests"))
  .settings(crossProjectSettings)
  .settings(testFrameworks += new TestFramework("zio.test.sbt.ZTestFramework"))
  .dependsOn(testRunner)
  .settings(buildInfoSettings("zio"))
  .settings(skip in publish := true)
  .settings(
    Compile / classLoaderLayeringStrategy := ClassLoaderLayeringStrategy.Flat
  )
  .enablePlugins(BuildInfoPlugin)

lazy val coreTestsJVM = coreTests.jvm
  .settings(dottySettings)
  .configure(_.enablePlugins(JCStressPlugin))
  .settings(replSettings)
  .settings(scalaReflectTestSettings)

lazy val coreTestsJS = coreTests.js
  .settings(jsSettings)

lazy val macros = crossProject(JSPlatform, JVMPlatform)
  .in(file("macros"))
  .dependsOn(core)
  .settings(stdSettings("zio-macros"))
  .settings(crossProjectSettings)
  .settings(macroDefinitionSettings)
  .settings(macroExpansionSettings)
  .settings(testFrameworks += new TestFramework("zio.test.sbt.ZTestFramework"))
  .dependsOn(testRunner)

lazy val macrosJVM = macros.jvm.settings(dottySettings)
lazy val macrosJS  = macros.js.settings(jsSettings)

lazy val streams = crossProject(JSPlatform, JVMPlatform, NativePlatform)
  .in(file("streams"))
  .dependsOn(core)
  .settings(stdSettings("zio-streams"))
  .settings(crossProjectSettings)
  .settings(buildInfoSettings("zio.stream"))
  .settings(streamReplSettings)
  .enablePlugins(BuildInfoPlugin)

lazy val streamsJVM = streams.jvm
  .settings(dottySettings)
  // No bincompat on streams yet
  .settings(mimaSettings(failOnProblem = false))

lazy val streamsJS = streams.js

lazy val streamsNative = streams.native
  .settings(nativeSettings)

lazy val streamsTests = crossProject(JSPlatform, JVMPlatform)
  .in(file("streams-tests"))
  .dependsOn(streams)
  .dependsOn(coreTests % "test->test;compile->compile")
  .settings(stdSettings("streams-tests"))
  .settings(crossProjectSettings)
  .settings(testFrameworks += new TestFramework("zio.test.sbt.ZTestFramework"))
  .dependsOn(testRunner)
  .settings(buildInfoSettings("zio.stream"))
  .settings(skip in publish := true)
  .settings(
    Compile / classLoaderLayeringStrategy := ClassLoaderLayeringStrategy.AllLibraryJars
  )
  .enablePlugins(BuildInfoPlugin)

lazy val streamsTestsJVM = streamsTests.jvm
  .dependsOn(coreTestsJVM % "test->compile")
  .settings(dottySettings)

lazy val streamsTestsJS = streamsTests.js
  .settings(jsSettings)

lazy val test = crossProject(JSPlatform, JVMPlatform, NativePlatform)
  .in(file("test"))
  .dependsOn(core, streams)
  .settings(stdSettings("zio-test"))
  .settings(crossProjectSettings)
  .settings(macroDefinitionSettings)
  .settings(macroExpansionSettings)
  .settings(
    libraryDependencies ++= Seq(
      ("org.portable-scala" %%% "portable-scala-reflect" % "1.1.0")
        .withDottyCompat(scalaVersion.value)
    )
  )

lazy val testJVM = test.jvm
  .settings(dottySettings)
  // No bincompat on zio-test yet
  .settings(mimaSettings(failOnProblem = false))
lazy val testJS = test.js
lazy val testNative = test.native
  .settings(nativeSettings)

lazy val testTests = crossProject(JSPlatform, JVMPlatform)
  .in(file("test-tests"))
  .dependsOn(test)
  .settings(stdSettings("test-tests"))
  .settings(crossProjectSettings)
  .settings(testFrameworks += new TestFramework("zio.test.sbt.ZTestFramework"))
  .dependsOn(testRunner)
  .settings(buildInfoSettings("zio.test"))
  .settings(skip in publish := true)
  .settings(macroExpansionSettings)
  .enablePlugins(BuildInfoPlugin)

lazy val testTestsJVM = testTests.jvm
  .settings(dottySettings)
  .settings(scalaReflectTestSettings)
lazy val testTestsJS = testTests.js.settings(jsSettings)

lazy val testMagnolia = crossProject(JVMPlatform, JSPlatform)
  .in(file("test-magnolia"))
  .dependsOn(test)
  .settings(stdSettings("zio-test-magnolia"))
  .settings(crossProjectSettings)
  .settings(macroDefinitionSettings)
  .settings(
    crossScalaVersions --= Seq(Scala211),
    scalacOptions ++= {
      if (isDotty.value) {
        Seq.empty
      } else {
        Seq("-language:experimental.macros")
      }
    },
    libraryDependencies ++= {
      if (isDotty.value) {
        Seq.empty
      } else {
        Seq(
          ("com.propensive" %%% "magnolia" % "0.17.0")
            .exclude("org.scala-lang", "scala-compiler")
        )
      }
    }
  )

lazy val testMagnoliaJVM = testMagnolia.jvm
  .settings(dottySettings)
lazy val testMagnoliaJS = testMagnolia.js

lazy val testMagnoliaTests = crossProject(JVMPlatform, JSPlatform)
  .in(file("test-magnolia-tests"))
  .dependsOn(testMagnolia)
  .dependsOn(testTests % "test->test;compile->compile")
  .settings(stdSettings("test-magnolia-tests"))
  .settings(crossProjectSettings)
  .settings(testFrameworks += new TestFramework("zio.test.sbt.ZTestFramework"))
  .dependsOn(testRunner)
  .settings(buildInfoSettings("zio.test"))
  .settings(skip in publish := true)
  .enablePlugins(BuildInfoPlugin)

lazy val testMagnoliaTestsJVM = testMagnoliaTests.jvm
  .settings(dottySettings)
lazy val testMagnoliaTestsJS = testMagnoliaTests.js.settings(jsSettings)

lazy val testRefined = crossProject(JVMPlatform, JSPlatform)
  .in(file("test-refined"))
  .dependsOn(testMagnolia)
  .settings(stdSettings("zio-test-refined"))
  .settings(crossProjectSettings)
  .settings(macroDefinitionSettings)
  .settings(
    crossScalaVersions --= Seq(Scala211),
    libraryDependencies ++=
      Seq(
        ("eu.timepit" %% "refined" % "0.9.20")
          .withDottyCompat(scalaVersion.value)
      )
  )

lazy val testRefinedJVM = testRefined.jvm
  .settings(dottySettings)
lazy val testRefinedJS = testRefined.js

lazy val stacktracer = crossProject(JSPlatform, JVMPlatform, NativePlatform)
  .in(file("stacktracer"))
  .settings(stdSettings("zio-stacktracer"))
  .settings(crossProjectSettings)
  .settings(buildInfoSettings("zio.internal.stacktracer"))
  .enablePlugins(BuildInfoPlugin)

lazy val stacktracerJS = stacktracer.js
lazy val stacktracerJVM = stacktracer.jvm
  .settings(dottySettings)
  .settings(replSettings)

lazy val stacktracerNative = stacktracer.native
  .settings(nativeSettings)
  .settings(scalacOptions -= "-Xfatal-warnings") // Issue 3112

lazy val testRunner = crossProject(JVMPlatform, JSPlatform)
  .in(file("test-sbt"))
  .settings(stdSettings("zio-test-sbt"))
  .settings(crossProjectSettings)
  .settings(mainClass in (Test, run) := Some("zio.test.sbt.TestMain"))
  .jsSettings(
    libraryDependencies ++= Seq(
      "org.scala-js" %% "scalajs-test-interface" % scalaJSVersion
    )
  )
  .jvmSettings(
    libraryDependencies ++= Seq("org.scala-sbt" % "test-interface" % "1.0")
  )
  .dependsOn(core)
  .dependsOn(test)

lazy val testRunnerJVM = testRunner.jvm
  .settings(dottySettings)
  .settings(scalaReflectTestSettings)
lazy val testRunnerJS = testRunner.js.settings(jsSettings)

lazy val testJunitRunner = crossProject(JVMPlatform)
  .in(file("test-junit"))
  .settings(stdSettings("zio-test-junit"))
  .settings(crossProjectSettings)
  .settings(libraryDependencies ++= Seq("junit" % "junit" % "4.13.1"))
  .dependsOn(test)

lazy val testJunitRunnerJVM = testJunitRunner.jvm.settings(dottySettings)

lazy val testJunitRunnerTests = crossProject(JVMPlatform)
  .in(file("test-junit-tests"))
  .settings(stdSettings("test-junit-tests"))
  .settings(crossProjectSettings)
  .settings(fork in Test := true)
  .settings(javaOptions in Test ++= {
    Seq(
      s"-Dproject.dir=${baseDirectory.value}",
      s"-Dproject.version=${version.value}"
    )
  })
  .settings(skip in publish := true)
  .settings(testFrameworks += new TestFramework("zio.test.sbt.ZTestFramework"))
  .settings(
    libraryDependencies ++= Seq(
      "junit"                   % "junit"     % "4.13.1" % Test,
      "org.scala-lang.modules" %% "scala-xml" % "1.3.0"  % Test,
      // required to run embedded maven in the tests
      "org.apache.maven"       % "maven-embedder"         % "3.6.3"  % Test,
      "org.apache.maven"       % "maven-compat"           % "3.6.3"  % Test,
      "org.apache.maven.wagon" % "wagon-http"             % "3.4.2"  % Test,
      "org.eclipse.aether"     % "aether-connector-basic" % "1.1.0"  % Test,
      "org.eclipse.aether"     % "aether-transport-wagon" % "1.1.0"  % Test,
      "org.slf4j"              % "slf4j-simple"           % "1.7.30" % Test
    )
  )
  .dependsOn(test)
  .dependsOn(testRunner)

lazy val testJunitRunnerTestsJVM = testJunitRunnerTests.jvm
  .settings(dottySettings)
  // publish locally so embedded maven runs against locally compiled zio
  .settings(
    Keys.test in Test :=
      (Keys.test in Test)
        .dependsOn(Keys.publishM2 in testJunitRunnerJVM)
        .dependsOn(Keys.publishM2 in testJVM)
        .dependsOn(Keys.publishM2 in coreJVM)
        .dependsOn(Keys.publishM2 in streamsJVM)
        .dependsOn(Keys.publishM2 in stacktracerJVM)
        .value
  )
  .settings(scalaReflectTestSettings)

/**
 * Examples sub-project that is not included in the root project.
 * To run tests :
 * `sbt "examplesJVM/test"`
 */
lazy val examples = crossProject(JVMPlatform, JSPlatform)
  .in(file("examples"))
  .settings(stdSettings("examples"))
  .settings(crossProjectSettings)
  .settings(macroExpansionSettings)
  .settings(testFrameworks += new TestFramework("zio.test.sbt.ZTestFramework"))
  .dependsOn(macros, testRunner)

lazy val examplesJS = examples.js.settings(jsSettings)
lazy val examplesJVM = examples.jvm
  .settings(dottySettings)
  .dependsOn(testJunitRunnerJVM)

lazy val benchmarks = project.module
  .dependsOn(coreJVM, streamsJVM, testJVM)
  .enablePlugins(JmhPlugin)
  .settings(replSettings)
  .settings(
    // skip 2.11 benchmarks because akka stop supporting scala 2.11 in 2.6.x
    crossScalaVersions -= Scala211,
    //
    skip in publish := true,
    libraryDependencies ++=
      Seq(
        "co.fs2"                    %% "fs2-core"       % "2.5.0",
        "com.google.code.findbugs"   % "jsr305"         % "3.0.2",
<<<<<<< HEAD
        "com.twitter"               %% "util-core"      % "20.10.0",
        "com.typesafe.akka"         %% "akka-stream"    % "2.6.11",
        "io.monix"                  %% "monix"          % "3.3.0",
=======
        "com.twitter"               %% "util-core"      % "21.1.0",
        "com.typesafe.akka"         %% "akka-stream"    % "2.6.12",
        "io.monix"                  %% "monix"          % "3.2.2",
>>>>>>> ae810da7
        "io.projectreactor"          % "reactor-core"   % "3.4.2",
        "io.reactivex.rxjava2"       % "rxjava"         % "2.2.20",
        "org.ow2.asm"                % "asm"            % "9.0",
        "org.scala-lang"             % "scala-compiler" % scalaVersion.value % Provided,
        "org.scala-lang"             % "scala-reflect"  % scalaVersion.value,
        "org.typelevel"             %% "cats-effect"    % "2.3.1",
        "org.scalacheck"            %% "scalacheck"     % "1.15.2",
        "qa.hedgehog"               %% "hedgehog-core"  % "0.6.1",
        "com.github.japgolly.nyaya" %% "nyaya-gen"      % "0.9.2"
      ),
    unusedCompileDependenciesFilter -= libraryDependencies.value
      .map(moduleid =>
        moduleFilter(
          organization = moduleid.organization,
          name = moduleid.name
        )
      )
      .reduce(_ | _),
    scalacOptions in Compile in console := Seq(
      "-Ypartial-unification",
      "-language:higherKinds",
      "-language:existentials",
      "-Yno-adapted-args",
      "-Xsource:2.13",
      "-Yrepl-class-based"
    ),
    resolvers += Resolver.url(
      "bintray-scala-hedgehog",
      url("https://dl.bintray.com/hedgehogqa/scala-hedgehog")
    )(Resolver.ivyStylePatterns)
  )

lazy val jsdocs = project
  .settings(libraryDependencies += "org.scala-js" %%% "scalajs-dom" % "1.0.0")
  .enablePlugins(ScalaJSPlugin)
lazy val docs = project.module
  .in(file("zio-docs"))
  .settings(
    skip.in(publish) := true,
    moduleName := "zio-docs",
    unusedCompileDependenciesFilter -= moduleFilter("org.scalameta", "mdoc"),
    scalacOptions -= "-Yno-imports",
    scalacOptions -= "-Xfatal-warnings",
    scalacOptions ~= { _ filterNot (_ startsWith "-Ywarn") },
    scalacOptions ~= { _ filterNot (_ startsWith "-Xlint") },
    libraryDependencies ++= Seq(
      "commons-io"          % "commons-io"                  % "2.7"    % "provided",
      "org.jsoup"           % "jsoup"                       % "1.13.1" % "provided",
      "org.reactivestreams" % "reactive-streams-examples"   % "1.0.3"  % "provided",
      "dev.zio"            %% "zio-interop-cats"            % "2.2.0.1",
      "dev.zio"            %% "zio-interop-monix"           % "3.0.0.0-RC7",
      "dev.zio"            %% "zio-interop-scalaz7x"        % "7.2.27.0-RC9",
      "dev.zio"            %% "zio-interop-reactivestreams" % "1.3.0.7-2",
      "dev.zio"            %% "zio-interop-twitter"         % "20.10.0.0"
    )
  )
  .settings(macroExpansionSettings)
  .settings(mdocJS := Some(jsdocs))
  .dependsOn(coreJVM, streamsJVM, testJVM, testMagnoliaJVM, coreJS)
  .enablePlugins(MdocPlugin, DocusaurusPlugin)<|MERGE_RESOLUTION|>--- conflicted
+++ resolved
@@ -451,15 +451,9 @@
       Seq(
         "co.fs2"                    %% "fs2-core"       % "2.5.0",
         "com.google.code.findbugs"   % "jsr305"         % "3.0.2",
-<<<<<<< HEAD
-        "com.twitter"               %% "util-core"      % "20.10.0",
-        "com.typesafe.akka"         %% "akka-stream"    % "2.6.11",
-        "io.monix"                  %% "monix"          % "3.3.0",
-=======
         "com.twitter"               %% "util-core"      % "21.1.0",
         "com.typesafe.akka"         %% "akka-stream"    % "2.6.12",
         "io.monix"                  %% "monix"          % "3.2.2",
->>>>>>> ae810da7
         "io.projectreactor"          % "reactor-core"   % "3.4.2",
         "io.reactivex.rxjava2"       % "rxjava"         % "2.2.20",
         "org.ow2.asm"                % "asm"            % "9.0",
